# Change Log
All notable changes to this project will be documented in this file.

## [v4.3.0]

### Added

- **Core:**
  - Added an option to allow the agent to refresh the connection to the manager. ([#8016](https://github.com/wazuh/wazuh/pull/8016))
  - Added support for Arch Linux OS in Vulnerability Detector. Thanks to Aviel Warschawski (@avielw). ([#8178](https://github.com/wazuh/wazuh/pull/8178))
  - Introduced a new module to collect audit logs from GitHub. ([#8532](https://github.com/wazuh/wazuh/pull/8532))
  - FIM now expands wildcarded paths in the configuration on Windows agents. ([8461](https://github.com/wazuh/wazuh/pull/8461))
  - FIM reloads wildcarded paths on full scans. ([8754](https://github.com/wazuh/wazuh/pull/8754))

- **API:**
  - Added new `PUT /agents/reconnect` endpoint to force agents reconnection to the manager. ([#7988](https://github.com/wazuh/wazuh/pull/7988))
  - Added `select` parameter to the `GET /security/users`, `GET /security/roles`, `GET /security/rules` and `GET /security/policies` endpoints. ([#6761](https://github.com/wazuh/wazuh/pull/6761))
  - Added type and status filters to `GET /vulnerability/{agent_id}` endpoint. ([#8100](https://github.com/wazuh/wazuh/pull/8100))
  - Added an option to configure SSL ciphers. ([#7490](https://github.com/wazuh/wazuh/pull/7490))
  - Added an option to configure the maximum response time of the API. ([#8919](https://github.com/wazuh/wazuh/pull/8919))
  - Added new `DELETE /rootcheck/{agent_id}` endpoint. ([#8945](https://github.com/wazuh/wazuh/pull/8945))
  - Added new `GET /vulnerability/{agent_id}/last_scan` endpoint to check the latest vulnerability scan of an agent. ([#9028](https://github.com/wazuh/wazuh/pull/9028))
  - Added new `cvss` and `severity` fields and filters to `GET /vulnerability/{agent_id}` endpoint. ([#9028](https://github.com/wazuh/wazuh/pull/9028))
  - Added an option to configure the maximum allowed API upload size. ([#9100](https://github.com/wazuh/wazuh/pull/9100))
  - Added new unit and integration tests for API models. ([#9142](https://github.com/wazuh/wazuh/pull/9142))
  - Added message with the PID of `wazuh-apid` process when launched in foreground mode. ([#9077](https://github.com/wazuh/wazuh/pull/9077))
  - Added `external id`, `source` and `url` to the MITRE endpoints responses. ([#9144](https://github.com/wazuh/wazuh/pull/9144))

- **AWS Module:**
  - Added new `path_suffix` option to AWS module configuration. ([#8306](https://github.com/wazuh/wazuh/pull/8306))
  - Added new `discard_regex` option to AWS module configuration. ([8331](https://github.com/wazuh/wazuh/pull/8331))
  - Added support for the S3 Server Access bucket type in AWS module. ([#8482](https://github.com/wazuh/wazuh/pull/8442))

- **GCP Module:**
  - Added support for Google Cloud Storage buckets using a new GCP module called `gcp-bucket`. ([#9119](https://github.com/wazuh/wazuh/pull/9119))
  - Added support for Google Cloud Storage access logs to the `gcp-bucket` module. ([#9119](https://github.com/wazuh/wazuh/pull/9119))

- **Cluster:**
  - Added a log message in the `cluster.log` file to notify that wazuh-clusterd has been stopped. ([#8749](https://github.com/wazuh/wazuh/pull/8749))
  - Added message with the PID of `wazuh-clusterd` process when launched in foreground mode. ([#9077](https://github.com/wazuh/wazuh/pull/9077))

- **Framework:**
  - Added a context variable to indicate origin module in socket communication messages. ([#9209](https://github.com/wazuh/wazuh/pull/9209))

. **Ruleset:**
  - Added Rules and Decoders for Wazuh API. ([#10428](https://github.com/wazuh/wazuh/pull/10428))
  - Added Rules and Decoders for TrendMicro Cloud One. ([#10458](https://github.com/wazuh/wazuh/pull/10458))
  - Added Rules for Sophos UTM Firewall. ([#10496](https://github.com/wazuh/wazuh/pull/10496))
<<<<<<< HEAD
  - Added Rules for Cloudflare WAF. ([#10658](https://github.com/wazuh/wazuh/pull/10658))
=======
  - Added SCA policy for Solaris 11.4. ([#10369](https://github.com/wazuh/wazuh/pull/10369))
>>>>>>> a1b044b5

### Changed

- **Core:**
  - Changed the internal handling of agent keys in Remoted and Remoted to speed up key reloading. ([#8083](https://github.com/wazuh/wazuh/pull/8083))
  - The option `<server>` of the Syslog output now supports hostname resolution. ([#7885](https://github.com/wazuh/wazuh/pull/7885))
  - The product's UNIX user and group have been renamed to "wazuh". ([#7646](https://github.com/wazuh/wazuh/pull/7646))
  - The agent now reports the version of the running AIX operating system to the manager. ([#8381](https://github.com/wazuh/wazuh/pull/8381))
  - The MITRE database has been redesigned to provide full and searchable data. ([#7865](https://github.com/wazuh/wazuh/pull/7865))
  - Improved the reliability of the user ID parsing in FIM who-data mode on Linux. ([#8684](https://github.com/wazuh/wazuh/pull/8684))
  - The static fields related to FIM have been ported to dynamic fields in Analysisd. ([7358](https://github.com/wazuh/wazuh/pull/7358))

- **Cluster:**
  - Changed all randomly generated IDs used for cluster tasks. Now, `uuid4` is used to ensure IDs are not repeated. ([8351](https://github.com/wazuh/wazuh/pull/8351))
  - Improved sendsync error log to provide more details of the used parameters. ([#8873](https://github.com/wazuh/wazuh/pull/8873))

- **Framework:**
  - Changed all XML file loads. Now, `defusedxml` library is used to avoid possible XML-based attacks. ([8351](https://github.com/wazuh/wazuh/pull/8351))
  - Changed configuration validation from execq socket to com socket. ([#8535](https://github.com/wazuh/wazuh/pull/8535))
  - Updated utils unittest to improve process_array function coverage. ([#8392](https://github.com/wazuh/wazuh/pull/8392))
  - Changed `request_slice` calculation to improve efficiency when accessing wazuh-db data. ([#8885](https://github.com/wazuh/wazuh/pull/8885))

- **API:**
  - Renamed SSL protocol configuration parameter. ([#7490](https://github.com/wazuh/wazuh/pull/7490))
  - Reviewed and updated API spec examples and JSON body examples. ([#8827](https://github.com/wazuh/wazuh/pull/8827))
  - Improved the performance of several API endpoints. This is specially appreciable in environments with a big number of agents.
    - Improved `PUT /agents/group` endpoint. ([#8937](https://github.com/wazuh/wazuh/pull/8937))
    - Improved `PUT /agents/restart` endpoint. ([#8938](https://github.com/wazuh/wazuh/pull/8938))
    - Improved `DELETE /agents` endpoint. ([#8950](https://github.com/wazuh/wazuh/pull/8950))
    - Improved `PUT /rootcheck` endpoint. ([#8959](https://github.com/wazuh/wazuh/pull/8959))
    - Improved `PUT /syscheck` endpoint. ([#8966](https://github.com/wazuh/wazuh/pull/8966))
    - Improved `DELETE /groups` endpoint and changed API response to be more consistent. ([#9046](https://github.com/wazuh/wazuh/pull/9046))
  - Changed `DELETE /rootcheck` endpoint to `DELETE /experimental/rootcheck`. ([#8945](https://github.com/wazuh/wazuh/pull/8945))
  - Reduced the time it takes for `wazuh-apid` process to check its configuration when using the `-t` parameter. ([#9012](https://github.com/wazuh/wazuh/pull/9012))
  - Fixed malfunction in the `sort` parameter of syscollector endpoints. ([#9019](https://github.com/wazuh/wazuh/pull/9019))
  - Improved API integration tests stability when failing in entrypoint. ([#9113](https://github.com/wazuh/wazuh/pull/9113))
  - Made SCA API integration tests dynamic to validate responses coming from any agent version. ([#9228](https://github.com/wazuh/wazuh/pull/9228))
  - Refactored and standardized all the date fields in the API responses to use ISO8601. ([#9227](https://github.com/wazuh/wazuh/pull/9227))

- **Ruleset**
  - Updated Amazon Linux 2 SCA up to version 2.0.0 ([#10315](https://github.com/wazuh/wazuh/pull/10315))
  - Updated RedHat Enterprise Linux 8 SCA up to version 1.0.1 ([#10354](https://github.com/wazuh/wazuh/pull/10354))
  - Updated Amazon rules to add more granularity. ([10507](https://github.com/wazuh/wazuh/pull/10507))

### Fixed

- **Core:**
  - Fixed a memory defect in Remoted when closing connection handles. ([#8223](https://github.com/wazuh/wazuh/pull/8223))
  - Fixed a timing problem in the manager that might prevent Analysisd from sending Active responses to agents. ([#7625](https://github.com/wazuh/wazuh/pull/7625))
  - Fixed a bug in Analysisd that did not apply field lookup in rules that overwrite other ones. ([#8210](https://github.com/wazuh/wazuh/pull/8210))
  - Prevented the manager from leaving dangling agent database files. ([#8902](https://github.com/wazuh/wazuh/pull/8902))
  - Fixed a bug in FIM that did not allow monitoring new directories in real-time mode if the limit was reached at some point. ([#8784](https://github.com/wazuh/wazuh/pull/8784))
  - Fixed a bug in FIM that threw an error when a query to the internal database returned no data. ([#8941](https://github.com/wazuh/wazuh/pull/8941))

- **API:**
  - Fixed inconsistency in RBAC resources for `group:create`, `decoders:update`, and `rules:update` actions. ([#8196](https://github.com/wazuh/wazuh/pull/8196))
  - Fixed the handling of an API error message occurring when Wazuh is started with a wrong `ossec.conf`. Now the execution continues and raises a warning. ([8378](https://github.com/wazuh/wazuh/pull/8378))
  - Fixed a bug with `sort` parameter that caused a wrong response when sorting by several fields.([#8548](https://github.com/wazuh/wazuh/pull/8548))
  - Fixed the description of `force_time` parameter in the API spec reference. ([#8597](https://github.com/wazuh/wazuh/issues/8597))
  - Fixed API incorrect path in remediation message when maximum number of requests per minute is reached. ([#8537](https://github.com/wazuh/wazuh/pull/8537))
  - Fixed agents' healthcheck error in the API integration test environment. ([#9071](https://github.com/wazuh/wazuh/pull/9071))
  - Fixed a bug with `wazuh-apid` process handling of pidfiles when running in foreground mode. ([#9077](https://github.com/wazuh/wazuh/pull/9077))
  - Fixed a bug with RBAC `group_id` matching. ([#9192](https://github.com/wazuh/wazuh/pull/9192))
  - Removed temporal development keys and values from `GET /cluster/healthcheck` response. ([#9147](https://github.com/wazuh/wazuh/pull/9147))
  - Fixed several errors when filtering by dates. ([#9227](https://github.com/wazuh/wazuh/pull/9227))

- **Framework:**
  - Corrected remediation message for error code 6004. ([#8254](https://github.com/wazuh/wazuh/pull/8254))
  - Fixed a bug when deleting non-existing users or roles in the security SDK. ([#8157](https://github.com/wazuh/wazuh/pull/8157))
  - Fixed a bug with `agent.conf` file permissions when creating an agent group. ([#8418](https://github.com/wazuh/wazuh/pull/8418))
  - Fixed wrong exceptions with wdb pagination mechanism. ([#8422](https://github.com/wazuh/wazuh/pull/8422))
  - Fixed error when loading some rules with the `\` character. ([#8747](https://github.com/wazuh/wazuh/pull/8747))
  - Changed WazuhDBQuery class to close socket connections and prevent file descriptor leaks. ([#9216](https://github.com/wazuh/wazuh/pull/9216))

- **AWS Module:**
  - Fixed an error where the IP address was being returned along with the port for Amazon NLB service.([#8362](https://github.com/wazuh/wazuh/pull/8362))
  - Fixed module to properly handle the exception raised when processing a folder without logs. ([#8372](https://github.com/wazuh/wazuh/pull/8372)
  - Fixed a bug when pagination is needed in the bucket. ([#8433](https://github.com/wazuh/wazuh/pull/8433))
  - Fixed an error with the ipGeoLocation field in AWS Macie logs. ([#8672](https://github.com/wazuh/wazuh/pull/8672))

- **Cluster:**
  - Fix a bug running wazuh-clusterd process when it was already running. ([#8394](https://github.com/wazuh/wazuh/pull/8394))
  - Allow cluster to send and receive messages with size higher than request_chunk. ([#8732](https://github.com/wazuh/wazuh/pull/8732))
  - Fixed a bug that caused `wazuh-clusterd` process to not delete its pidfile when running in foreground mode and it is stopped. ([#9077](https://github.com/wazuh/wazuh/pull/9077))

- **Ruleset**
  - Fixed enabled-like checks for Amazon Linux 2 SCA ([#10315](https://github.com/wazuh/wazuh/pull/10315))
  - Fixed enabled-like checks for RedHat Enterprise Linux 8 SCA ([#10354](https://github.com/wazuh/wazuh/pull/10354))
  - Fixed typos and not working tests for Centos 7 SCA. Thanks to RonnyMaas (@RonnyMaas) ([#10406](https://github.com/wazuh/wazuh/pull/10406))

### Removed

- **Core:**
  - The data reporting for Rootcheck scans in the agent_control tool has been deprecated. ([#8399](https://github.com/wazuh/wazuh/pull/8399))

- **API:**
  - Removed select parameter from GET /agents/stats/distinct endpoint. ([#8599](https://github.com/wazuh/wazuh/pull/8599))

- **Framework:**
  - Removed old framework functions used to calculate agent status. ([#8846](https://github.com/wazuh/wazuh/pull/8846))


## [v4.2.4] - 2021-10-20

### Manager

#### Fixed

- Prevented files belonging to deleted agents from remaining in the manager. ([#9158](https://github.com/wazuh/wazuh/pull/9158))
- Fixed inaccurate agent group file cleanup in the database sync module. ([#10432](https://github.com/wazuh/wazuh/pull/10432))
- Prevented the manager from corrupting the agent data integrity when the disk gets full. ([#10479](https://github.com/wazuh/wazuh/pull/10479))
- Fixed a resource leak in Vulnerability Detector when scanning Windows agents. ([#10559](https://github.com/wazuh/wazuh/pull/10559))


## [v4.2.3] - 2021-10-06

### Manager

#### Fixed

- Fixed a bug in Remoted that might lead it to crash when retrieving an agent's group. ([#10388](https://github.com/wazuh/wazuh/pull/10388))


## [v4.2.2] - 2021-09-28

### Manager

#### Changed

- Clean up the agent's inventory data on the manager if Syscollector is disabled. ([#9133](https://github.com/wazuh/wazuh/pull/9133))
- Authd now refuses enrollment attempts if the agent already holds a valid key. ([#9779](https://github.com/wazuh/wazuh/pull/9779))

#### Fixed

- Fixed a false positive in Vulnerability Detector when packages have multiple conditions in the OVAL feed. ([#9647](https://github.com/wazuh/wazuh/pull/9647))
- Prevented pending agents from keeping their state indefinitely in the manager. ([#9042](https://github.com/wazuh/wazuh/pull/9042))
- Fixed Remoted to avoid agents in connected state with no group assignation. ([#9088](https://github.com/wazuh/wazuh/pull/9088))
- Fixed a bug in Analysisd that ignored the value of the rule option `noalert`. ([#9278](https://github.com/wazuh/wazuh/pull/9278))
- Fixed Authd's startup to set up the PID file before loading keys. ([#9378](https://github.com/wazuh/wazuh/pull/9378))
- Fixed a bug in Authd that delayed the agent timestamp update when removing agents. ([#9295](https://github.com/wazuh/wazuh/pull/9295))
- Fixed a bug in Wazuh DB that held wrong agent timestamp data. ([#9705](https://github.com/wazuh/wazuh/pull/9705))
- Fixed a bug in Remoted that kept deleted shared files in the multi-groups' merged.mg file. ([#9942](https://github.com/wazuh/wazuh/pull/9942))
- Fixed a bug in Analysisd that overwrote its queue socket when launched in test mode. ([#9987](https://github.com/wazuh/wazuh/pull/9987))
- Fixed a condition in the Windows Vulnerability Detector to prevent false positives when evaluating DU patches. ([#10016](https://github.com/wazuh/wazuh/pull/10016))
- Fixed a memory leak when generating the Windows report in Vulnerability Detector. ([#10214](https://github.com/wazuh/wazuh/pull/10214))
- Fixed a file descriptor leak in Analysisd when delivering an AR request to an agent. ([#10194](https://github.com/wazuh/wazuh/pull/10194))

### Agent

#### Changed

- Optimized Syscollector scan performance. ([#9907](https://github.com/wazuh/wazuh/pull/9907))
- Reworked the Google Cloud Pub/Sub integration module to increase the number of processed events per second allowing multithreading. Added new `num_threads` option to module configuration. ([#9927](https://github.com/wazuh/wazuh/pull/9927))
- Upgraded google-cloud-pubsub dependency to the latest stable version (2.7.1). ([#9964](https://github.com/wazuh/wazuh/pull/9964))
- Reimplemented the WPK installer rollback on Linux. ([#9443](https://github.com/wazuh/wazuh/pull/9443))
- Updated AWS WAF implementation to change `httpRequest.headers` field format. ([#10217](https://github.com/wazuh/wazuh/pull/10217))

#### Fixed

- Prevented the manager from hashing the shared configuration too often. ([#9710](https://github.com/wazuh/wazuh/pull/9710))
- Fixed a memory leak in Logcollector when re-subscribing to Windows Eventchannel. ([#9310](https://github.com/wazuh/wazuh/pull/9310))
- Fixed a memory leak in the agent when enrolling for the first time if it had no previous key. ([#9967](https://github.com/wazuh/wazuh/pull/9967))
- Removed CloudWatchLogs log stream limit when there are more than 50 log streams. ([#9934](https://github.com/wazuh/wazuh/pull/9934))
- Fixed a problem in the Windows installer that causes the agent to be unable to get uninstalled or upgraded. ([#9897](https://github.com/wazuh/wazuh/pull/9897))
- Fixed AWS WAF log parsing when there are multiple dicts in one line. ([#9775](https://github.com/wazuh/wazuh/pull/9775))
- Fixed a bug in AWS CloudWatch Logs module that caused already processed logs to be collected and reprocessed. ([#10024](https://github.com/wazuh/wazuh/pull/10024))
- Avoid duplicate alerts from case-insensitive 32-bit registry values in FIM configuration for Windows agents. ([#8256](https://github.com/wazuh/wazuh/pull/8256))
- Fixed error with Wazuh path in Azure module. ([#10250](https://github.com/wazuh/wazuh/pull/10250))
- Fixed a bug in the sources and WPK installer that made upgrade unable to detect the previous installation on CentOS 7. ([#10210](https://github.com/wazuh/wazuh/pull/10210))

### RESTful API

#### Changed

- Made SSL ciphers configurable and renamed SSL protocol option. ([#10219](https://github.com/wazuh/wazuh/pull/10219))

#### Fixed

- Fixed a bug with distributed API calls when the cluster is disabled. ([#9984](https://github.com/wazuh/wazuh/pull/9984))


## [v4.2.1] - 2021-09-03

### Fixed

- **Installer:**
  - Fixed a bug in the upgrade to 4.2.0 that disabled Eventchannel support on Windows agent. ([#9973](https://github.com/wazuh/wazuh/issues/9973))

- **Modules:**
  - Fixed a bug with Python-based integration modules causing the integrations to stop working in agents for Wazuh v4.2.0. ([#9975](https://github.com/wazuh/wazuh/issues/9975))


## [v4.2.0] - 2021-08-25

### Added

- **Core:**
  - Added support for bookmarks in Logcollector, allowing to follow the log file at the point where the agent stopped. ([#3368](https://github.com/wazuh/wazuh/issues/3368))
  - Improved support for multi-line logs with a variable number of lines in Logcollector. ([#5652](https://github.com/wazuh/wazuh/issues/5652))
  - Added an option to limit the number of files per second in FIM. ([#6830](https://github.com/wazuh/wazuh/pull/6830))
  - Added a statistics file to Logcollector. Such data is also available via API queries. ([#7109](https://github.com/wazuh/wazuh/pull/7109))
  - Allow statistical data queries to the agent. ([#7239](https://github.com/wazuh/wazuh/pull/7239))
  - Allowed quoting in commands to group arguments in the command wodle and SCA checks. ([#7307](https://github.com/wazuh/wazuh/pull/7307))
  - Let agents running on Solaris send their IP to the manager. ([#7408](https://github.com/wazuh/wazuh/pull/7408))
  - New option `<ip_update_interval>` to set how often the agent refresh its IP address. ([#7444](https://github.com/wazuh/wazuh/pull/7444))
  - Added support for testing location information in Wazuh Logtest. ([#7661](https://github.com/wazuh/wazuh/issues/7661))
  - Added Vulnerability Detector reports to Wazuh DB to know which CVE’s affect an agent. ([#7731](https://github.com/wazuh/wazuh/issues/7731))
  - Introduced an option to enable or disable listening Authd TLS port. ([#8755](https://github.com/wazuh/wazuh/pull/8755))

- **API:**
  - Added new endpoint to get agent stats from different components. ([#7200](https://github.com/wazuh/wazuh/pull/7200))
  - Added new endpoint to modify users' allow_run_as flag. ([#7588](https://github.com/wazuh/wazuh/pull/7588))
  - Added new endpoint to get vulnerabilities that affect an agent. ([#7647](https://github.com/wazuh/wazuh/pull/7647))
  - Added API configuration validator. ([#7803](https://github.com/wazuh/wazuh/pull/7803))
  - Added the capability to disable the max_request_per_minute API configuration option using 0 as value. ([#8115](https://github.com/wazuh/wazuh/pull/8115))

- **Ruleset:**
  - Decoders
    - Added support for UFW firewall to decoders. ([#7100](https://github.com/wazuh/wazuh/pull/7100))
    - Added Sophos firewall Decoders ([#7289](https://github.com/wazuh/wazuh/pull/7289))
    - Added Wazuh API Decoders ([#7289](https://github.com/wazuh/wazuh/pull/7289))
    - Added F5 BigIP Decoders. ([#7289](https://github.com/wazuh/wazuh/pull/7289))
  - Rules
    - Added Sophos firewall Rules ([#7289](https://github.com/wazuh/wazuh/pull/7289))
    - Added Wazuh API Rules ([#7289](https://github.com/wazuh/wazuh/pull/7289))
    - Added Firewall Rules
    - Added F5 BigIp Rules. ([#7289](https://github.com/wazuh/wazuh/pull/7289))
  - SCA
    - Added CIS policy "Ensure XD/NX support is enabled" back for SCA. ([#7316](https://github.com/wazuh/wazuh/pull/7316))
    - Added Apple MacOS 10.14 SCA ([#7035](https://github.com/wazuh/wazuh/pull/7035))
    - Added Apple MacOS 10.15 SCA ([#7036](https://github.com/wazuh/wazuh/pull/7036))
    - Added Apple MacOS 11.11 SCA ([#7037](https://github.com/wazuh/wazuh/pull/7037))

### Changed

- **Cluster:**
  - Improved the cluster nodes integrity calculation process. It only calculates the MD5 of the files that have been modified since the last integrity check. ([#8175](https://github.com/wazuh/wazuh/pull/8175))
  - Changed the synchronization of agent information between cluster nodes to complete the synchronization in a single task for each worker. ([#8182](https://github.com/wazuh/wazuh/pull/8182))
  - Changed cluster logs to show more useful information. ([#8002](https://github.com/wazuh/wazuh/pull/8002))

- **Core:**
  - Wazuh daemons have been renamed to a unified standard. ([#6912](https://github.com/wazuh/wazuh/pull/6912))
  - Wazuh CLIs have been renamed to a unified standard. ([#6903](https://github.com/wazuh/wazuh/pull/6903))
  - Wazuh internal directories have been renamed to a unified standard. ([#6920](https://github.com/wazuh/wazuh/pull/6920))
  - Prevent a condition in FIM that may lead to a memory error. ([#6759](https://github.com/wazuh/wazuh/pull/6759))
  - Let FIM switch to real-time mode for directories where who-data is not available (Audit in immutable mode). ([#6828](https://github.com/wazuh/wazuh/pull/6828))
  - Changed the Active Response protocol to receive messages in JSON format that include the full alert. ([#7317](https://github.com/wazuh/wazuh/pull/7317))
  - Changed references to the product name in logs. ([#7264](https://github.com/wazuh/wazuh/pull/7264))
  - Syscollector now synchronizes its database with the manager, avoiding full data delivery on each scan. ([#7379](https://github.com/wazuh/wazuh/pull/7379))
  - Remoted now supports both TCP and UDP protocols simultaneously. ([#7541](https://github.com/wazuh/wazuh/pull/7541))
  - Improved the unit tests for the os_net library. ([#7595](https://github.com/wazuh/wazuh/pull/7595))
  - FIM now removes the audit rules when their corresponding symbolic links change their target. ([#6999](https://github.com/wazuh/wazuh/pull/6999))
  - Compilation from sources now downloads the external dependencies prebuilt. ([#7797](https://github.com/wazuh/wazuh/pull/7797))
  - Added the old implementation of Logtest as `wazuh-logtest-legacy`. ([#7807](https://github.com/wazuh/wazuh/pull/7807))
  - Improved the performance of Analysisd when running on multi-core hosts. ([#7974](https://github.com/wazuh/wazuh/pull/7974))
  - Agents now report the manager when they stop. That allows the manager to log an alert and immediately set their state to "disconnected". ([#8021](https://github.com/wazuh/wazuh/pull/8021))
  - Wazuh building is now independent from the installation directory. ([#7327](https://github.com/wazuh/wazuh/pull/7327))
  - The embedded python interpreter is provided in a preinstalled, portable package. ([#7327](https://github.com/wazuh/wazuh/pull/7327))
  - Wazuh resources are now accessed by a relative path to the installation directory. ([#7327](https://github.com/wazuh/wazuh/pull/7327))
  - The error log that appeared when the agent cannot connect to SCA has been switched to warning. ([#8201](https://github.com/wazuh/wazuh/pull/8201))
  - The agent now validates the Audit connection configuration when enabling whodata for FIM on Linux. ([#8921](https://github.com/wazuh/wazuh/pull/8921))

- **API:**
  - Removed ruleset version from `GET /cluster/{node_id}/info` and `GET /manager/info` as it was deprecated. ([#6904](https://github.com/wazuh/wazuh/issues/6904))
  - Changed the `POST /groups` endpoint to specify the group name in a JSON body instead of in a query parameter. ([#6909](https://github.com/wazuh/wazuh/pull/6909))
  - Changed the `PUT /active-response` endpoint function to create messages with the new JSON format. ([#7312](https://github.com/wazuh/wazuh/pull/7312))
  - New parameters added to `DELETE /agents` endpoint and `older_than` field removed from response. ([#6366](https://github.com/wazuh/wazuh/issues/6366))
  - Changed login security controller to avoid errors in Restful API reference links. ([#7909](https://github.com/wazuh/wazuh/pull/7909))
  - Changed the PUT /agents/group/{group_id}/restart response format when there are no agents assigned to the group. ([#8123](https://github.com/wazuh/wazuh/pull/8123))
  - Agent keys used when adding agents are now obscured in the API log. ([#8149](https://github.com/wazuh/wazuh/pull/8149))
  - Improved all agent restart endpoints by removing active-response check. ([#8457](https://github.com/wazuh/wazuh/pull/8457))
  - Improved API requests processing time by applying cache to token RBAC permissions extraction. It will be invalidated if any resource related to the token is modified. ([#8615](https://github.com/wazuh/wazuh/pull/8615))
  - Increased to 100000 the maximum value accepted for `limit` API parameter, default value remains at 500. ([#8841](https://github.com/wazuh/wazuh/pull/8841))

- **Framework:**
  - Improved agent insertion algorithm when Authd is not available. ([#8682](https://github.com/wazuh/wazuh/pull/8682))

- **Ruleset:**
  - The ruleset was normalized according to the Wazuh standard. ([#6867](https://github.com/wazuh/wazuh/pull/6867))
  - Rules
    - Changed Ossec Rules. ([#7260](https://github.com/wazuh/wazuh/pull/7260))
    - Changed Cisco IOS Rules. ([#7289](https://github.com/wazuh/wazuh/pull/7289))
    - Changed ID from 51000 to 51003 in Dropbear Rules. ([#7289](https://github.com/wazuh/wazuh/pull/7289))
    - Changed 6 new rules for Sophos Rules. ([#7289](https://github.com/wazuh/wazuh/pull/7289))
  - Decoders
    - Changed Active Response Decoders. ([#7317](https://github.com/wazuh/wazuh/pull/7317))
    - Changed Auditd Decoders. ([#7289](https://github.com/wazuh/wazuh/pull/7289))
    - Changed Checkpoint Smart1 Decoders. ([#8676](https://github.com/wazuh/wazuh/pull/8676))
    - Changed Cisco ASA Decoders. ([#7289](https://github.com/wazuh/wazuh/pull/7289))
    - Changed Cisco IOS Decoders. ([#7289](https://github.com/wazuh/wazuh/pull/7289))
    - Changed Kernel Decoders. ([#7837](https://github.com/wazuh/wazuh/pull/7837))
    - Changed OpenLDAP Decoders. ([#7289](https://github.com/wazuh/wazuh/pull/7289))
    - Changed Ossec Decoders. ([#7260](https://github.com/wazuh/wazuh/pull/7260))
    - Changed Sophos Decoders. ([#7289](https://github.com/wazuh/wazuh/pull/7289))
    - Changed PFsense Decoders. ([#7289](https://github.com/wazuh/wazuh/pull/7289))
    - Changed Panda PAPS Decoders. ([#8676](https://github.com/wazuh/wazuh/pull/8676))


- **External dependencies:**
  - Upgrade boto3, botocore, requests, s3transfer and urllib3 Python dependencies to latest stable versions. ([#8886](https://github.com/wazuh/wazuh/pull/8886))
  - Update Python to latest stable version (3.9.6). ([#9389](https://github.com/wazuh/wazuh/pull/9389))
  - Upgrade GCP dependencies and pip to latest stable version.
  - Upgrade python-jose to 3.1.0.
  - Add tabulate dependency.

### Fixed

- **Cluster:**
  - Fixed memory usage when creating cluster messages. ([#6736](https://github.com/wazuh/wazuh/pull/6736))
  - Fixed a bug when unpacking incomplete headers in cluster messages. ([#8142](https://github.com/wazuh/wazuh/pull/8142))
  - Changed error message to debug when iterating a file listed that is already deleted. ([#8499](https://github.com/wazuh/wazuh/pull/8499))
  - Fixed cluster timeout exceptions. ([#8901](https://github.com/wazuh/wazuh/pull/8901))
  - Fixed unhandled KeyError when an error command is received in any cluster node. ([#8872](https://github.com/wazuh/wazuh/pull/8872))
  - Fixed unhandled cluster error in send_string() communication protocol. ([#8943](https://github.com/wazuh/wazuh/pull/8943))

- **Core:**
  - Fixed a bug in FIM when setting scan_time to "12am" or "12pm". ([#6934](https://github.com/wazuh/wazuh/pull/6934))
  - Fixed a bug in FIM that produced wrong alerts when the file limit was reached. ([#6802](https://github.com/wazuh/wazuh/pull/6802))
  - Fixed a bug in Analysisd that reserved the static decoder field name "command" but never used it. ([#7105](https://github.com/wazuh/wazuh/pull/7105))
  - Fixed evaluation of fields in the tag `<description>` of rules. ([#7073](https://github.com/wazuh/wazuh/pull/7073))
  - Fixed bugs in FIM that caused symbolic links to not work correctly. ([#6789](https://github.com/wazuh/wazuh/pull/6789))
  - Fixed path validation in FIM configuration. ([#7018](https://github.com/wazuh/wazuh/pull/7018))
  - Fixed a bug in the "ignore" option on FIM where relative paths were not resolved. ([#7018](https://github.com/wazuh/wazuh/pull/7018))
  - Fixed a bug in FIM that wrongly detected that the file limit had been reached. ([#7268](https://github.com/wazuh/wazuh/pull/7268))
  - Fixed a bug in FIM that did not produce alerts when a domain user deleted a file. ([#7265](https://github.com/wazuh/wazuh/pull/7265))
  - Fixed Windows agent compilation with GCC 10. ([#7359](https://github.com/wazuh/wazuh/pull/7359))
  - Fixed a bug in FIM that caused to wrongly expand environment variables. ([#7332](https://github.com/wazuh/wazuh/pull/7332))
  - Fixed the inclusion of the rule description in archives when matched a rule that would not produce an alert. ([#7476](https://github.com/wazuh/wazuh/pull/7476))
  - Fixed a bug in the regex parser that did not accept empty strings. ([#7495](https://github.com/wazuh/wazuh/pull/7495))
  - Fixed a bug in FIM that did not report deleted files set with real-time in agents on Solaris. ([#7414](https://github.com/wazuh/wazuh/pull/7414))
  - Fixed a bug in Remoted that wrongly included the priority header in syslog when using TCP. ([#7633](https://github.com/wazuh/wazuh/pull/7633))
  - Fixed a stack overflow in the XML parser by limiting 1024 levels of recursion. ([#7782](https://github.com/wazuh/wazuh/pull/7782))
  - Prevented Vulnerability Detector from scanning all the agents in the master node that are connected to another worker. ([#7795](https://github.com/wazuh/wazuh/pull/7795))
  - Fixed an issue in the database sync module that left dangling agent group files. ([#7858](https://github.com/wazuh/wazuh/pull/7858))
  - Fixed memory leaks in the regex parser in Analysisd. ([#7919](https://github.com/wazuh/wazuh/pull/7919))
  - Fixed a typo in the initial value for the hotfix scan ID in the agents' database schema. ([#7905](https://github.com/wazuh/wazuh/pull/7905))
  - Fixed a segmentation fault in Vulnerability Detector when parsing an unsupported package version format. ([#8003](https://github.com/wazuh/wazuh/pull/8003))
  - Fixed false positives in FIM when the inode of multiple files change, due to file inode collisions in the engine database. ([#7990](https://github.com/wazuh/wazuh/pull/7990))
  - Fixed the error handling when wildcarded Redhat feeds are not found. ([#6932](https://github.com/wazuh/wazuh/pull/6932))
  - Fixed the `equals` comparator for OVAL feeds in Vulnerability Detector. ([#7862](https://github.com/wazuh/wazuh/pull/7862))
  - Fixed a bug in FIM that made the Windows agent crash when synchronizing a Windows Registry value that starts with a colon (`:`). ([#8098](https://github.com/wazuh/wazuh/pull/8098) [#8143](https://github.com/wazuh/wazuh/pull/8143))
  - Fixed a starving hazard in Wazuh DB that might stall incoming requests during the database commitment. ([#8151](https://github.com/wazuh/wazuh/pull/8151))
  - Fixed a race condition in Remoted that might make it crash when closing RID files. ([#8224](https://github.com/wazuh/wazuh/pull/8224))
  - Fixed a descriptor leak in the agent when failed to connect to Authd. ([#8789](https://github.com/wazuh/wazuh/pull/8789))
  - Fixed a potential error when starting the manager due to a delay in the creation of Analysisd PID file. ([#8828](https://github.com/wazuh/wazuh/pull/8828))
  - Fixed an invalid memory access hazard in Vulnerability Detector. ([#8551](https://github.com/wazuh/wazuh/pull/8551))
  - Fixed an error in the FIM decoder at the manager when the agent reports a file with an empty ACE list. ([#8571](https://github.com/wazuh/wazuh/pull/8571))
  - Prevented the agent on macOS from getting corrupted after an operating system upgrade. ([#8620](https://github.com/wazuh/wazuh/pull/8620))
  - Fixed an error in the manager that could not check its configuration after a change by the API when Active response is disabled. ([#8357](https://github.com/wazuh/wazuh/pull/8357))
  - Fixed a problem in the manager that left remote counter and agent group files when removing an agent. ([#8630](https://github.com/wazuh/wazuh/pull/8630))
  - Fixed an error in the agent on Windows that could corrupt the internal FIM databas due to disabling the disk sync. ([#8905](https://github.com/wazuh/wazuh/pull/8905))
  - Fixed a crash in Logcollector on Windows when handling the position of the file. ([#9364](https://github.com/wazuh/wazuh/pull/9364))
  - Fixed a buffer underflow hazard in Remoted when handling input messages. Thanks to Johannes Segitz (@jsegitz). ([#9285](https://github.com/wazuh/wazuh/pull/9285))
  - Fixed a bug in the agent that tried to verify the WPK CA certificate even when verification was disabled. ([#9547](https://github.com/wazuh/wazuh/pull/9547))

- **API:**
  - Fixed wrong API messages returned when getting agents' upgrade results. ([#7587](https://github.com/wazuh/wazuh/pull/7587))
  - Fixed wrong `user` string in API logs when receiving responses with status codes 308 or 404. ([#7709](https://github.com/wazuh/wazuh/pull/7709))
  - Fixed API errors when cluster is disabled and node_type is worker. ([#7867](https://github.com/wazuh/wazuh/pull/7867))
  - Fixed redundant paths and duplicated tests in API integration test mapping script. ([#7798](https://github.com/wazuh/wazuh/pull/7798))
  - Fixed an API integration test case failing in test_rbac_white_all and added a test case for the enable/disable run_as endpoint.([8014](https://github.com/wazuh/wazuh/pull/8014))
  - Fixed a thread race condition when adding or deleting agents without authd ([8148](https://github.com/wazuh/wazuh/pull/8148))
  - Fixed CORS in API configuration. ([#8496](https://github.com/wazuh/wazuh/pull/8496))
  - Fixed api.log to avoid unhandled exceptions on API timeouts. ([#8887](https://github.com/wazuh/wazuh/pull/8887))

- **Ruleset:**
  - Fixed usb-storage-attached regex pattern to support blank spaces. ([#7837](https://github.com/wazuh/wazuh/issues/7837))
  - Fixed SCA checks for RHEL7 and CentOS 7. Thanks to J. Daniel Medeiros (@jdmedeiros). ([#7645](https://github.com/wazuh/wazuh/pull/7645))
  - Fixed the match criteria of the AWS WAF rules. ([#8111](https://github.com/wazuh/wazuh/pull/8111))
  - Fixed sample log in sudo decoders.
  - Fixed Pix Decoders match regex. ([#7485](https://github.com/wazuh/wazuh/pull/7495))
  - Fixed regex in Syslog Rules. ([#7289](https://github.com/wazuh/wazuh/pull/7289))
  - Fixed category in PIX Rules. ([#7289](https://github.com/wazuh/wazuh/pull/7289))
  - Fixed authentication tag in group for MSauth Rules. ([#7289](https://github.com/wazuh/wazuh/pull/7289))
  - Fixed match on Nginx Rules. ([#7122](https://github.com/wazuh/wazuh/pull/7122))
  - Fixed sample log on Netscaler Rules. ([#7783](https://github.com/wazuh/wazuh/pull/7783))
  - Fixed match field for rules 80441 and 80442 in Amazon Rules. ([#8111](https://github.com/wazuh/wazuh/pull/8111))
  - Fixed sample logs in Owncloud Rules. ([#7122](https://github.com/wazuh/wazuh/pull/7122))
  - Fixed authentication tag in group for Win Security Rules. ([#7289](https://github.com/wazuh/wazuh/pull/7289))
  - Fixed sample log in Win Security Rules. ([#7783](https://github.com/wazuh/wazuh/pull/7783))
  - Fixed sample log in Win Application Rules. ([#7783](https://github.com/wazuh/wazuh/pull/7783))
  - Fixed mitre block in Paloalto Rules. ([#7783](https://github.com/wazuh/wazuh/pull/7783))

- **Modules:**
  - Fixed an error when trying to use a non-default aws profile with CloudWatchLogs ([#9331](https://github.com/wazuh/wazuh/pull/9331))

### Removed

- **Core:**
  - File /etc/ossec-init.conf does not exist anymore. ([#7175](https://github.com/wazuh/wazuh/pull/7175))
  - Unused files have been removed from the repository, including TAP tests. ([#7398](https://github.com/wazuh/wazuh/issues/7398))

- **API:**
  - Removed the `allow_run_as` parameter from endpoints `POST /security/users` and `PUT /security/users/{user_id}`. ([#7588](https://github.com/wazuh/wazuh/pull/7588))
  - Removed `behind_proxy_server` option from configuration. ([#7006](https://github.com/wazuh/wazuh/issues/7006))

- **Framework:**
  - Deprecated `update_ruleset` script. ([#6904](https://github.com/wazuh/wazuh/issues/6904))

- **Ruleset**
  - Removed rule 51004 from Dropbear Rules. ([#7289](https://github.com/wazuh/wazuh/pull/7289))
  - Remuved rules 23508, 23509 and 23510 from Vulnerability Detector Rules.

## [v4.1.5] - 2021-04-22

### Fixed

- **Core:**
  - Fixed a bug in Vulnerability Detector that made Modulesd crash while updating the NVD feed due to a missing CPE entry. ([4cbd1e8](https://github.com/wazuh/wazuh/commit/4cbd1e85eeee0eb0d8247fa7228f590a9dd24153))


## [v4.1.4] - 2021-03-25

### Fixed

- **Cluster:**
  - Fixed workers reconnection after restarting master node. Updated `asyncio.Task.all_tasks` method removed in Python 3.9. ([#8017](https://github.com/wazuh/wazuh/pull/8017))


## [v4.1.3] - 2021-03-23

### Changed

- **External dependencies:**
  - Upgraded Python version from 3.8.6 to 3.9.2 and several Python dependencies. ([#7943](https://github.com/wazuh/wazuh/pull/7943))

### Fixed

- **Core:**
  - Fixed an error in FIM when getting the files' modification time on Windows due to wrong permission flags. ([#7870](https://github.com/wazuh/wazuh/pull/7870))
  - Fixed a bug in Wazuh DB that truncated the output of the agents' status query towards the cluster. ([#7873](https://github.com/wazuh/wazuh/pull/7873))

- **API:**
  - Fixed validation for absolute and relative paths. ([#7906](https://github.com/wazuh/wazuh/pull/7906))


## [v4.1.2] - 2021-03-08

### Changed

- **Core:**
  - The default value of the agent disconnection time option has been increased to 10 minutes. ([#7744](https://github.com/wazuh/wazuh/pull/7744))
  - The warning log from Remoted about sending messages to disconnected agents has been changed to level-1 debug log. ([#7755](https://github.com/wazuh/wazuh/pull/7755))

- **API:**
  - API logs showing request parameters and body will be generated with API log level `info` instead of `debug`. ([#7735](https://github.com/wazuh/wazuh/issues/7735))

- **External dependencies:**
  - Upgraded aiohttp version from 3.6.2 to 3.7.4. ([#7734](https://github.com/wazuh/wazuh/pull/7734))

### Fixed

- **Core:**
  - Fix a bug in the unit tests that randomly caused false failures. ([#7723](https://github.com/wazuh/wazuh/pull/7723))
  - Fixed a bug in the Analysisd configuration that did not apply the setting `json_null_fields`. ([#7711](https://github.com/wazuh/wazuh/pull/7711))
  - Fixed the checking of the option `ipv6` in Remoted. ([#7737](https://github.com/wazuh/wazuh/pull/7737))
  - Fixed the checking of the option `rids_closing_time` in Remoted. ([#7746](https://github.com/wazuh/wazuh/pull/7746))


## [v4.1.1] - 2021-02-25

### Added

- **External dependencies:**
  - Added cython (0.29.21) library to Python dependencies. ([#7451](https://github.com/wazuh/wazuh/pull/7451))
  - Added xmltodict (0.12.0) library to Python dependencies. ([#7303](https://github.com/wazuh/wazuh/pull/7303))

- **API:**
  - Added new endpoints to manage rules files. ([#7178](https://github.com/wazuh/wazuh/issues/7178))
  - Added new endpoints to manage CDB lists files. ([#7180](https://github.com/wazuh/wazuh/issues/7180))
  - Added new endpoints to manage decoder files. ([#7179](https://github.com/wazuh/wazuh/issues/7179))
  - Added new manager and cluster endpoints to update Wazuh configuration (ossec.conf). ([#7181](https://github.com/wazuh/wazuh/issues/7181))

### Changed

- **External dependencies:**
  - Upgraded Python version from 3.8.2 to 3.8.6. ([#7451](https://github.com/wazuh/wazuh/pull/7451))
  - Upgraded Cryptography python library from 3.2.1 to 3.3.2. ([#7451](https://github.com/wazuh/wazuh/pull/7451))
  - Upgraded cffi python library from 1.14.0 to 1.14.4. ([#7451](https://github.com/wazuh/wazuh/pull/7451))

- **API:**
  - Added raw parameter to GET /manager/configuration and GET cluster/{node_id}/configuration to load ossec.conf in xml format. ([#7565](https://github.com/wazuh/wazuh/issues/7565))

### Fixed

- **API:**
  - Fixed an error with the RBAC permissions in the `GET /groups` endpoint. ([#7328](https://github.com/wazuh/wazuh/issues/7328))
  - Fixed a bug with Windows registries when parsing backslashes. ([#7309](https://github.com/wazuh/wazuh/pull/7309))
  - Fixed an error with the RBAC permissions when assigning multiple `agent:group` resources to a policy. ([#7393](https://github.com/wazuh/wazuh/pull/7393))
  - Fixed an error with search parameter when using special characters. ([#7301](https://github.com/wazuh/wazuh/pull/7301))
- **AWS Module:**
  - Fixed a bug that caused an error when attempting to use an IAM Role with **CloudWatchLogs** service. ([#7330](https://github.com/wazuh/wazuh/pull/7330))
- **Framework:**
  - Fixed a race condition bug when using RBAC expand_group function. ([#7353](https://github.com/wazuh/wazuh/pull/7353))
  - Fix migration process to overwrite default RBAC policies. ([#7594](https://github.com/wazuh/wazuh/pull/7594))
- **Core:**
  - Fixed a bug in Windows agent that did not honor the buffer's EPS limit. ([#7333](https://github.com/wazuh/wazuh/pull/7333))
  - Fixed a bug in Integratord that might lose alerts from Analysisd due to a race condition. ([#7338](https://github.com/wazuh/wazuh/pull/7338))
  - Silence the error message when the Syslog forwarder reads an alert with no rule object. ([#7539](https://github.com/wazuh/wazuh/pull/7539))
  - Fixed a memory leak in Vulnerability Detector when updating NVD feeds. ([#7559](https://github.com/wazuh/wazuh/pull/7559))
  - Prevent FIM from raising false positives about group name changes due to a thread unsafe function. ([#7589](https://github.com/wazuh/wazuh/pull/7589))

### Removed

- **API:**
  - Deprecated /manager/files and /cluster/{node_id}/files endpoints. ([#7209](https://github.com/wazuh/wazuh/issues/7209))


## [v4.1.0] - 2021-02-15

### Added

- **Core:**
  - Allow negation of expressions in rules. ([#6258](https://github.com/wazuh/wazuh/pull/6258))
  - Support for PCRE2 regular expressions in rules and decoders. ([#6480](https://github.com/wazuh/wazuh/pull/6480))
  - Added new **ruleset test module**. Allow testing and verification of rules and decoders using Wazuh User Interface. ([#5337](https://github.com/wazuh/wazuh/issues/5337))
  - Added new **upgrade module**. WPK upgrade feature has been moved to this module, which offers support for cluster architecture and simultaneous upgrades. ([#5387](https://github.com/wazuh/wazuh/issues/5387))
  - Added new **task module**. This module stores and manages all the tasks that are executed in the agents or managers. ([#5386](https://github.com/wazuh/wazuh/issues/5386))
  - Let the time interval to detect that an agent got disconnected configurable. Deprecate parameter `DISCON_TIME`. ([#6396](https://github.com/wazuh/wazuh/pull/6396))
  - Added support to macOS in Vulnerability Detector. ([#6532](https://github.com/wazuh/wazuh/pull/6532))
  - Added the capability to perform FIM on values in the Windows Registry. ([#6735](https://github.com/wazuh/wazuh/pull/6735))
- **API:**
  - Added endpoints to query and manage Rootcheck data. ([#6496](https://github.com/wazuh/wazuh/pull/6496))
  - Added new endpoint to check status of tasks. ([#6029](https://github.com/wazuh/wazuh/issues/6029))
  - Added new endpoints to run the logtest tool and delete a logtest session. ([#5984](https://github.com/wazuh/wazuh/pull/5984))
  - Added debug2 mode for API log and improved debug mode. ([#6822](https://github.com/wazuh/wazuh/pull/6822))
  - Added missing secure headers for API responses. ([#7024](https://github.com/wazuh/wazuh/issues/7024))
  - Added new config option to disable uploading configurations containing remote commands. ([#7016](https://github.com/wazuh/wazuh/issues/7016))
- **AWS Module:**
  - Added support for AWS load balancers (Application Load Balancer, Classic Load Balancer and Network Load Balancer). ([#6034](https://github.com/wazuh/wazuh/issues/6034))
- **Framework:**
  - Added new framework modules to use the logtest tool. ([#5870](https://github.com/wazuh/wazuh/pull/5870))
  - Improved `q` parameter on rules, decoders and cdb-lists modules to allow multiple nested fields. ([#6560](https://github.com/wazuh/wazuh/pull/6560))

### Changed

- **Core:**
  - Removed the limit of agents that a manager can support. ([#6097](https://github.com/wazuh/wazuh/issues/6097))
    - Migration of rootcheck results to Wazuh DB to remove the files with the results of each agent. ([#6096](https://github.com/wazuh/wazuh/issues/6096))
    - Designed new mechanism to close RIDS files when agents are disconnected. ([#6112](https://github.com/wazuh/wazuh/issues/6112))
  - Moved CA configuration section to verify WPK signatures from `active-response` section to `agent-upgrade` section. ([#5929](https://github.com/wazuh/wazuh/issues/5929))
  - The tool ossec-logtest has been renamed to wazuh-logtest, and it uses a new testing service integrated in Analysisd. ([#6103](https://github.com/wazuh/wazuh/pull/6103))
  - Changed error message to debug when multiple daemons attempt to remove an agent simultaneously ([#6185](https://github.com/wazuh/wazuh/pull/6185))
  - Changed error message to warning when the agent fails to reach a module. ([#5817](https://github.com/wazuh/wazuh/pull/5817))
- **API:**
  - Changed the `status` parameter behavior in the `DELETE /agents` endpoint to enhance security. ([#6829](https://github.com/wazuh/wazuh/pull/6829))
  - Changed upgrade endpoints to accept a list of agents, maximum 100 agents per request. ([#5336](https://github.com/wazuh/wazuh/issues/5536))
  - Improved input validation regexes for `names` and `array_names`. ([#7015](https://github.com/wazuh/wazuh/issues/7015))
- **Framework:**
  - Refactored framework to work with new upgrade module. ([#5537](https://github.com/wazuh/wazuh/issues/5537))
  - Refactored agent upgrade CLI to work with new ugprade module. It distributes petitions in a clustered environment. ([#5675](https://github.com/wazuh/wazuh/issues/5675))
  - Changed rule and decoder details structure to support PCRE2. ([#6318](https://github.com/wazuh/wazuh/issues/6318))
  - Changed access to agent's status. ([#6326](https://github.com/wazuh/wazuh/issues/6326))
  - Improved AWS Config integration to avoid performance issues by removing alert fields with variables such as Instance ID in its name. ([#6537](https://github.com/wazuh/wazuh/issues/6537))

### Fixed

- **Core:**
  - Fixed error in Analysisd when getting the ossec group ID. ([#6688](https://github.com/wazuh/wazuh/pull/6688))
  - Prevented FIM from reporting configuration error when setting patterns that match no files. ([#6187](https://github.com/wazuh/wazuh/pull/6187))
  - Fixed the array parsing when building JSON alerts. ([#6687](https://github.com/wazuh/wazuh/pull/6687))
  - Added Firefox ESR to the CPE helper to distinguish it from Firefox when looking for vulnerabilities. ([#6610](https://github.com/wazuh/wazuh/pull/6610))
  - Fixed the evaluation of packages from external sources with the official vendor feeds in Vulnerability Detector. ([#6611](https://github.com/wazuh/wazuh/pull/6611))
  - Fixed the handling of duplicated tags in the Vulnerability Detector configuration. ([#6683](https://github.com/wazuh/wazuh/pull/6683))
  - Fixed the validation of hotfixes gathered by Syscollector. ([#6706](https://github.com/wazuh/wazuh/pull/6706))
  - Fixed the reading of the Linux OS version when `/etc/os-release` doesn't provide it. ([#6674](https://github.com/wazuh/wazuh/pull/6674))
  - Fixed a false positive when comparing the minor target of CentOS packages in Vulnerability Detector. ([#6709](https://github.com/wazuh/wazuh/pull/6709))
  - Fixed a zombie process leak in Modulesd when using commands without a timeout. ([#6719](https://github.com/wazuh/wazuh/pull/6719))
  - Fixed a race condition in Remoted that might create agent-group files with wrong permissions. ([#6833](https://github.com/wazuh/wazuh/pull/6833))
  - Fixed a warning log in Wazuh DB when upgrading the global database. ([#6697](https://github.com/wazuh/wazuh/pull/6697))
  - Fixed a bug in FIM on Windows that caused false positive due to changes in the host timezone or the daylight saving time when monitoring files in a FAT32 filesystem. ([#6801](https://github.com/wazuh/wazuh/pull/6801))
  - Fixed the purge of the Redhat vulnerabilities database before updating it. ([#7050](https://github.com/wazuh/wazuh/pull/7050))
  - Fixed a condition race hazard in Authd that may prevent the daemon from updating client.keys after adding an agent. ([#7271](https://github.com/wazuh/wazuh/pull/7271))
- **API:**
  - Fixed an error with `/groups/{group_id}/config` endpoints (GET and PUT) when using complex `localfile` configurations. ([#6276](https://github.com/wazuh/wazuh/pull/6383))
- **Framework:**
  - Fixed a `cluster_control` bug that caused an error message when running `wazuh-clusterd` in foreground. ([#6724](https://github.com/wazuh/wazuh/pull/6724))
  - Fixed a bug with add_manual(agents) function when authd is disabled. ([#7062](https://github.com/wazuh/wazuh/pull/7062))


## [v4.0.4] - 2021-01-14

### Added

- **API:**
  - Added missing secure headers for API responses. ([#7138](https://github.com/wazuh/wazuh/issues/7138))
  - Added new config option to disable uploading configurations containing remote commands. ([#7134](https://github.com/wazuh/wazuh/issues/7134))
  - Added new config option to choose the SSL ciphers. Default value `TLSv1.2`. ([#7164](https://github.com/wazuh/wazuh/issues/7164))

### Changed

- **API:**
  - Deprecated endpoints to restore and update API configuration file. ([#7132](https://github.com/wazuh/wazuh/issues/7132))
  - Default expiration time of the JWT token set to 15 minutes. ([#7167](https://github.com/wazuh/wazuh/pull/7167))

### Fixed

- **API:**
  - Fixed a path traversal flaw ([CVE-2021-26814](https://nvd.nist.gov/vuln/detail/CVE-2021-26814)) affecting 4.0.0 to 4.0.3 at `/manager/files` and `/cluster/{node_id}/files` endpoints. ([#7131](https://github.com/wazuh/wazuh/issues/7131))
- **Framework:**
  - Fixed a bug with add_manual(agents) function when authd is disabled. ([#7135](https://github.com/wazuh/wazuh/issues/7135))
- **Core:**
  - Fixed the purge of the Redhat vulnerabilities database before updating it. ([#7133](https://github.com/wazuh/wazuh/pull/7133))

## [v4.0.3] - 2020-11-30

### Fixed

- **API:**
  - Fixed a problem with certain API calls exceeding timeout in highly loaded cluster environments. ([#6753](https://github.com/wazuh/wazuh/pull/6753))


## [v4.0.2] - 2020-11-24

### Added

- **Core:**
  - Added macOS Big Sur version detection in the agent. ([#6603](https://github.com/wazuh/wazuh/pull/6603))

### Changed

- **API:**
  - `GET /agents/summary/os`, `GET /agents/summary/status` and `GET /overview/agents` will no longer consider `000` as an agent. ([#6574](https://github.com/wazuh/wazuh/pull/6574))
  - Increased to 64 the maximum number of characters that can be used in security users, roles, rules, and policies names. ([#6657](https://github.com/wazuh/wazuh/issues/6657))

### Fixed

- **API:**
  - Fixed an error with `POST /security/roles/{role_id}/rules` when removing role-rule relationships with admin resources. ([#6594](https://github.com/wazuh/wazuh/issues/6594))
  - Fixed a timeout error with `GET /manager/configuration/validation` when using it in a slow environment. ([#6530](https://github.com/wazuh/wazuh/issues/6530))
- **Framework:**
  - Fixed an error with some distributed requests when the cluster configuration is empty. ([#6612](https://github.com/wazuh/wazuh/pull/6612))
  - Fixed special characters in default policies. ([#6575](https://github.com/wazuh/wazuh/pull/6575))
- **Core:**
  - Fixed a bug in Remoted that limited the maximum agent number to `MAX_AGENTS-3` instead of `MAX_AGENTS-2`. ([#4560](https://github.com/wazuh/wazuh/pull/4560))
  - Fixed an error in the network library when handling disconnected sockets. ([#6444](https://github.com/wazuh/wazuh/pull/6444))
  - Fixed an error in FIM when handling temporary files and registry keys exceeding the path size limit. ([#6538](https://github.com/wazuh/wazuh/pull/6538))
  - Fixed a bug in FIM that stopped monitoring folders pointed by a symbolic link. ([#6613](https://github.com/wazuh/wazuh/pull/6613))
  - Fixed a race condition in FIM that could cause Syscheckd to stop unexpectedly. ([#6696](https://github.com/wazuh/wazuh/pull/6696))


## [v4.0.1] - 2020-11-11

### Changed

- **Framework:**
  - Updated Python's cryptography library to version 3.2.1 ([#6442](https://github.com/wazuh/wazuh/issues/6442))

### Fixed

- **API:**
  - Added missing agent:group resource to RBAC's catalog. ([6427](https://github.com/wazuh/wazuh/issues/6427))
  - Changed `limit` parameter behaviour in `GET sca/{agent_id}/checks/{policy_id}` endpoint and fixed some loss of information when paginating `wdb`. ([#6464](https://github.com/wazuh/wazuh/pull/6464))
  - Fixed an error with `GET /security/users/me` when logged in with `run_as`. ([#6506](https://github.com/wazuh/wazuh/pull/6506))
- **Framework:**
  - Fixed zip files compression and handling in cluster integrity synchronization. ([#6367](https://github.com/wazuh/wazuh/issues/6367))
- **Core**
  - Fixed version matching when assigning feed in Vulnerability Detector. ([#6505](https://github.com/wazuh/wazuh/pull/6505))
  - Prevent unprivileged users from accessing the Wazuh Agent folder in Windows. ([#3593](https://github.com/wazuh/wazuh/pull/3593))
  - Fix a bug that may lead the agent to crash when reading an invalid Logcollector configuration. ([#6463](https://github.com/wazuh/wazuh/pull/6463))


## [v4.0.0] - 2020-10-23

### Added

- Added **enrollment capability**. Agents are now able to request a key from the manager if current key is missing or wrong. ([#5609](https://github.com/wazuh/wazuh/pull/5609))
- Migrated the agent-info data to Wazuh DB. ([#5541](https://github.com/wazuh/wazuh/pull/5541))
- **API:**
  - Embedded Wazuh API with Wazuh Manager, there is no need to install Wazuh API. ([9860823](https://github.com/wazuh/wazuh/commit/9860823d568f5e6d93550d9b139507c04d2c2eb9))
  - Migrated Wazuh API server from nodejs to python. ([#2640](https://github.com/wazuh/wazuh/pull/2640))
  - Added asynchronous aiohttp server for the Wazuh API. ([#4474](https://github.com/wazuh/wazuh/issues/4474))
  - New Wazuh API is approximately 5 times faster on average. ([#5834](https://github.com/wazuh/wazuh/issues/5834))
  - Added OpenAPI based Wazuh API specification. ([#2413](https://github.com/wazuh/wazuh/issues/2413))
  - Improved Wazuh API reference documentation based on OpenAPI spec using redoc. ([#4967](https://github.com/wazuh/wazuh/issues/4967))
  - Added new yaml Wazuh API configuration file. ([#2570](https://github.com/wazuh/wazuh/issues/2570))
  - Added new endpoints to manage API configuration and deprecated configure_api.sh. ([#2570](https://github.com/wazuh/wazuh/issues/4822))
  - Added RBAC support to Wazuh API. ([#3287](https://github.com/wazuh/wazuh/issues/3287))
  - Added new endpoints for Wazuh API security management. ([#3410](https://github.com/wazuh/wazuh/issues/3410))
  - Added SQLAlchemy ORM based database for RBAC. ([#3375](https://github.com/wazuh/wazuh/issues/3375))
  - Added new JWT authentication method. ([7080ac3](https://github.com/wazuh/wazuh/commit/7080ac352774bb0feaf07cab76df58ea5503ff4b))
  - Wazuh API up and running by default in all nodes for a clustered environment.
  - Added new and improved error handling. ([#2843](https://github.com/wazuh/wazuh/issues/2843) ([#5345](https://github.com/wazuh/wazuh/issues/5345))
  - Added tavern and docker based Wazuh API integration tests. ([#3612](https://github.com/wazuh/wazuh/issues/3612))
  - Added new and unified Wazuh API responses structure. ([3421015](https://github.com/wazuh/wazuh/commit/34210154016f0a63211a81707744dce0ec0a54f9))
  - Added new endpoints for Wazuh API users management. ([#3280](https://github.com/wazuh/wazuh/issues/3280))
  - Added new endpoint to restart agents which belong to a node. ([#5381](https://github.com/wazuh/wazuh/issues/5381))
  - Added and improved q filter in several endpoints. ([#5431](https://github.com/wazuh/wazuh/pull/5431))
  - Tested and improved Wazuh API security. ([#5318](https://github.com/wazuh/wazuh/issues/5318))
    - Added DDOS blocking system. ([#5318](https://github.com/wazuh/wazuh/issues/5318#issuecomment-654303933))
    - Added brute force attack blocking system. ([#5318](https://github.com/wazuh/wazuh/issues/5318#issuecomment-652892858))
    - Added content-type validation. ([#5318](https://github.com/wazuh/wazuh/issues/5318#issuecomment-654807980))
- **Vulnerability Detector:**
  - Redhat vulnerabilities are now fetched from OVAL benchmarks. ([#5352](https://github.com/wazuh/wazuh/pull/5352))
  - Debian vulnerable packages are now fetched from the Security Tracker. ([#5304](https://github.com/wazuh/wazuh/pull/5304))
  - The Debian Security Tracker feed can be loaded from a custom location. ([#5449](https://github.com/wazuh/wazuh/pull/5449))
  - The package vendor is used to discard vulnerabilities. ([#5330](https://github.com/wazuh/wazuh/pull/5330))
  - Allow compressed feeds for offline updates. ([#5745](https://github.com/wazuh/wazuh/pull/5745))
  - The manager now updates the MSU feed automatically. ([#5678](https://github.com/wazuh/wazuh/pull/5678))
  - CVEs with no affected version defined in all the feeds are now reported. ([#5284](https://github.com/wazuh/wazuh/pull/5284))
  - CVEs vulnerable for the vendor and missing in the NVD are now reported. ([#5305](https://github.com/wazuh/wazuh/pull/5305))
- **File Integrity Monitoring:**
  - Added options to limit disk usage using report changes option in the FIM module. ([#5157](https://github.com/wazuh/wazuh/pull/5157))
- Added and updated framework unit tests to increase coverage. ([#3287](https://github.com/wazuh/wazuh/issues/3287))
- Added improved support for monitoring paths from environment variables. ([#4961](https://github.com/wazuh/wazuh/pull/4961))
- Added `base64_log` format to the log builder for Logcollector. ([#5273](https://github.com/wazuh/wazuh/pull/5273))

### Changed

- Changed the default manager-agent connection protocol to **TCP**. ([#5696](https://github.com/wazuh/wazuh/pull/5696))
- Disable perpetual connection attempts to modules. ([#5622](https://github.com/wazuh/wazuh/pull/5622))
- Unified the behaviour of Wazuh daemons when reconnecting with unix sockets. ([#4510](https://github.com/wazuh/wazuh/pull/4510))
- Changed multiple Wazuh API endpoints. ([#2640](https://github.com/wazuh/wazuh/pull/2640)) ([#2413](https://github.com/wazuh/wazuh-documentation/issues/2413))
- Refactored framework module in SDK and core. ([#5263](https://github.com/wazuh/wazuh/issues/5263))
- Refactored FIM Windows events handling. ([#5144](https://github.com/wazuh/wazuh/pull/5144))
- Changed framework to access global.db using wazuh-db. ([#6095](https://github.com/wazuh/wazuh/pull/6095))
- Changed agent-info synchronization task in Wazuh cluster. ([#5585](https://github.com/wazuh/wazuh/issues/5585))
- Use the proper algorithm name for SHA-256 inside Prelude output. Thanks to François Poirotte (@fpoirotte). ([#5004](https://github.com/wazuh/wazuh/pull/5004))
- Elastic Stack configuration files have been adapted to Wazuh v4.x. ([#5796](https://github.com/wazuh/wazuh/pull/5796))
- Explicitly use Bash for the Pagerduty integration. Thanks to Chris Kruger (@montdidier). ([#4641](https://github.com/wazuh/wazuh/pull/4641))

### Fixed

- **Vulnerability Detector:**
  - Vulnerabilities of Windows Server 2019 which not affects to Windows 10 were not being reported. ([#5524](https://github.com/wazuh/wazuh/pull/5524))
  - Vulnerabilities patched by a Microsoft update with no supersedence were not being reported. ([#5524](https://github.com/wazuh/wazuh/pull/5524))
  - Vulnerabilities patched by more than one Microsoft update were not being evaluated agains all the patches. ([#5717](https://github.com/wazuh/wazuh/pull/5717))
  - Duplicated alerts in Windows 10. ([#5600](https://github.com/wazuh/wazuh/pull/5600))
  - Syscollector now discards hotfixes that are not fully installed. ([#5792](https://github.com/wazuh/wazuh/pull/5792))
  - Syscollector now collects hotfixes that were not being parsed. ([#5792](https://github.com/wazuh/wazuh/pull/5792))
  - Update Windows databases when `run_on_start` is disabled. ([#5335](https://github.com/wazuh/wazuh/pull/5335))
  - Fixed the NVD version comparator to remove undesired suffixes. ([#5362](https://github.com/wazuh/wazuh/pull/5362))
  - Fixed not escaped single quote in vuln detector SQL query. ([#5570](https://github.com/wazuh/wazuh/pull/5570))
  - Unified alerts title. ([#5826](https://github.com/wazuh/wazuh/pull/5826))
  - Fixed potential error in the GZlib when uncompressing NVD feeds. ([#5989](https://github.com/wazuh/wazuh/pull/5989))
- **File Integrity Monitoring:**
  - Fixed an error with last scan time in Syscheck API endpoints. ([a9acd3a](https://github.com/wazuh/wazuh/commit/a9acd3a216a7e0075a8efa5a91b2587659782fd8))
  - Fixed support for monitoring directories which contain commas. ([#4961](https://github.com/wazuh/wazuh/pull/4961))
  - Fixed a bug where configuring a directory to be monitored as real-time and whodata resulted in real-time prevailing. ([#4961](https://github.com/wazuh/wazuh/pull/4961))
  - Fixed using an incorrect mutex while deleting inotify watches. ([#5126](https://github.com/wazuh/wazuh/pull/5126))
  - Fixed a bug which could cause multiple FIM threads to request the same temporary file. ([#5213](https://github.com/wazuh/wazuh/issues/5213))
  - Fixed a bug where deleting a file permanently in Windows would not trigger an alert. ([#5144](https://github.com/wazuh/wazuh/pull/5144))
  - Fixed a typo in the file monitoring options log entry. ([#5591](https://github.com/wazuh/wazuh/pull/5591))
  - Fixed an error where monitoring a drive in Windows under scheduled or realtime mode would generate alerts from the recycle bin. ([#4771](https://github.com/wazuh/wazuh/pull/4771))
  - When monitoring a drive in Windows in the format `U:`, it will monitor `U:\` instead of the agent's working directory. ([#5259](https://github.com/wazuh/wazuh/pull/5259))
  - Fixed a bug where monitoring a drive in Windows with `recursion_level` set to 0 would trigger alerts from files inside its subdirectories. ([#5235](https://github.com/wazuh/wazuh/pull/5235))
- Fixed an Azure wodle dependency error. The package azure-storage-blob>12.0.0 does not include a component used. ([#6109](https://github.com/wazuh/wazuh/pull/6109))
- Fixed bugs reported by GCC 10.1.0. ([#5119](https://github.com/wazuh/wazuh/pull/5119))
- Fixed compilation errors with `USE_PRELUDE` enabled. Thanks to François Poirotte (@fpoirotte). ([#5003](https://github.com/wazuh/wazuh/pull/5003))
- Fixed default gateway data gathering in Syscollector on Linux 2.6. ([#5548](https://github.com/wazuh/wazuh/pull/5548))
- Fixed the Eventchannel collector to keep working when the Eventlog service is restarted. ([#5496](https://github.com/wazuh/wazuh/pull/5496))
- Fixed the OpenSCAP script to work over Python 3. ([#5317](https://github.com/wazuh/wazuh/pull/5317))
- Fixed the launcher.sh generation in macOS source installation. ([#5922](https://github.com/wazuh/wazuh/pull/5922))

### Removed

- Removed Wazuh API cache endpoints. ([#3042](https://github.com/wazuh/wazuh/pull/3042))
- Removed Wazuh API rootcheck endpoints. ([#5246](https://github.com/wazuh/wazuh/issues/5246))
- Deprecated Debian Jessie and Wheezy for Vulnerability Detector (EOL). ([#5660](https://github.com/wazuh/wazuh/pull/5660))
- Removed references to `manage_agents` in the installation process. ([#5840](https://github.com/wazuh/wazuh/pull/5840))
- Removed compatibility with deprecated configuration at Vulnerability Detector. ([#5879](https://github.com/wazuh/wazuh/pull/5879))


## [v3.13.3] - 2021-04-28

### Fixed

- Fixed a bug in Vulnerability Detector that made Modulesd crash while updating the NVD feed due to a missing CPE entry. ([#8346](https://github.com/wazuh/wazuh/pull/8346))


## [v3.13.2] - 2020-09-21

### Fixed

- Updated the default NVD feed URL from 1.0 to 1.1 in Vulnerability Detector. ([#6056](https://github.com/wazuh/wazuh/pull/6056))


## [v3.13.1] - 2020-07-14

### Added

- Added two new settings <max_retries> and <retry_interval> to adjust the agent failover interval. ([#5433](https://github.com/wazuh/wazuh/pull/5433))

### Fixed

- Fixed a crash in Modulesd caused by Vulnerability Detector when skipping a kernel package if the agent has OS info disabled. ([#5467](https://github.com/wazuh/wazuh/pull/5467))


## [v3.13.0] - 2020-06-29

### Added

- Vulnerability Detector improvements. ([#5097](https://github.com/wazuh/wazuh/pull/5097))
  - Include the NVD as feed for Linux agents in Vulnerability Detector.
  - Improve the Vulnerability Detector engine to correlate alerts between different feeds.
  - Add Vulnerability Detector module unit testing for Unix source code.
  - A timeout has been added to the updates of the vulnerability detector feeds to prevent them from getting hung up. ([#5153](https://github.com/wazuh/wazuh/pull/5153))
- New option for the JSON decoder to choose the treatment of Array structures. ([#4836](https://github.com/wazuh/wazuh/pull/4836))
- Added mode value (real-time, Who-data, or scheduled) as a dynamic field in FIM alerts. ([#5051](https://github.com/wazuh/wazuh/pull/5051))
- Set a configurable maximum limit of files to be monitored by FIM. ([#4717](https://github.com/wazuh/wazuh/pull/4717))
- New integration for pull logs from Google Cloud Pub/Sub. ([#4078](https://github.com/wazuh/wazuh/pull/4078))
- Added support for MITRE ATT&CK knowledge base. ([#3746](https://github.com/wazuh/wazuh/pull/3746))
- Microsoft Software Update Catalog used by vulnerability detector added as a dependency. ([#5101](https://github.com/wazuh/wazuh/pull/5101))
- Added support for `aarch64` and `armhf` architectures. ([#5030](https://github.com/wazuh/wazuh/pull/5030))

### Changed

- Internal variable rt_delay configuration changes to 5 milliseconds. ([#4760](https://github.com/wazuh/wazuh/pull/4760))
- Who-data includes new fields: process CWD, parent process id, and CWD of parent process. ([#4782](https://github.com/wazuh/wazuh/pull/4782))
- FIM opens files with shared deletion permission. ([#5018](https://github.com/wazuh/wazuh/pull/5018))
- Extended the statics fields comparison in the ruleset options. ([#4416](https://github.com/wazuh/wazuh/pull/4416))
- The state field was removed from vulnerability alerts. ([#5211](https://github.com/wazuh/wazuh/pull/5211))
- The NVD is now the primary feed for the vulnerability detector in Linux. ([#5097](https://github.com/wazuh/wazuh/pull/5097))
- Removed OpenSCAP policies installation and configuration block. ([#5061](https://github.com/wazuh/wazuh/pull/5061))
- Changed the internal configuration of Analysisd to be able to register by default a number of agents higher than 65536. ([#4332](https://github.com/wazuh/wazuh/pull/4332))
- Changed `same/different_systemname` for `same/different_system_name` in Analysisd static filters. ([#5131](https://github.com/wazuh/wazuh/pull/5131))
- Updated the internal Python interpreter from v3.7.2 to v3.8.2. ([#5030](https://github.com/wazuh/wazuh/pull/5030))

### Fixed

- Fixed a bug that, in some cases, kept the memory reserved when deleting monitored directories in FIM. ([#5115](https://github.com/wazuh/wazuh/issues/5115))
- Freed Inotify watches moving directories in the real-time mode of FIM. ([#4794](https://github.com/wazuh/wazuh/pull/4794))
- Fixed an error that caused deletion alerts with a wrong path in Who-data mode. ([#4831](https://github.com/wazuh/wazuh/pull/4831))
- Fixed generating alerts in Who-data mode when moving directories to the folder being monitored in Windows. ([#4762](https://github.com/wazuh/wazuh/pull/4762))
- Avoid truncating the full log field of the alert when the path is too long. ([#4792](https://github.com/wazuh/wazuh/pull/4792))
- Fixed the change of monitoring from Who-data to real-time when there is a failure to set policies in Windows. ([#4753](https://github.com/wazuh/wazuh/pull/4753))
- Fixed an error that prevents restarting Windows agents from the manager. ([#5212](https://github.com/wazuh/wazuh/pull/5212))
- Fixed an error that impedes the use of the tag URL by configuring the NVD in a vulnerability detector module. ([#5165](https://github.com/wazuh/wazuh/pull/5165))
- Fixed TOCTOU condition in Clusterd when merging agent-info files. ([#5159](https://github.com/wazuh/wazuh/pull/5159))
- Fixed race condition in Analysisd when handling accumulated events. ([#5091](https://github.com/wazuh/wazuh/pull/5091))
- Avoided to count links when generating alerts for ignored directories in Rootcheck. Thanks to Artur Molchanov (@Hexta). ([#4603](https://github.com/wazuh/wazuh/pull/4603))
- Fixed typo in the path used for logging when disabling an account. Thanks to Fontaine Pierre (@PierreFontaine). ([#4839](https://github.com/wazuh/wazuh/pull/4839))
- Fixed an error when receiving different Syslog events in the same TCP packet. ([#5087](https://github.com/wazuh/wazuh/pull/5087))
- Fixed a bug in Vulnerability Detector on Modulesd when comparing Windows software versions. ([#5168](https://github.com/wazuh/wazuh/pull/5168))
- Fixed a bug that caused an agent's disconnection time not to be displayed correctly. ([#5142](https://github.com/wazuh/wazuh/pull/5142))
- Optimized the function to obtain the default gateway. Thanks to @WojRep
- Fixed host verification when signing a certificate for the manager. ([#4963](https://github.com/wazuh/wazuh/pull/4963))
- Fixed possible duplicated ID on 'client.keys' adding new agent through the API with a specific ID. ([#4982](https://github.com/wazuh/wazuh/pull/4982))
- Avoid duplicate descriptors using wildcards in 'localfile' configuration. ([#4977](https://github.com/wazuh/wazuh/pull/4977))
- Added guarantee that all processes are killed when service stops. ([#4975](https://github.com/wazuh/wazuh/pull/4975))
- Fixed mismatch in integration scripts when the debug flag is set to active. ([#4800](https://github.com/wazuh/wazuh/pull/4800))


## [v3.12.3] - 2020-04-30

### Changed

- Disable WAL in databases handled by Wazuh DB to save disk space. ([#4949](https://github.com/wazuh/wazuh/pull/4949))

### Fixed

- Fixed a bug in Remoted that could prevent agents from connecting in UDP mode. ([#4897](https://github.com/wazuh/wazuh/pull/4897))
- Fixed a bug in the shared library that caused daemons to not find the ossec group. ([#4873](https://github.com/wazuh/wazuh/pull/4873))
- Prevent Syscollector from falling into an infinite loop when failed to collect the Windows hotfixes. ([#4878](https://github.com/wazuh/wazuh/pull/4878))
- Fixed a memory leak in the system scan by Rootcheck on Windows. ([#4948](https://github.com/wazuh/wazuh/pull/4948))
- Fixed a bug in Logcollector that caused the out_format option not to apply for the agent target. ([#4942](https://github.com/wazuh/wazuh/pull/4942))
- Fixed a bug that caused FIM to not handle large inode numbers correctly. ([#4914](https://github.com/wazuh/wazuh/pull/4914))
- Fixed a bug that made ossec-dbd crash due to a bad mutex initialization. ([#4552](https://github.com/wazuh/wazuh/pull/4552))


## [v3.12.2] - 2020-04-09

### Fixed

- Fixed a bug in Vulnerability Detector that made wazuh-modulesd crash when parsing the version of a package from a RHEL feed. ([#4885](https://github.com/wazuh/wazuh/pull/4885))


## [v3.12.1] - 2020-04-08

### Changed

- Updated MSU catalog on 31/03/2020. ([#4819](https://github.com/wazuh/wazuh/pull/4819))

### Fixed

- Fixed compatibility with the Vulnerability Detector feeds for Ubuntu from Canonical, that are available in a compressed format. ([#4834](https://github.com/wazuh/wazuh/pull/4834))
- Added missing field ‘database’ to the FIM on-demand configuration report. ([#4785](https://github.com/wazuh/wazuh/pull/4785))
- Fixed a bug in Logcollector that made it forward a log to an external socket infinite times. ([#4802](https://github.com/wazuh/wazuh/pull/4802))
- Fixed a buffer overflow when receiving large messages from Syslog over TCP connections. ([#4778](https://github.com/wazuh/wazuh/pull/4778))
- Fixed a malfunction in the Integrator module when analyzing events without a certain field. ([#4851](https://github.com/wazuh/wazuh/pull/4851))
- Fix XML validation with paths ending in `\`. ([#4783](https://github.com/wazuh/wazuh/pull/4783))

### Removed

- Removed support for Ubuntu 12.04 (Precise) in Vulneratiliby Detector as its feed is no longer available.


## [v3.12.0] - 2020-03-24

### Added

- Add synchronization capabilities for FIM. ([#3319](https://github.com/wazuh/wazuh/issues/3319))
- Add SQL database for the FIM module. Its storage can be switched between disk and memory. ([#3319](https://github.com/wazuh/wazuh/issues/3319))
- Add support for monitoring AWS S3 buckets in GovCloud regions. ([#3953](https://github.com/wazuh/wazuh/issues/3953))
- Add support for monitoring Cisco Umbrella S3 buckets. ([#3890](https://github.com/wazuh/wazuh/issues/3890))
- Add automatic reconnection with the Eventchannel service when it is restarted. ([#3836](https://github.com/wazuh/wazuh/pull/3836))
- Add a status validation when starting Wazuh. ([#4237](https://github.com/wazuh/wazuh/pull/4237))
- Add FIM module unit testing for Unix source code. ([#4688](https://github.com/wazuh/wazuh/pull/4688))
- Add multi-target support for unit testing. ([#4564](https://github.com/wazuh/wazuh/pull/4564))
- Add FIM module unit testing for Windows source code. ([#4633](https://github.com/wazuh/wazuh/pull/4633))

### Changed

- Move the FIM logic engine to the agent. ([#3319](https://github.com/wazuh/wazuh/issues/3319))
- Make Logcollector continuously attempt to reconnect with the agent daemon. ([#4435](https://github.com/wazuh/wazuh/pull/4435))
- Make Windows agents to send the keep-alive independently. ([#4077](https://github.com/wazuh/wazuh/pull/4077))
- Do not enforce source IP checking by default in the registration process. ([#4083](https://github.com/wazuh/wazuh/pull/4083))
- Updated API manager/configuration endpoint to also return the new synchronization and whodata syscheck fields ([#4241](https://github.com/wazuh/wazuh/pull/4241))
- Disabled the chroot jail in Agentd on UNIX.

### Fixed

- Avoid reopening the current socket when Logcollector fails to send a event. ([#4696](https://github.com/wazuh/wazuh/pull/4696))
- Prevent Logcollector from starving when has to reload files. ([#4730](https://github.com/wazuh/wazuh/pull/4730))
- Fix a small memory leak in clusterd. ([#4465](https://github.com/wazuh/wazuh/pull/4465))
- Fix a crash in the fluent forwarder when SSL is not enabled. ([#4675](https://github.com/wazuh/wazuh/pull/4675))
- Replace non-reentrant functions to avoid race condition hazards. ([#4081](https://github.com/wazuh/wazuh/pull/4081))
- Fixed the registration of more than one agent as `any` when forcing to use the source IP. ([#2533](https://github.com/wazuh/wazuh/pull/2533))
- Fix Windows upgrades in custom directories. ([#2534](https://github.com/wazuh/wazuh/pull/2534))
- Fix the format of the alert payload passed to the Slack integration. ([#3978](https://github.com/wazuh/wazuh/pull/3978))


## [v3.11.4] - 2020-02-25

### Changed

- Remove chroot in Agentd to allow it resolve DNS at any time. ([#4652](https://github.com/wazuh/wazuh/issues/4652))


## [v3.11.3] - 2020-01-28

### Fixed

- Fixed a bug in the Windows agent that made Rootcheck report false positives about file size mismatch. ([#4493](https://github.com/wazuh/wazuh/pull/4493))


## [v3.11.2] - 2020-01-22

### Changed

- Optimized memory usage in Vulnerability Detector when fetching the NVD feed. ([#4427](https://github.com/wazuh/wazuh/pull/4427))

### Fixed

- Rootcheck scan produced a 100% CPU peak in Syscheckd because it applied `<readall>` option even when disabled. ([#4415](https://github.com/wazuh/wazuh/pull/4415))
- Fixed a handler leak in Rootcheck and SCA on Windows agents. ([#4456](https://github.com/wazuh/wazuh/pull/4456))
- Prevent Remoted from exiting when a client closes a connection prematurely. ([#4390](https://github.com/wazuh/wazuh/pull/4390))
- Fixed crash in Slack integration when handling an alert with no description. ([#4426](https://github.com/wazuh/wazuh/pull/4426))
- Fixed Makefile to allow running scan-build for Windows agents. ([#4314](https://github.com/wazuh/wazuh/pull/4314))
- Fixed a memory leak in Clusterd. ([#4448](https://github.com/wazuh/wazuh/pull/4448))
- Disable TCP keepalive options at os_net library to allow building Wazuh on OpenBSD. ([#4462](https://github.com/wazuh/wazuh/pull/4462))


## [v3.11.1] - 2020-01-03

### Fixed

- The Windows Eventchannel log decoder in Analysisd maxed out CPU usage due to an infinite loop. ([#4412](https://github.com/wazuh/wazuh/pull/4412))


## [v3.11.0] - 2019-12-23

### Added

- Add support to Windows agents for vulnerability detector. ([#2787](https://github.com/wazuh/wazuh/pull/2787))
- Add support to Debian 10 Buster for vulnerability detector (by @aderumier). ([#4151](https://github.com/wazuh/wazuh/pull/4151))
- Make the Wazuh service to start after the network systemd unit (by @VAdamec). ([#1106](https://github.com/wazuh/wazuh/pull/1106))
- Add process inventory support for Mac OS X agents. ([#3322](https://github.com/wazuh/wazuh/pull/3322))
- Add port inventory support for MAC OS X agents. ([#3349](https://github.com/wazuh/wazuh/pull/3349))
- Make Analysisd compile the CDB list upon start. ([#3488](https://github.com/wazuh/wazuh/pull/3488))
- New rules option `global_frequency` to make frequency rules independent from the event source. ([#3931](https://github.com/wazuh/wazuh/pull/3931))
- Add a validation for avoiding agents to keep trying to connect to an invalid address indefinitely. ([#3951](https://github.com/wazuh/wazuh/pull/3951))
- Add the condition field of SCA checks to the agent databases. ([#3631](https://github.com/wazuh/wazuh/pull/3631))
- Display a warning message when registering to an unverified manager. ([#4207](https://github.com/wazuh/wazuh/pull/4207))
- Allow JSON escaping for logs on Logcollector's output format. ([#4273](https://github.com/wazuh/wazuh/pull/4273))
- Add TCP keepalive support for Fluent Forwarder. ([#4274](https://github.com/wazuh/wazuh/pull/4274))
- Add the host's primary IP to Logcollector's output format. ([#4380](https://github.com/wazuh/wazuh/pull/4380))

### Changed

- Now EventChannel alerts include the full message with the translation of coded fields. ([#3320](https://github.com/wazuh/wazuh/pull/3320))
- Changed `-G` agent-auth description in help message. ([#3856](https://github.com/wazuh/wazuh/pull/3856))
- Unified the Makefile flags allowed values. ([#4034](https://github.com/wazuh/wazuh/pull/4034))
- Let Logcollector queue file rotation and keepalive messages. ([#4222](https://github.com/wazuh/wazuh/pull/4222))
- Changed default paths for the OSQuery module in Windows agents. ([#4148](https://github.com/wazuh/wazuh/pull/4148))
- Fluent Forward now packs the content towards Fluentd into an object. ([#4334](https://github.com/wazuh/wazuh/pull/4334))

### Fixed

- Fix frequency rules to be increased for the same agent by default. ([#3931](https://github.com/wazuh/wazuh/pull/3931))
- Fix `protocol`, `system_name`, `data` and `extra_data` static fields detection. ([#3591](https://github.com/wazuh/wazuh/pull/3591))
- Fix overwriting agents by `Authd` when `force` option is less than 0. ([#3527](https://github.com/wazuh/wazuh/pull/3527))
- Fix Syscheck `nodiff` option for substring paths. ([#3015](https://github.com/wazuh/wazuh/pull/3015))
- Fix Logcollector wildcards to not detect directories as log files. ([#3788](https://github.com/wazuh/wazuh/pull/3788))
- Make Slack integration work with agentless alerts (by @dmitryax). ([#3971](https://github.com/wazuh/wazuh/pull/3971))
- Fix bugs reported by Clang analyzer. ([#3887](https://github.com/wazuh/wazuh/pull/3887))
- Fix compilation errors on OpenBSD platform. ([#3105](https://github.com/wazuh/wazuh/pull/3105))
- Fix on-demand configuration labels section to obtain labels attributes. ([#3490](https://github.com/wazuh/wazuh/pull/3490))
- Fixed race condition between `wazuh-clusterd` and `wazuh-modulesd` showing a 'No such file or directory' in `cluster.log` when synchronizing agent-info files in a cluster environment ([#4007](https://github.com/wazuh/wazuh/issues/4007))
- Fixed 'ConnectionError object has no attribute code' error when package repository is not available ([#3441](https://github.com/wazuh/wazuh/issues/3441))
- Fix the blocking of files monitored by Who-data in Windows agents. ([#3872](https://github.com/wazuh/wazuh/pull/3872))
- Fix the processing of EventChannel logs with unexpected characters. ([#3320](https://github.com/wazuh/wazuh/pull/3320))
- Active response Kaspersky script now logs the action request in _active-responses.log_ ([#2748](https://github.com/wazuh/wazuh/pull/2748))
- Fix service's installation path for CentOS 8. ([#4060](https://github.com/wazuh/wazuh/pull/4060))
- Add macOS Catalina to the list of detected versions. ([#4061](https://github.com/wazuh/wazuh/pull/4061))
- Prevent FIM from producing false negatives due to wrong checksum comparison. ([#4066](https://github.com/wazuh/wazuh/pull/4066))
- Fix `previous_output` count for alerts when matching by group. ([#4097](https://github.com/wazuh/wazuh/pull/4097))
- Fix event iteration when evaluating contextual rules. ([#4106](https://github.com/wazuh/wazuh/pull/4106))
- Fix the use of `prefilter_cmd` remotely by a new local option `allow_remote_prefilter_cmd`. ([#4178](https://github.com/wazuh/wazuh/pull/4178) & [4194](https://github.com/wazuh/wazuh/pull/4194))
- Fix restarting agents by group using the API when some of them are in a worker node. ([#4226](https://github.com/wazuh/wazuh/pull/4226))
- Fix error in Fluent Forwarder that requests an user and pass although the server does not need it. ([#3910](https://github.com/wazuh/wazuh/pull/3910))
- Fix FTS data length bound mishandling in Analysisd. ([#4278](https://github.com/wazuh/wazuh/pull/4278))
- Fix a memory leak in Modulesd and Agentd when Fluent Forward parses duplicate options. ([#4334](https://github.com/wazuh/wazuh/pull/4334))
- Fix an invalid memory read in Agentd when checking a remote configuration containing an invalid stanza inside `<labels>`. ([#4334](https://github.com/wazuh/wazuh/pull/4334))
- Fix error using force_reload and the eventchannel format in UNIX systems. ([#4294](https://github.com/wazuh/wazuh/pull/4294))


## [v3.10.2] - 2019-09-23

### Fixed

- Fix error in Logcollector when reloading localfiles with timestamp wildcards. ([#3995](https://github.com/wazuh/wazuh/pull/3995))


## [v3.10.1] - 2019-09-19

### Fixed

- Fix error after removing a high volume of agents from a group using the Wazuh API. ([#3907](https://github.com/wazuh/wazuh/issues/3907))
- Fix error in Remoted when reloading agent keys (busy resource). ([#3988](https://github.com/wazuh/wazuh/issues/3988))
- Fix invalid read in Remoted counters. ([#3989](https://github.com/wazuh/wazuh/issues/3989))


## [v3.10.0] - 2019-09-16

### Added

- Add framework function to obtain full summary of agents. ([#3842](https://github.com/wazuh/wazuh/pull/3842))
- SCA improvements. ([#3286](https://github.com/wazuh/wazuh/pull/3286))
  - Refactor de SCA internal logic and policy syntax. ([#3249](https://github.com/wazuh/wazuh/issues/3249))
  - Support to follow symbolic links. ([#3228](https://github.com/wazuh/wazuh/issues/3228))
  - Add numerical comparator for SCA rules. ([#3374](https://github.com/wazuh/wazuh/issues/3374))
  - Add SCA decoded events count to global stats. ([#3623](https://github.com/wazuh/wazuh/issues/3623))
- Extend duplicate file detection for LogCollector. ([#3867](https://github.com/wazuh/wazuh/pull/3867))
- Add HIPAA and NIST 800 53 compliance mapping as rule groups.([#3411](https://github.com/wazuh/wazuh/pull/3411) & [#3420](https://github.com/wazuh/wazuh/pull/3420))
- Add SCA compliance groups to rule groups in alerts. ([#3427](https://github.com/wazuh/wazuh/pull/3427))
- Add IPv6 loopback address to localhost list in DB output module (by @aquerubin). ([#3140](https://github.com/wazuh/wazuh/pull/3140))
- Accept `]` and `>` as terminal prompt characters for Agentless. ([#3209](https://github.com/wazuh/wazuh/pull/3209))

### Changed

- Modify logs for agent authentication issues by Remoted. ([#3662](https://github.com/wazuh/wazuh/pull/3662))
- Make Syscollector logging messages more user-friendly. ([#3397](https://github.com/wazuh/wazuh/pull/3397))
- Make SCA load by default all present policies at the default location. ([#3607](https://github.com/wazuh/wazuh/pull/3607))
- Increase IPSIZE definition for IPv6 compatibility (by @aquerubin). ([#3259](https://github.com/wazuh/wazuh/pull/3259))
- Replace local protocol definitions with Socket API definitions (by @aquerubin). ([#3260](https://github.com/wazuh/wazuh/pull/3260))
- Improved error message when some of required Wazuh daemons are down. Allow restarting cluster nodes except when `ossec-execd` is down. ([#3496](https://github.com/wazuh/wazuh/pull/3496))
- Allow existing aws_profile argument to work with vpcflowlogs in AWS wodle configuration. Thanks to Adam Williams (@awill1988). ([#3729](https://github.com/wazuh/wazuh/pull/3729))

### Fixed

- Fix exception handling when using an invalid bucket in AWS wodle ([#3652](https://github.com/wazuh/wazuh/pull/3652))
- Fix error message when an AWS bucket is empty ([#3743](https://github.com/wazuh/wazuh/pull/3743))
- Fix error when getting profiles in custom AWS buckets ([#3786](https://github.com/wazuh/wazuh/pull/3786))
- Fix SCA integrity check when switching between manager nodes. ([#3884](https://github.com/wazuh/wazuh/pull/3884))
- Fix alert email sending when no_full_log option is set in a rule. ([#3174](https://github.com/wazuh/wazuh/pull/3174))
- Fix error in Windows who-data when handling the directories list. ([#3883](https://github.com/wazuh/wazuh/pull/3883))
- Fix error in the hardware inventory collector for PowerPC architectures. ([#3624](https://github.com/wazuh/wazuh/pull/3624))
- Fix the use of mutexes in the `OS_Regex` library. ([#3533](https://github.com/wazuh/wazuh/pull/3533))
- Fix invalid read in the `OS_Regex` library. ([#3815](https://github.com/wazuh/wazuh/pull/3815))
- Fix compilation error on FreeBSD 13 and macOS 10.14. ([#3832](https://github.com/wazuh/wazuh/pull/3832))
- Fix typo in the license of the files. ([#3779](https://github.com/wazuh/wazuh/pull/3779))
- Fix error in `execd` when upgrading agents remotely while auto-restarting. ([#3437](https://github.com/wazuh/wazuh/pull/3437))
- Prevent integrations from inheriting descriptors. ([#3514](https://github.com/wazuh/wazuh/pull/3514))
- Overwrite rules label fix and rules features tests. ([#3414](https://github.com/wazuh/wazuh/pull/3414))
- Fix typo: replace `readed` with `read`. ([#3328](https://github.com/wazuh/wazuh/pull/3328))
- Introduce global mutex for Rootcheck decoder. ([#3530](https://github.com/wazuh/wazuh/pull/3530))
- Fix errors reported by scan-build. ([#3452](https://github.com/wazuh/wazuh/pull/3452) & [#3785](https://github.com/wazuh/wazuh/pull/3785))
- Fix the handling of `wm_exec()` output.([#3486](https://github.com/wazuh/wazuh/pull/3486))
- Fix FIM duplicated entries in Windows. ([#3504](https://github.com/wazuh/wazuh/pull/3504))
- Remove socket deletion from epoll. ([#3432](https://github.com/wazuh/wazuh/pull/3432))
- Let the sources installer support NetBSD. ([#3444](https://github.com/wazuh/wazuh/pull/3444))
- Fix error message from openssl v1.1.1. ([#3413](https://github.com/wazuh/wazuh/pull/3413))
- Fix compilation issue for local installation. ([#3339](https://github.com/wazuh/wazuh/pull/3339))
- Fix exception handling when /tmp have no permissions and tell the user the problem. ([#3401](https://github.com/wazuh/wazuh/pull/3401))
- Fix who-data alerts when audit logs contain hex fields. ([#3909](https://github.com/wazuh/wazuh/pull/3909))
- Remove useless `select()` calls in Analysisd decoders. ([#3964](https://github.com/wazuh/wazuh/pull/3964))


## [v3.9.5] - 2019-08-08

### Fixed

- Fixed a bug in the Framework that prevented Cluster and API from handling the file _client.keys_ if it's mounted as a volume on Docker.
- Fixed a bug in Analysisd that printed the millisecond part of the alerts' timestamp without zero-padding. That prevented Elasticsearch 7 from indexing those alerts. ([#3814](https://github.com/wazuh/wazuh/issues/3814))


## [v3.9.4] - 2019-08-07

### Changed

- Prevent agent on Windows from including who-data on FIM events for child directories without who-data enabled, even if it's available. ([#3601](https://github.com/wazuh/wazuh/issues/3601))
- Prevent Rootcheck configuration from including the `<ignore>` settings if they are empty. ([#3634](https://github.com/wazuh/wazuh/issues/3634))
- Wazuh DB will delete the agent DB-related files immediately when removing an agent. ([#3691](https://github.com/wazuh/wazuh/issues/3691))

### Fixed

- Fixed bug in Remoted when correlating agents and their sockets in TCP mode. ([#3602](https://github.com/wazuh/wazuh/issues/3602))
- Fix bug in the agent that truncated its IP address if it occupies 15 characters. ([#3615](https://github.com/wazuh/wazuh/issues/3615))
- Logcollector failed to overwrite duplicate `<localfile>` stanzas. ([#3616](https://github.com/wazuh/wazuh/issues/3616))
- Analysisd could produce a double free if an Eventchannel message contains an invalid XML member. ([#3626](https://github.com/wazuh/wazuh/issues/3626))
- Fixed defects in the code reported by Coverity. ([#3627](https://github.com/wazuh/wazuh/issues/3627))
- Fixed bug in Analysisd when handling invalid JSON input strings. ([#3648](https://github.com/wazuh/wazuh/issues/3648))
- Fix handling of SCA policies with duplicate ID in Wazuh DB. ([#3668](https://github.com/wazuh/wazuh/issues/3668))
- Cluster could fail synchronizing some files located in Docker volumes. ([#3669](https://github.com/wazuh/wazuh/issues/3669))
- Fix a handler leak in the FIM whodata engine for Windows. ([#3690](https://github.com/wazuh/wazuh/issues/3690))
- The Docker listener module was storing and ignoring the output of the integration. ([#3768](https://github.com/wazuh/wazuh/issues/3768))
- Fixed memory leaks in Syscollector for macOS agents. ([#3795](https://github.com/wazuh/wazuh/pull/3795))
- Fix dangerous mutex initialization in Windows hosts. ([#3805](https://github.com/wazuh/wazuh/issues/3805))


## [v3.9.3] - 2019-07-08

### Changed

- Windows Eventchannel log collector will no longer report bookmarked events by default (those that happened while the agent was stopped). ([#3485](https://github.com/wazuh/wazuh/pull/3485))
- Remoted will discard agent-info data not in UTF-8 format. ([#3581](https://github.com/wazuh/wazuh/pull/3581))

### Fixed

- Osquery integration did not follow the osquery results file (*osqueryd.results.log*) as of libc 2.28. ([#3494](https://github.com/wazuh/wazuh/pull/3494))
- Windows Eventchannnel log collector did not update the bookmarks so it reported old events repeatedly. ([#3485](https://github.com/wazuh/wazuh/pull/3485))
- The agent sent invalid info data in the heartbeat message if it failed to get the host IP address. ([#3555](https://github.com/wazuh/wazuh/pull/3555))
- Modulesd produced a memory leak when being queried for its running configuration. ([#3564](https://github.com/wazuh/wazuh/pull/3564))
- Analysisd and Logtest crashed when trying rules having `<different_geoip>` and no `<not_same_field>` stanza. ([#3587](https://github.com/wazuh/wazuh/pull/3587))
- Vulnerability Detector failed to parse the Canonical's OVAL feed due to a syntax change. ([#3563](https://github.com/wazuh/wazuh/pull/3563))
- AWS Macie events produced erros in Elasticsearch. ([#3608](https://github.com/wazuh/wazuh/pull/3608))
- Rules with `<list lookup="address_match_key" />` produced a false match if the CDB list file is missing. ([#3609](https://github.com/wazuh/wazuh/pull/3609))
- Remote configuration was missing the `<ignore>` stanzas for Syscheck and Rootcheck when defined as sregex. ([#3617](https://github.com/wazuh/wazuh/pull/3617))


## [v3.9.2] - 2019-06-10

### Added

- Added support for Ubuntu 12.04 to the SCA configuration template. ([#3361](https://github.com/wazuh/wazuh/pull/3361))

### Changed

- Prevent the agent from stopping if it fails to resolve the manager's hostname on startup. ([#3405](https://github.com/wazuh/wazuh/pull/3405))
- Prevent Remoted from logging agent connection timeout as an error, now it's a debugging log. ([#3426](https://github.com/wazuh/wazuh/pull/3426))

### Fixed

- A configuration request to Analysisd made it crash if the option `<white_list>` is empty. ([#3383](https://github.com/wazuh/wazuh/pull/3383))
- Fixed error when uploading some configuration files through API in wazuh-docker environments. ([#3335](https://github.com/wazuh/wazuh/issues/3335))
- Fixed error deleting temporary files during cluster synchronization. ([#3379](https://github.com/wazuh/wazuh/issues/3379))
- Fixed bad permissions on agent-groups files synchronized via wazuh-clusterd. ([#3438](https://github.com/wazuh/wazuh/issues/3438))
- Fixed bug in the database module that ignored agents registered with a network mask. ([#3351](https://github.com/wazuh/wazuh/pull/3351))
- Fixed a memory bug in the CIS-CAT module. ([#3406](https://github.com/wazuh/wazuh/pull/3406))
- Fixed a bug in the agent upgrade tool when checking the version number. ([#3391](https://github.com/wazuh/wazuh/pull/3391))
- Fixed error checking in the Windows Eventchannel log collector. ([#3393](https://github.com/wazuh/wazuh/pull/3393))
- Prevent Analysisd from crashing at SCA decoder due to a race condition calling a thread-unsafe function. ([#3466](https://github.com/wazuh/wazuh/pull/3466))
- Fix a file descriptor leak in Modulesd on timeout when running a subprocess. ([#3470](https://github.com/wazuh/wazuh/pull/3470))
  - OpenSCAP.
  - CIS-CAT.
  - Command.
  - Azure.
  - SCA.
  - AWS.
  - Docker.
- Prevent Modulesd from crashing at Vulnerability Detector when updating a RedHat feed. ([3458](https://github.com/wazuh/wazuh/pull/3458))


## [v3.9.1] - 2019-05-21

### Added

- Added directory existence checking for SCA rules. ([#3246](https://github.com/wazuh/wazuh/pull/3246))
- Added line number to error messages when parsing YAML files. ([#3325](https://github.com/wazuh/wazuh/pull/3325))
- Enhanced wildcard support for Windows Logcollector. ([#3236](https://github.com/wazuh/wazuh/pull/3236))

### Changed

- Changed the extraction point of the package name in the Vulnerability Detector OVALs. ([#3245](https://github.com/wazuh/wazuh/pull/3245))

### Fixed

- Fixed SCA request interval option limit. ([#3254](https://github.com/wazuh/wazuh/pull/3254))
- Fixed SCA directory checking. ([#3235](https://github.com/wazuh/wazuh/pull/3235))
- Fixed potential out of bounds memory access. ([#3285](https://github.com/wazuh/wazuh/pull/3285))
- Fixed CIS-CAT XML report parser. ([#3261](https://github.com/wazuh/wazuh/pull/3261))
- Fixed .ssh folder permissions for Agentless. ([#2660](https://github.com/wazuh/wazuh/pull/2660))
- Fixed repeated fields in SCA summary events. ([#3278](https://github.com/wazuh/wazuh/pull/3278))
- Fixed command output treatment for the SCA module. ([#3297](https://github.com/wazuh/wazuh/pull/3297))
- Fixed _agent_upgrade_ tool to set the manager version as the default one. ([#2721](https://github.com/wazuh/wazuh/pull/2721))
- Fixed execd crash when timeout list is not initialized. ([#3316](https://github.com/wazuh/wazuh/pull/3316))
- Fixed support for reading large files on Windows Logcollector. ([#3248](https://github.com/wazuh/wazuh/pull/3248))
- Fixed the manager restarting process via API on Docker. ([#3273](https://github.com/wazuh/wazuh/pull/3273))
- Fixed the _agent_info_ files synchronization between cluster nodes. ([#3272](https://github.com/wazuh/wazuh/pull/3272))

### Removed

- Removed 5-second reading timeout for File Integrity Monitoring scan. ([#3366](https://github.com/wazuh/wazuh/pull/3366))


## [v3.9.0] - 2019-05-02

### Added

- New module to perform **Security Configuration Assessment** scans. ([#2598](https://github.com/wazuh/wazuh/pull/2598))
- New **Logcollector** features. ([#2929](https://github.com/wazuh/wazuh/pull/2929))
  - Let Logcollector filter files by content. ([#2796](https://github.com/wazuh/wazuh/issues/2796))
  - Added a pattern exclusion option to Logcollector. ([#2797](https://github.com/wazuh/wazuh/issues/2797))
  - Let Logcollector filter files by date. ([#2799](https://github.com/wazuh/wazuh/issues/2799))
  - Let logcollector support wildcards on Windows. ([#2898](https://github.com/wazuh/wazuh/issues/2898))
- **Fluent forwarder** for agents. ([#2828](https://github.com/wazuh/wazuh/issues/2828))
- Collect network and port inventory for Windows XP/Server 2003. ([#2464](https://github.com/wazuh/wazuh/pull/2464))
- Included inventory fields as dynamic fields in events to use them in rules. ([#2441](https://github.com/wazuh/wazuh/pull/2441))
- Added an option _startup_healthcheck_ in FIM so that the the who-data health-check is optional. ([#2323](https://github.com/wazuh/wazuh/pull/2323))
- The real agent IP is reported by the agent and shown in alerts and the App interface. ([#2577](https://github.com/wazuh/wazuh/pull/2577))
- Added support for organizations in AWS wodle. ([#2627](https://github.com/wazuh/wazuh/pull/2627))
- Added support for hot added symbolic links in _Whodata_. ([#2466](https://github.com/wazuh/wazuh/pull/2466))
- Added `-t` option to `wazuh-clusterd` binary ([#2691](https://github.com/wazuh/wazuh/pull/2691)).
- Added options `same_field` and `not_same_field` in rules to correlate dynamic fields between events. ([#2689](https://github.com/wazuh/wazuh/pull/2689))
- Added optional daemons start by default. ([#2769](https://github.com/wazuh/wazuh/pull/2769))
- Make the Windows installer to choose the appropriate `ossec.conf` file based on the System version. ([#2773](https://github.com/wazuh/wazuh/pull/2773))
- Added writer thread preference for Logcollector. ([#2783](https://github.com/wazuh/wazuh/pull/2783))
- Added database deletion from Wazuh-DB for removed agents. ([#3123](https://github.com/wazuh/wazuh/pull/3123))

### Changed

- Introduced a network buffer in Remoted to cache incomplete messages from agents. This improves the performance by preventing Remoted from waiting for complete messages. ([#2528](https://github.com/wazuh/wazuh/pull/2528))
- Improved alerts about disconnected agents: they will contain the data about the disconnected agent, although the alert is actually produced by the manager. ([#2379](https://github.com/wazuh/wazuh/pull/2379))
- PagerDuty integration plain text alert support (by @spartantri). ([#2403](https://github.com/wazuh/wazuh/pull/2403))
- Improved Remoted start-up logging messages. ([#2460](https://github.com/wazuh/wazuh/pull/2460))
- Let _agent_auth_ warn when it receives extra input arguments. ([#2489](https://github.com/wazuh/wazuh/pull/2489))
- Update the who-data related SELinux rules for Audit 3.0. This lets who-data work on Fedora 29. ([#2419](https://github.com/wazuh/wazuh/pull/2419))
- Changed data source for network interface's MAC address in Syscollector so that it will be able to get bonded interfaces' MAC. ([#2550](https://github.com/wazuh/wazuh/pull/2550))
- Migrated unit tests from Check to TAP (Test Anything Protocol). ([#2572](https://github.com/wazuh/wazuh/pull/2572))
- Now labels starting with `_` are reserved for internal use. ([#2577](https://github.com/wazuh/wazuh/pull/2577))
- Now AWS wodle fetches aws.requestParameters.disableApiTermination with an unified format ([#2614](https://github.com/wazuh/wazuh/pull/2614))
- Improved overall performance in cluster ([#2575](https://github.com/wazuh/wazuh/pull/2575))
- Some improvements has been made in the _vulnerability-detector_ module. ([#2603](https://github.com/wazuh/wazuh/pull/2603))
- Refactor of decoded fields from the Windows eventchannel decoder. ([#2684](https://github.com/wazuh/wazuh/pull/2684))
- Deprecate global option `<queue_size>` for Analysisd. ([#2729](https://github.com/wazuh/wazuh/pull/2729))
- Excluded noisy events from Windows Eventchannel. ([#2763](https://github.com/wazuh/wazuh/pull/2763))
- Replaced `printf` functions in `agent-authd`. ([#2830](https://github.com/wazuh/wazuh/pull/2830))
- Replaced `strtoul()` using NULL arguments with `atol()` in wodles config files. ([#2801](https://github.com/wazuh/wazuh/pull/2801))
- Added a more descriptive message for SSL error when agent-auth fails. ([#2941](https://github.com/wazuh/wazuh/pull/2941))
- Changed the starting Analysisd messages about loaded rules from `info` to `debug` level. ([#2881](https://github.com/wazuh/wazuh/pull/2881))
- Re-structured messages for FIM module. ([#2926](https://github.com/wazuh/wazuh/pull/2926))
- Changed `diff` output in Syscheck for Windows. ([#2969](https://github.com/wazuh/wazuh/pull/2969))
- Replaced OSSEC e-mail subject with Wazuh in `ossec-maild`. ([#2975](https://github.com/wazuh/wazuh/pull/2975))
- Added keepalive in TCP to manage broken connections in `ossec-remoted`. ([#3069](https://github.com/wazuh/wazuh/pull/3069))
- Change default restart interval for Docker listener module to one minute. ([#2679](https://github.com/wazuh/wazuh/pull/2679))

### Fixed

- Fixed error in Syscollector for Windows older than Vista when gathering the hardware inventory. ([#2326](https://github.com/wazuh/wazuh/pull/2326))
- Fixed an error in the OSQuery configuration validation. ([#2446](https://github.com/wazuh/wazuh/pull/2446))
- Prevent Integrator, Syslog Client and Mail forwarded from getting stuck while reading _alerts.json_. ([#2498](https://github.com/wazuh/wazuh/pull/2498))
- Fixed a bug that could make an Agent running on Windows XP close unexpectedly while receiving a WPK file. ([#2486](https://github.com/wazuh/wazuh/pull/2486))
- Fixed _ossec-control_ script in Solaris. ([#2495](https://github.com/wazuh/wazuh/pull/2495))
- Fixed a compilation error when building Wazuh in static linking mode with the Audit library enabled. ([#2523](https://github.com/wazuh/wazuh/pull/2523))
- Fixed a memory hazard in Analysisd on log pre-decoding for short logs (less than 5 bytes). ([#2391](https://github.com/wazuh/wazuh/pull/2391))
- Fixed defects reported by Cppcheck. ([#2521](https://github.com/wazuh/wazuh/pull/2521))
  - Double free in GeoIP data handling with IPv6.
  - Buffer overlay when getting OS information.
  - Check for successful memory allocation in Syscollector.
- Fix out-of-memory error in Remoted when upgrading an agent with a big data chunk. ([#2594](https://github.com/wazuh/wazuh/pull/2594))
- Re-registered agent are reassigned to correct groups when the multigroup is empty. ([#2440](https://github.com/wazuh/wazuh/pull/2440))
- Wazuh manager starts regardless of the contents of _local_decoder.xml_. ([#2465](https://github.com/wazuh/wazuh/pull/2465))
- Let _Remoted_ wait for download module availability. ([#2517](https://github.com/wazuh/wazuh/pull/2517))
- Fix duplicate field names at some events for Windows eventchannel. ([#2500](https://github.com/wazuh/wazuh/pull/2500))
- Delete empty fields from Windows Eventchannel alerts. ([#2492](https://github.com/wazuh/wazuh/pull/2492))
- Fixed memory leak and crash in Vulnerability Detector. ([#2620](https://github.com/wazuh/wazuh/pull/2620))
- Prevent Analysisd from crashing when receiving an invalid Syscollector event. ([#2621](https://github.com/wazuh/wazuh/pull/2621))
- Fix a bug in the database synchronization module that left broken references of removed agents to groups. ([#2628](https://github.com/wazuh/wazuh/pull/2628))
- Fixed restart service in AIX. ([#2674](https://github.com/wazuh/wazuh/pull/2674))
- Prevent Execd from becoming defunct when Active Response disabled. ([#2692](https://github.com/wazuh/wazuh/pull/2692))
- Fix error in Syscollector when unable to read the CPU frequency on agents. ([#2740](https://github.com/wazuh/wazuh/pull/2740))
- Fix Windows escape format affecting non-format messages. ([#2725](https://github.com/wazuh/wazuh/pull/2725))
- Avoid a segfault in mail daemon due to the XML tags order in the `ossec.conf`. ([#2711](https://github.com/wazuh/wazuh/pull/2711))
- Prevent the key updating thread from starving in Remoted. ([#2761](https://github.com/wazuh/wazuh/pull/2761))
- Fixed error logging on Windows agent. ([#2791](https://github.com/wazuh/wazuh/pull/2791))
- Let CIS-CAT decoder reuse the Wazuh DB connection socket. ([#2800](https://github.com/wazuh/wazuh/pull/2800))
- Fixed issue with `agent-auth` options without argument. ([#2808](https://github.com/wazuh/wazuh/pull/2808))
- Fixed control of the frequency counter in alerts. ([#2854](https://github.com/wazuh/wazuh/pull/2854))
- Ignore invalid files for agent groups. ([#2895](https://github.com/wazuh/wazuh/pull/2895))
- Fixed invalid behaviour when moving files in Whodata mode. ([#2888](https://github.com/wazuh/wazuh/pull/2888))
- Fixed deadlock in Remoted when updating the `keyentries` structure. ([#2956](https://github.com/wazuh/wazuh/pull/2956))
- Fixed error in Whodata when one of the file permissions cannot be extracted. ([#2940](https://github.com/wazuh/wazuh/pull/2940))
- Fixed System32 and SysWOW64 event processing in Whodata. ([#2935](https://github.com/wazuh/wazuh/pull/2935))
- Fixed Syscheck hang when monitoring system directories. ([#3059](https://github.com/wazuh/wazuh/pull/3059))
- Fixed the package inventory for MAC OS X. ([#3035](https://github.com/wazuh/wazuh/pull/3035))
- Translated the Audit Policy fields from IDs for Windows events. ([#2950](https://github.com/wazuh/wazuh/pull/2950))
- Fixed broken pipe error when Wazuh-manager closes TCP connection. ([#2965](https://github.com/wazuh/wazuh/pull/2965))
- Fixed whodata mode on drives other than the main one. ([#2989](https://github.com/wazuh/wazuh/pull/2989))
- Fixed bug occurred in the database while removing an agent. ([#2997](https://github.com/wazuh/wazuh/pull/2997))
- Fixed duplicated alerts for Red Hat feed in `vulnerability-detector`. ([#3000](https://github.com/wazuh/wazuh/pull/3000))
- Fixed bug when processing symbolic links in Whodata. ([#3025](https://github.com/wazuh/wazuh/pull/3025))
- Fixed option for ignoring paths in rootcheck. ([#3058](https://github.com/wazuh/wazuh/pull/3058))
- Allow Wazuh service on MacOSX to be available without restart. ([#3119](https://github.com/wazuh/wazuh/pull/3119))
- Ensure `internal_options.conf` file is overwritten on Windows upgrades. ([#3153](https://github.com/wazuh/wazuh/pull/3153))
- Fixed the reading of the setting `attempts` of the Docker module. ([#3067](https://github.com/wazuh/wazuh/pull/3067))
- Fix a memory leak in Docker listener module. ([#2679](https://github.com/wazuh/wazuh/pull/2679))


## [v3.8.2] - 2019-01-30

### Fixed

- Analysisd crashed when parsing a log from OpenLDAP due to a bug in the option `<accumulate>`. ([#2456](https://github.com/wazuh/wazuh/pull/2456))
- Modulesd closed unexpectedly if a command was defined without a `<tag>` option. ([#2470](https://github.com/wazuh/wazuh/pull/2470))
- The Eventchannel decoder was not being escaping backslashes correctly. ([#2483](https://github.com/wazuh/wazuh/pull/2483))
- The Eventchannel decoder was leaving spurious trailing spaces in some fields.  ([#2484](https://github.com/wazuh/wazuh/pull/2484))


## [v3.8.1] - 2019-01-25

### Fixed

- Fixed memory leak in Logcollector when reading Windows eventchannel. ([#2450](https://github.com/wazuh/wazuh/pull/2450))
- Fixed script parsing error in Solaris 10. ([#2449](https://github.com/wazuh/wazuh/pull/2449))
- Fixed version comparisons on Red Hat systems. (By @orlando-jamie) ([#2445](https://github.com/wazuh/wazuh/pull/2445))


## [v3.8.0] - 2019-01-19

### Added

- Logcollector **extension for Windows eventchannel logs in JSON format.** ([#2142](https://github.com/wazuh/wazuh/pull/2142))
- Add options to detect **attribute and file permission changes** for Windows. ([#1918](https://github.com/wazuh/wazuh/pull/1918))
- Added **Audit health-check** in the Whodata initialization. ([#2180](https://github.com/wazuh/wazuh/pull/2180))
- Added **Audit rules auto-reload** in Whodata. ([#2180](https://github.com/wazuh/wazuh/pull/2180))
- Support for **new AWS services** in the AWS wodle ([#2242](https://github.com/wazuh/wazuh/pull/2242)):
    - AWS Config
    - AWS Trusted Advisor
    - AWS KMS
    - AWS Inspector
    - Add support for IAM roles authentication in EC2 instances.
- New module "Agent Key Polling" to integrate agent key request to external data sources. ([#2127](https://github.com/wazuh/wazuh/pull/2127))
  - Look for missing or old agent keys when Remoted detects an authorization failure.
  - Request agent keys by calling a defined executable or connecting to a local socket.
- Get process inventory for Windows natively. ([#1760](https://github.com/wazuh/wazuh/pull/1760))
- Improved vulnerability detection in Red Hat systems. ([#2137](https://github.com/wazuh/wazuh/pull/2137))
- Add retries to download the OVAL files in vulnerability-detector. ([#1832](https://github.com/wazuh/wazuh/pull/1832))
- Auto-upgrade FIM databases in Wazuh-DB. ([#2147](https://github.com/wazuh/wazuh/pull/2147))
- New dedicated thread for AR command running on Windows agent. ([#1725](https://github.com/wazuh/wazuh/pull/1725))
  -  This will prevent the agent from delaying due to an AR execution.
- New internal option to clean residual files of agent groups. ([#1985](https://github.com/wazuh/wazuh/pull/1985))
- Add a manifest to run `agent-auth.exe` with elevated privileges. ([#1998](https://github.com/wazuh/wazuh/pull/1998))
- Compress `last-entry` files to check differences by FIM. ([#2034](https://github.com/wazuh/wazuh/pull/2034))
- Add error messages to integration scripts. ([#2143](https://github.com/wazuh/wazuh/pull/2143))
- Add CDB lists building on install. ([#2167](https://github.com/wazuh/wazuh/pull/2167))
- Update Wazuh copyright for internal files. ([#2343](https://github.com/wazuh/wazuh/pull/2343))
- Added option to allow maild select the log file to read from. ([#977](https://github.com/wazuh/wazuh/pull/977))
- Add table to control the metadata of the vuln-detector DB. ([#2402](https://github.com/wazuh/wazuh/pull/2402))

### Changed

- Now Wazuh manager can be started with an empty configuration in ossec.conf. ([#2086](https://github.com/wazuh/wazuh/pull/2086))
- The Authentication daemon is now enabled by default. ([#2129](https://github.com/wazuh/wazuh/pull/2129))
- Make FIM show alerts for new files by default. ([#2213](https://github.com/wazuh/wazuh/pull/2213))
- Reduce the length of the query results from Vulnerability Detector to Wazuh DB. ([#1798](https://github.com/wazuh/wazuh/pull/1798))
- Improved the build system to automatically detect a big-endian platform. ([#2031](https://github.com/wazuh/wazuh/pull/2031))
  - Building option `USE_BIG_ENDIAN` is not already needed on Solaris (SPARC) or HP-UX.
- Expanded the regex pattern maximum size from 2048 to 20480 bytes. ([#2036](https://github.com/wazuh/wazuh/pull/2036))
- Improved IP address validation in the option `<white_list>` (by @pillarsdotnet). ([#1497](https://github.com/wazuh/wazuh/pull/1497))
- Improved rule option `<info>` validation (by @pillarsdotnet). ([#1541](https://github.com/wazuh/wazuh/pull/1541))
- Deprecated the Syscheck option `<remove_old_diff>` by making it mandatory. ([#1915](https://github.com/wazuh/wazuh/pull/1915))
- Fix invalid error "Unable to verity server certificate" in _ossec-authd_ (server). ([#2045](https://github.com/wazuh/wazuh/pull/2045))
- Remove deprecated flag `REUSE_ID` from the Makefile options. ([#2107](https://github.com/wazuh/wazuh/pull/2107))
- Syscheck first queue error message changed into a warning. ([#2146](https://github.com/wazuh/wazuh/pull/2146))
- Do the DEB and RPM package scan regardless of Linux distribution. ([#2168](https://github.com/wazuh/wazuh/pull/2168))
- AWS VPC configuration in the AWS wodle ([#2242](https://github.com/wazuh/wazuh/pull/2242)).
- Hide warning log by FIM when cannot open a file that has just been removed. ([#2201](https://github.com/wazuh/wazuh/pull/2201))
- The default FIM configuration will ignore some temporary files. ([#2202](https://github.com/wazuh/wazuh/pull/2202))

### Fixed

- Fixed error description in the osquery configuration parser (by @pillarsdotnet). ([#1499](https://github.com/wazuh/wazuh/pull/1499))
- The FTS comment option `<ftscomment>` was not being read (by @pillarsdotnet). ([#1536](https://github.com/wazuh/wazuh/pull/1536))
- Fixed error when multigroup files are not found. ([#1792](https://github.com/wazuh/wazuh/pull/1792))
- Fix error when assigning multiple groups whose names add up to more than 4096 characters. ([#1792](https://github.com/wazuh/wazuh/pull/1792))
- Replaced "getline" function with "fgets" in vulnerability-detector to avoid compilation errors with older versions of libC. ([#1822](https://github.com/wazuh/wazuh/pull/1822))
- Fix bug in Wazuh DB when trying to store multiple network interfaces with the same IP from Syscollector. ([#1928](https://github.com/wazuh/wazuh/pull/1928))
- Improved consistency of multigroups. ([#1985](https://github.com/wazuh/wazuh/pull/1985))
- Fixed the reading of the OS name and version in HP-UX systems. ([#1990](https://github.com/wazuh/wazuh/pull/1990))
- Prevent the agent from producing an error on platforms that don't support network timeout. ([#2001](https://github.com/wazuh/wazuh/pull/2001))
- Logcollector could not set the maximum file limit on HP-UX platform. ([2030](https://github.com/wazuh/wazuh/pull/2030))
- Allow strings up to 64KB long for log difference analysis. ([#2032](https://github.com/wazuh/wazuh/pull/2032))
- Now agents keep their registration date when upgrading the manager. ([#2033](https://github.com/wazuh/wazuh/pull/2033))
- Create an empty `client.keys` file on a fresh installation of a Windows agent. ([2040](https://github.com/wazuh/wazuh/pull/2040))
- Allow CDB list keys and values to have double quotes surrounding. ([#2046](https://github.com/wazuh/wazuh/pull/2046))
- Remove file `queue/db/.template.db` on upgrade / restart. ([2073](https://github.com/wazuh/wazuh/pull/2073))
- Fix error on Analysisd when `check_value` doesn't exist. ([2080](https://github.com/wazuh/wazuh/pull/2080))
- Prevent Rootcheck from looking for invalid link count in agents running on Solaris (by @ecsc-georgew). ([2087](https://github.com/wazuh/wazuh/pull/2087))
- Fixed the warning messages when compiling the agent on AIX. ([2099](https://github.com/wazuh/wazuh/pull/2099))
- Fix missing library when building Wazuh with MySQL support. ([#2108](https://github.com/wazuh/wazuh/pull/2108))
- Fix compile warnings for the Solaris platform. ([#2121](https://github.com/wazuh/wazuh/pull/2121))
- Fixed regular expression for audit.key in audit decoder. ([#2134](https://github.com/wazuh/wazuh/pull/2134))
- Agent's ossec-control stop should wait a bit after killing a process. ([#2149](https://github.com/wazuh/wazuh/pull/2149))
- Fixed error ocurred while monitoring symbolic links in Linux. ([#2152](https://github.com/wazuh/wazuh/pull/2152))
- Fixed some bugs in Logcollector: ([#2154](https://github.com/wazuh/wazuh/pull/2154))
  - If Logcollector picks up a log exceeding 65279 bytes, that log may lose the null-termination.
  - Logcollector crashes if multiple wildcard stanzas resolve the same file.
  - An error getting the internal file position may lead to an undefined condition.
- Execd daemon now runs even if active response is disabled ([#2177](https://github.com/wazuh/wazuh/pull/2177))
- Fix high precision timestamp truncation in rsyslog messages. ([#2128](https://github.com/wazuh/wazuh/pull/2128))
- Fix missing Whodata section to the remote configuration query. ([#2173](https://github.com/wazuh/wazuh/pull/2173))
- Bugfixes in AWS wodle ([#2242](https://github.com/wazuh/wazuh/pull/2242)):
    - Fixed bug in AWS Guard Duty alerts when there were multiple remote IPs.
    - Fixed bug when using flag `remove_from_bucket`.
    - Fixed bug when reading buckets generating more than 1000 logs in the same day.
    - Increase `qty` of `aws.eventNames` and remove usage of `aws.eventSources`.
- Fix bug in cluster configuration when using Kubernetes ([#2227](https://github.com/wazuh/wazuh/pull/2227)).
- Fix network timeout setup in agent running on Windows. ([#2185](https://github.com/wazuh/wazuh/pull/2185))
- Fix default values for the `<auto_ignore>` option. ([#2210](https://github.com/wazuh/wazuh/pull/2210))
- Fix bug that made Modulesd and Remoted crash on ARM architecture. ([#2214](https://github.com/wazuh/wazuh/pull/2214))
- The regex parser included the next character after a group:
  - If the input string just ends after that character. ([#2216](https://github.com/wazuh/wazuh/pull/2216))
  - The regex parser did not accept a group terminated with an escaped byte or a class. ([#2224](https://github.com/wazuh/wazuh/pull/2224))
- Fixed buffer overflow hazard in FIM when performing change report on long paths on macOS platform. ([#2285](https://github.com/wazuh/wazuh/pull/2285))
- Fix sending of the owner attribute when a file is created in Windows. ([#2292](https://github.com/wazuh/wazuh/pull/2292))
- Fix audit reconnection to the Whodata socket ([#2305](https://github.com/wazu2305h/wazuh/pull/2305))
- Fixed agent connection in TCP mode on Windows XP. ([#2329](https://github.com/wazuh/wazuh/pull/2329))
- Fix log shown when a command reaches its timeout and `ignore_output` is enabled. ([#2316](https://github.com/wazuh/wazuh/pull/2316))
- Analysisd and Syscollector did not detect the number of cores on Raspberry Pi. ([#2304](https://github.com/wazuh/wazuh/pull/2304))
- Analysisd and Syscollector did not detect the number of cores on CentOS 5. ([#2340](https://github.com/wazuh/wazuh/pull/2340))


## [v3.7.2] - 2018-12-17

### Changed

- Logcollector will fully read a log file if it reappears after being deleted. ([#2041](https://github.com/wazuh/wazuh/pull/2041))

### Fixed

- Fix some bugs in Logcollector: ([#2041](https://github.com/wazuh/wazuh/pull/2041))
  - Logcollector ceases monitoring any log file containing a binary zero-byte.
  - If a local file defined with wildcards disappears, Logcollector incorrectly shows a negative number of remaining open attempts.
  - Fixed end-of-file detection for text-based file formats.
- Fixed a bug in Analysisd that made it crash when decoding a malformed FIM message. ([#2089](https://github.com/wazuh/wazuh/pull/2089))


## [v3.7.1] - 2018-12-05

### Added

- New internal option `remoted.guess_agent_group` allowing agent group guessing by Remoted to be optional. ([#1890](https://github.com/wazuh/wazuh/pull/1890))
- Added option to configure another audit keys to monitor. ([#1882](https://github.com/wazuh/wazuh/pull/1882))
- Added option to create the SSL certificate and key with the install.sh script. ([#1856](https://github.com/wazuh/wazuh/pull/1856))
- Add IPv6 support to `host-deny.sh` script. (by @iasdeoupxe). ([#1583](https://github.com/wazuh/wazuh/pull/1583))
- Added tracing information (PID, function, file and line number) to logs when debugging is enabled. ([#1866](https://github.com/wazuh/wazuh/pull/1866))

### Changed

- Change errors messages to descriptive warnings in Syscheck when a files is not reachable. ([#1730](https://github.com/wazuh/wazuh/pull/1730))
- Add default values to global options to let the manager start. ([#1894](https://github.com/wazuh/wazuh/pull/1894))
- Improve Remoted performance by reducing interaction between threads. ([#1902](https://github.com/wazuh/wazuh/pull/1902))

### Fixed

- Prevent duplicates entries for denied IP addresses by `host-deny.sh`. (by @iasdeoupxe). ([#1583](https://github.com/wazuh/wazuh/pull/1583))
- Fix issue in Logcollector when reaching the file end before getting a full line. ([#1744](https://github.com/wazuh/wazuh/pull/1744))
- Throw an error when a nonexistent CDB file is added in the ossec.conf file. ([#1783](https://github.com/wazuh/wazuh/pull/1783))
- Fix bug in Remoted that truncated control messages to 1024 bytes. ([#1847](https://github.com/wazuh/wazuh/pull/1847))
- Avoid that the attribute `ignore` of rules silence alerts. ([#1874](https://github.com/wazuh/wazuh/pull/1874))
- Fix race condition when decoding file permissions. ([#1879](https://github.com/wazuh/wazuh/pull/1879)
- Fix to overwrite FIM configuration when directories come in the same tag separated by commas. ([#1886](https://github.com/wazuh/wazuh/pull/1886))
- Fixed issue with hash table handling in FTS and label management. ([#1889](https://github.com/wazuh/wazuh/pull/1889))
- Fixed id's and description of FIM alerts. ([#1891](https://github.com/wazuh/wazuh/pull/1891))
- Fix log flooding by Logcollector when monitored files disappear. ([#1893](https://github.com/wazuh/wazuh/pull/1893))
- Fix bug configuring empty blocks in FIM. ([#1897](https://github.com/wazuh/wazuh/pull/1897))
- Let the Windows agent reset the random generator context if it's corrupt. ([#1898](https://github.com/wazuh/wazuh/pull/1898))
- Prevent Remoted from logging errors if the cluster configuration is missing or invalid. ([#1900](https://github.com/wazuh/wazuh/pull/1900))
- Fix race condition hazard in Remoted when handling control messages. ([#1902](https://github.com/wazuh/wazuh/pull/1902))
- Fix uncontrolled condition in the vulnerability-detector version checker. ([#1932](https://github.com/wazuh/wazuh/pull/1932))
- Restore support for Amazon Linux in vulnerability-detector. ([#1932](https://github.com/wazuh/wazuh/pull/1932))
- Fixed starting wodles after a delay specified in `interval` when `run_on_start` is set to `no`, on the first run of the agent. ([#1906](https://github.com/wazuh/wazuh/pull/1906))
- Prevent `agent-auth` tool from creating the file _client.keys_ outside the agent's installation folder. ([#1924](https://github.com/wazuh/wazuh/pull/1924))
- Fix symbolic links attributes reported by `syscheck` in the alerts. ([#1926](https://github.com/wazuh/wazuh/pull/1926))
- Added some improvements and fixes in Whodata. ([#1929](https://github.com/wazuh/wazuh/pull/1929))
- Fix FIM decoder to accept Windows user containing spaces. ([#1930](https://github.com/wazuh/wazuh/pull/1930))
- Add missing field `restrict` when querying the FIM configuration remotely. ([#1931](https://github.com/wazuh/wazuh/pull/1931))
- Fix values of FIM scan showed in agent_control info. ([#1940](https://github.com/wazuh/wazuh/pull/1940))
- Fix agent group updating in database module. ([#2004](https://github.com/wazuh/wazuh/pull/2004))
- Logcollector prevents vmhgfs from synchronizing the inode. ([#2022](https://github.com/wazuh/wazuh/pull/2022))
- File descriptor leak that may impact agents running on UNIX platforms. ([#2021](https://github.com/wazuh/wazuh/pull/2021))
- CIS-CAT events were being processed by a wrong decoder. ([#2014](https://github.com/wazuh/wazuh/pull/2014))


## [v3.7.0] - 2018-11-10

### Added

- Adding feature to **remotely query agent configuration on demand.** ([#548](https://github.com/wazuh/wazuh/pull/548))
- **Boost Analysisd performance with multithreading.** ([#1039](https://github.com/wazuh/wazuh/pull/1039))
- Adding feature to **let agents belong to multiple groups.** ([#1135](https://github.com/wazuh/wazuh/pull/1135))
  - API support for multiple groups. ([#1300](https://github.com/wazuh/wazuh/pull/1300) [#1135](https://github.com/wazuh/wazuh/pull/1135))
- **Boost FIM decoding performance** by storing data into Wazuh DB using SQLite databases. ([#1333](https://github.com/wazuh/wazuh/pull/1333))
  - FIM database is cleaned after restarting agent 3 times, deleting all entries that left being monitored.
  - Added script to migrate older Syscheck databases to WazuhDB. ([#1504](https://github.com/wazuh/wazuh/pull/1504)) ([#1333](https://github.com/wazuh/wazuh/pull/1333))
- Added rule testing output when restarting manager. ([#1196](https://github.com/wazuh/wazuh/pull/1196))
- New wodle for **Azure environment log and process collection.** ([#1306](https://github.com/wazuh/wazuh/pull/1306))
- New wodle for **Docker container monitoring.** ([#1368](https://github.com/wazuh/wazuh/pull/1368))
- Disconnect manager nodes in cluster if no keep alive is received or sent during two minutes. ([#1482](https://github.com/wazuh/wazuh/pull/1482))
- API requests are forwarded to the proper manager node in cluster. ([#885](https://github.com/wazuh/wazuh/pull/885))
- Centralized configuration pushed from manager overwrite the configuration of directories that exist with the same path in ossec.conf. ([#1740](https://github.com/wazuh/wazuh/pull/1740))

### Changed

- Refactor Python framework code to standardize database requests and support queries. ([#921](https://github.com/wazuh/wazuh/pull/921))
- Replaced the `execvpe` function by `execvp` for the Wazuh modules. ([#1207](https://github.com/wazuh/wazuh/pull/1207))
- Avoid the use of reference ID in Syscollector network tables. ([#1315](https://github.com/wazuh/wazuh/pull/1315))
- Make Syscheck case insensitive on Windows agent. ([#1349](https://github.com/wazuh/wazuh/pull/1349))
- Avoid conflicts with the size of time_t variable in wazuh-db. ([#1366](https://github.com/wazuh/wazuh/pull/1366))
- Osquery integration updated: ([#1369](https://github.com/wazuh/wazuh/pull/1369))
  - Nest the result data into a "osquery" object.
  - Extract the pack name into a new field.
  - Include the query name in the alert description.
  - Minor fixes.
- Increased AWS S3 database entry limit to 5000 to prevent reprocessing repeated events. ([#1391](https://github.com/wazuh/wazuh/pull/1391))
- Increased the limit of concurrent agent requests: 1024 by default, configurable up to 4096. ([#1473](https://github.com/wazuh/wazuh/pull/1473))
- Change the default vulnerability-detector interval from 1 to 5 minutes. ([#1729](https://github.com/wazuh/wazuh/pull/1729))
- Port the UNIX version of Auth client (_agent_auth_) to the Windows agent. ([#1790](https://github.com/wazuh/wazuh/pull/1790))
  - Support of TLSv1.2 through embedded OpenSSL library.
  - Support of SSL certificates for agent and manager validation.
  - Unify Auth client option set.

### Fixed

- Fixed email_alerts configuration for multiple recipients. ([#1193](https://github.com/wazuh/wazuh/pull/1193))
- Fixed manager stopping when no command timeout is allowed. ([#1194](https://github.com/wazuh/wazuh/pull/1194))
- Fixed getting RAM memory information from mac OS X and FreeBSD agents. ([#1203](https://github.com/wazuh/wazuh/pull/1203))
- Fixed mandatory configuration labels check. ([#1208](https://github.com/wazuh/wazuh/pull/1208))
- Fix 0 value at check options from Syscheck. ([1209](https://github.com/wazuh/wazuh/pull/1209))
- Fix bug in whodata field extraction for Windows. ([#1233](https://github.com/wazuh/wazuh/issues/1233))
- Fix stack overflow when monitoring deep files. ([#1239](https://github.com/wazuh/wazuh/pull/1239))
- Fix typo in whodata alerts. ([#1242](https://github.com/wazuh/wazuh/issues/1242))
- Fix bug when running quick commands with timeout of 1 second. ([#1259](https://github.com/wazuh/wazuh/pull/1259))
- Prevent offline agents from generating vulnerability-detector alerts. ([#1292](https://github.com/wazuh/wazuh/pull/1292))
- Fix empty SHA256 of rotated alerts and log files. ([#1308](https://github.com/wazuh/wazuh/pull/1308))
- Fixed service startup on error. ([#1324](https://github.com/wazuh/wazuh/pull/1324))
- Set connection timeout for Auth server ([#1336](https://github.com/wazuh/wazuh/pull/1336))
- Fix the cleaning of the temporary folder. ([#1361](https://github.com/wazuh/wazuh/pull/1361))
- Fix check_mtime and check_inode views in Syscheck alerts. ([#1364](https://github.com/wazuh/wazuh/pull/1364))
- Fixed the reading of the destination address and type for PPP interfaces. ([#1405](https://github.com/wazuh/wazuh/pull/1405))
- Fixed a memory bug in regex when getting empty strings. ([#1430](https://github.com/wazuh/wazuh/pull/1430))
- Fixed report_changes with a big ammount of files. ([#1465](https://github.com/wazuh/wazuh/pull/1465))
- Prevent Logcollector from null-terminating socket output messages. ([#1547](https://github.com/wazuh/wazuh/pull/1547))
- Fix timeout overtaken message using infinite timeout. ([#1604](https://github.com/wazuh/wazuh/pull/1604))
- Prevent service from crashing if _global.db_ is not created. ([#1485](https://github.com/wazuh/wazuh/pull/1485))
- Set new agent.conf template when creating new groups. ([#1647](https://github.com/wazuh/wazuh/pull/1647))
- Fix bug in Wazuh Modules that tried to delete PID folders if a subprocess call failed. ([#1836](https://github.com/wazuh/wazuh/pull/1836))


## [v3.6.1] - 2018-09-07

### Fixed

- Fixed ID field length limit in JSON alerts, by @gandalfn. ([#1052](https://github.com/wazuh/wazuh/pull/1052))
- Fix segmentation fault when the agent version is empty in Vulnerability Detector. ([#1191](https://github.com/wazuh/wazuh/pull/1191))
- Fix bug that removes file extensions in rootcheck. ([#1197](https://github.com/wazuh/wazuh/pull/1197))
- Fixed incoherence in Client Syslog between plain-text and JSON alert input in `<location>` filter option. ([#1204](https://github.com/wazuh/wazuh/pull/1204))
- Fixed missing agent name and invalid predecoded hostname in JSON alerts. ([#1213](https://github.com/wazuh/wazuh/pull/1213))
- Fixed invalid location string in plain-text alerts. ([#1213](https://github.com/wazuh/wazuh/pull/1213))
- Fixed default stack size in threads on AIX and HP-UX. ([#1215](https://github.com/wazuh/wazuh/pull/1215))
- Fix socket error during agent restart due to daemon start/stop order. ([#1221](https://github.com/wazuh/wazuh/issues/1221))
- Fix bug when checking agent configuration in logcollector. ([#1225](https://github.com/wazuh/wazuh/issues/1225))
- Fix bug in folder recursion limit count in FIM real-time mode. ([#1226](https://github.com/wazuh/wazuh/issues/1226))
- Fixed errors when parsing AWS events in Elasticsearch. ([#1229](https://github.com/wazuh/wazuh/issues/1229))
- Fix bug when launching osquery from Wazuh. ([#1230](https://github.com/wazuh/wazuh/issues/1230))


## [v3.6.0] - 2018-08-29

### Added

- Add rescanning of expanded files with wildcards in logcollector ([#332](https://github.com/wazuh/wazuh/pull/332))
- Parallelization of logcollector ([#627](https://github.com/wazuh/wazuh/pull/672))
  - Now the input of logcollector is multithreaded, reading logs in parallel.
  - A thread is created for each type of output socket.
  - Periodically rescan of new files.
  - New options have been added to internal_options.conf file.
- Added statistical functions to remoted. ([#682](https://github.com/wazuh/wazuh/pull/682))
- Rootcheck and Syscheck (FIM) will run independently. ([#991](https://github.com/wazuh/wazuh/pull/991))
- Add hash validation for binaries executed by the wodle `command`. ([#1027](https://github.com/wazuh/wazuh/pull/1027))
- Added a recursion level option to Syscheck to set the directory scanning depth. ([#1081](https://github.com/wazuh/wazuh/pull/1081))
- Added inactive agent filtering option to agent_control, syscheck_control and rootcheck control_tools. ([#1088](https://github.com/wazuh/wazuh/pull/1088))
- Added custom tags to FIM directories and registries. ([#1096](https://github.com/wazuh/wazuh/pull/1096))
- Improved AWS CloudTrail wodle by @UranusBytes ([#913](https://github.com/wazuh/wazuh/pull/913) & [#1105](https://github.com/wazuh/wazuh/pull/1105)).
- Added support to process logs from more AWS services: Guard Duty, IAM, Inspector, Macie and VPC. ([#1131](https://github.com/wazuh/wazuh/pull/1131)).
- Create script for blocking IP's using netsh-advfirewall. ([#1172](https://github.com/wazuh/wazuh/pull/1172)).

### Changed

- The maximum log length has been extended up to 64 KiB. ([#411](https://github.com/wazuh/wazuh/pull/411))
- Changed logcollector analysis message order. ([#675](https://github.com/wazuh/wazuh/pull/675))
- Let hostname field be the name of the agent, without the location part. ([#1080](https://github.com/wazuh/wazuh/pull/1080))
- The internal option `syscheck.max_depth` has been renamed to `syscheck.default_max_depth`. ([#1081](https://github.com/wazuh/wazuh/pull/1081))
- Show warning message when configuring vulnerability-detector for an agent. ([#1130](https://github.com/wazuh/wazuh/pull/1130))
- Increase the minimum waiting time from 0 to 1 seconds in Vulnerability-Detector. ([#1132](https://github.com/wazuh/wazuh/pull/1132))
- Prevent Windows agent from not loading the configuration if an AWS module block is found. ([#1143](https://github.com/wazuh/wazuh/pull/1143))
- Set the timeout to consider an agent disconnected to 1800 seconds in the framework. ([#1155](https://github.com/wazuh/wazuh/pull/1155))

### Fixed

- Fix agent ID zero-padding in alerts coming from Vulnerability Detector. ([#1083](https://github.com/wazuh/wazuh/pull/1083))
- Fix multiple warnings when agent is offline. ([#1086](https://github.com/wazuh/wazuh/pull/1086))
- Fixed minor issues in the Makefile and the sources installer on HP-UX, Solaris on SPARC and AIX systems. ([#1089](https://github.com/wazuh/wazuh/pull/1089))
- Fixed SHA256 changes messages in alerts when it is disabled. ([#1100](https://github.com/wazuh/wazuh/pull/1100))
- Fixed empty configuration blocks for Wazuh modules. ([#1101](https://github.com/wazuh/wazuh/pull/1101))
- Fix broken pipe error in Wazuh DB by Vulnerability Detector. ([#1111](https://github.com/wazuh/wazuh/pull/1111))
- Restored firewall-drop AR script for Linux. ([#1114](https://github.com/wazuh/wazuh/pull/1114))
- Fix unknown severity in Red Hat systems. ([#1118](https://github.com/wazuh/wazuh/pull/1118))
- Added a building flag to compile the SQLite library externally for the API. ([#1119](https://github.com/wazuh/wazuh/issues/1119))
- Fixed variables length when storing RAM information by Syscollector. ([#1124](https://github.com/wazuh/wazuh/pull/1124))
- Fix Red Hat vulnerability database update. ([#1127](https://github.com/wazuh/wazuh/pull/1127))
- Fix allowing more than one wodle command. ([#1128](https://github.com/wazuh/wazuh/pull/1128))
- Fixed `after_regex` offset for the decoding algorithm. ([#1129](https://github.com/wazuh/wazuh/pull/1129))
- Prevents some vulnerabilities from not being checked for Debian. ([#1166](https://github.com/wazuh/wazuh/pull/1166))
- Fixed legacy configuration for `vulnerability-detector`. ([#1174](https://github.com/wazuh/wazuh/pull/1174))
- Fix active-response scripts installation for Windows. ([#1182](https://github.com/wazuh/wazuh/pull/1182)).
- Fixed `open-scap` deadlock when opening large files. ([#1206](https://github.com/wazuh/wazuh/pull/1206)). Thanks to @juergenc for detecting this issue.


### Removed

- The 'T' multiplier has been removed from option `max_output_size`. ([#1089](https://github.com/wazuh/wazuh/pull/1089))


## [v3.5.0] - 2018-08-10

### Added

- Improved configuration of OVAL updates. ([#416](https://github.com/wazuh/wazuh/pull/416))
- Added selective agent software request in vulnerability-detector. ([#404](https://github.com/wazuh/wazuh/pull/404))
- Get Linux packages inventory natively. ([#441](https://github.com/wazuh/wazuh/pull/441))
- Get Windows packages inventory natively. ([#471](https://github.com/wazuh/wazuh/pull/471))
- Supporting AES encryption for manager and agent. ([#448](https://github.com/wazuh/wazuh/pull/448))
- Added Debian and Ubuntu 18 support in vulnerability-detector. ([#470](https://github.com/wazuh/wazuh/pull/470))
- Added Rids Synchronization. ([#459](https://github.com/wazuh/wazuh/pull/459))
- Added option for setting the group that the agent belongs to when registering it with authd ([#460](https://github.com/wazuh/wazuh/pull/460))
- Added option for setting the source IP when the agent registers with authd ([#460](https://github.com/wazuh/wazuh/pull/460))
- Added option to force the vulnerability detection in unsupported OS. ([#462](https://github.com/wazuh/wazuh/pull/462))
- Get network inventory natively. ([#546](https://github.com/wazuh/wazuh/pull/546))
- Add arch check for Red Hat's OVAL in vulnerability-detector. ([#625](https://github.com/wazuh/wazuh/pull/625))
- Integration with Osquery. ([#627](https://github.com/wazuh/wazuh/pull/627))
    - Enrich osquery configuration with pack files aggregation and agent labels as decorators.
    - Launch osquery daemon in background.
    - Monitor results file and send them to the manager.
    - New option in rules `<location>` to filter events by osquery.
    - Support folders in shared configuration. This makes easy to send pack folders to agents.
    - Basic ruleset for osquery events and daemon logs.
- Boost Remoted performance with multithreading. ([#649](https://github.com/wazuh/wazuh/pull/649))
    - Up to 16 parallel threads to decrypt messages from agents.
    - Limit the frequency of agent keys reloading.
    - Message input buffer in Analysisd to prevent control messages starvation in Remoted.
- Module to download shared files for agent groups dinamically. ([#519](https://github.com/wazuh/wazuh/pull/519))
    - Added group creation for files.yml if the group does not exist. ([#1010](https://github.com/wazuh/wazuh/pull/1010))
- Added scheduling options to CIS-CAT integration. ([#586](https://github.com/wazuh/wazuh/pull/586))
- Option to download the wpk using http in `agent_upgrade`. ([#798](https://github.com/wazuh/wazuh/pull/798))
- Add `172.0.0.1` as manager IP when creating `global.db`. ([#970](https://github.com/wazuh/wazuh/pull/970))
- New requests for Syscollector. ([#728](https://github.com/wazuh/wazuh/pull/728))
- `cluster_control` shows an error if the status does not exist. ([#1002](https://github.com/wazuh/wazuh/pull/1002))
- Get Windows hardware inventory natively. ([#831](https://github.com/wazuh/wazuh/pull/831))
- Get processes and ports inventory by the Syscollector module.
- Added an integration with Kaspersky Endpoint Security for Linux via Active Response. ([#1056](https://github.com/wazuh/wazuh/pull/1056))

### Changed

- Add default value for option -x in agent_control tool.
- External libraries moved to an external repository.
- Ignore OverlayFS directories on Rootcheck system scan.
- Extracts agent's OS from the database instead of the agent-info.
- Increases the maximum size of XML parser to 20KB.
- Extract CVE instead of RHSA codes into vulnerability-detector. ([#549](https://github.com/wazuh/wazuh/pull/549))
- Store CIS-CAT results into Wazuh DB. ([#568](https://github.com/wazuh/wazuh/pull/568))
- Add profile information to CIS-CAT reports. ([#658](https://github.com/wazuh/wazuh/pull/658))
- Merge external libraries into a unique shared library. ([#620](https://github.com/wazuh/wazuh/pull/620))
- Cluster log rotation: set correct permissions and store rotations in /logs/ossec. ([#667](https://github.com/wazuh/wazuh/pull/667))
- `Distinct` requests don't allow `limit=0` or `limit>maximun_limit`. ([#1007](https://github.com/wazuh/wazuh/pull/1007))
- Deprecated arguments -i, -F and -r for Authd. ([#1013](https://github.com/wazuh/wazuh/pull/1013))
- Increase the internal memory for real-time from 12 KiB to 64 KiB. ([#1062](https://github.com/wazuh/wazuh/pull/1062))

### Fixed

- Fixed invalid alerts reported by Syscollector when the event contains the word "error". ([#461](https://github.com/wazuh/wazuh/pull/461))
- Silenced Vuls integration starting and ending alerts. ([#541](https://github.com/wazuh/wazuh/pull/541))
- Fix problem comparing releases of ubuntu packages. ([#556](https://github.com/wazuh/wazuh/pull/556))
- Windows delete pending active-responses before reset agent. ([#563](https://github.com/wazuh/wazuh/pull/563))
- Fix bug in Rootcheck for Windows that searches for keys in 32-bit mode only. ([#566](https://github.com/wazuh/wazuh/pull/566))
- Alert when unmerge files fails on agent. ([#731](https://github.com/wazuh/wazuh/pull/731))
- Fixed bugs reading logs in framework. ([#856](https://github.com/wazuh/wazuh/pull/856))
- Ignore uppercase and lowercase sorting an array in framework. ([#814](https://github.com/wazuh/wazuh/pull/814))
- Cluster: reject connection if the client node has a different cluster name. ([#892](https://github.com/wazuh/wazuh/pull/892))
- Prevent `the JSON object must be str, not 'bytes'` error. ([#997](https://github.com/wazuh/wazuh/pull/997))
- Fix long sleep times in vulnerability detector.
- Fix inconsistency in the alerts format for the manager in vulnerability-detector.
- Fix bug when processing the packages in vulnerability-detector.
- Prevent to process Syscollector events by the JSON decoder. ([#674](https://github.com/wazuh/wazuh/pull/674))
- Stop Syscollector data storage into Wazuh DB when an error appears. ([#674](https://github.com/wazuh/wazuh/pull/674))
- Fix bug in Syscheck that reported false positive about removed files. ([#1044](https://github.com/wazuh/wazuh/pull/1044))
- Fix bug in Syscheck that misinterpreted no_diff option. ([#1046](https://github.com/wazuh/wazuh/pull/1046))
- Fixes in file integrity monitoring for Windows. ([#1062](https://github.com/wazuh/wazuh/pull/1062))
  - Fix Windows agent crash if FIM fails to extract the file owner.
  - Prevent FIM real-time mode on Windows from stopping if the internal buffer gets overflowed.
- Prevent large logs from flooding the log file by Logcollector. ([#1067](https://github.com/wazuh/wazuh/pull/1067))
- Fix allowing more than one wodle command and compute command timeout when ignore_output is enabled. ([#1102](https://github.com/wazuh/wazuh/pull/1102))

### Removed

- Deleted Lua language support.
- Deleted integration with Vuls. ([#879](https://github.com/wazuh/wazuh/issues/879))
- Deleted agent_list tool, replaced by agent_control. ([ba0265b](https://github.com/wazuh/wazuh/commit/ba0265b6e9e3fed133d60ef2df3450fdf26f7da4#diff-f57f2991a6aa25fe45d8036c51bf8b4d))

## [v3.4.0] - 2018-07-24

### Added

- Support for SHA256 checksum in Syscheck (by @arshad01). ([#410](https://github.com/wazuh/wazuh/pull/410))
- Added an internal option for Syscheck to tune the RT alerting delay. ([#434](https://github.com/wazuh/wazuh/pull/434))
- Added two options in the tag <auto_ignore> `frequency` and `timeframe` to hide alerts when they are played several times in a given period of time. ([#857](https://github.com/wazuh/wazuh/pull/857))
- Include who-data in Syscheck for file integrity monitoring. ([#756](https://github.com/wazuh/wazuh/pull/756))
  - Linux Audit setup and monitoring to watch directories configured with who-data.
  - Direct communication with Auditd on Linux to catch who-data related events.
  - Setup of SACL for monitored directories on Windows.
  - Windows Audit events monitoring through Windows Event Channel.
  - Auto setup of audit configuration and reset when the agent quits.
- Syscheck in frequency time show alerts from deleted files. ([#857](https://github.com/wazuh/wazuh/pull/857))
- Added an option `target` to customize output format per-target in Logcollector. ([#863](https://github.com/wazuh/wazuh/pull/863))
- New option for the JSON decoder to choose the treatment of NULL values. ([#677](https://github.com/wazuh/wazuh/pull/677))
- Remove old snapshot files for FIM. ([#872](https://github.com/wazuh/wazuh/pull/872))
- Distinct operation in agents. ([#920](https://github.com/wazuh/wazuh/pull/920))
- Added support for unified WPK. ([#865](https://github.com/wazuh/wazuh/pull/865))
- Added missing debug options for modules in the internal options file. ([#901](https://github.com/wazuh/wazuh/pull/901))
- Added recursion limits when reading directories. ([#947](https://github.com/wazuh/wazuh/pull/947))

### Changed

- Renamed cluster _client_ node type to ___worker___ ([#850](https://github.com/wazuh/wazuh/pull/850)).
- Changed a descriptive message in the alert showing what attributes changed. ([#857](https://github.com/wazuh/wazuh/pull/857))
- Change visualization of Syscheck alerts. ([#857](https://github.com/wazuh/wazuh/pull/857))
- Add all the available fields in the Syscheck messages from the Wazuh configuration files. ([#857](https://github.com/wazuh/wazuh/pull/857))
- Now the no_full_log option only affects JSON alerts. ([#881](https://github.com/wazuh/wazuh/pull/881))
- Delete temporary files when stopping Wazuh. ([#732](https://github.com/wazuh/wazuh/pull/732))
- Send OpenSCAP checks results to a FIFO queue instead of temporary files. ([#732](https://github.com/wazuh/wazuh/pull/732))
- Default behavior when starting Syscheck and Rootcheck components. ([#829](https://github.com/wazuh/wazuh/pull/829))
  - They are disabled if not appear in the configuration.
  - They can be set up as empty blocks in the configuration, applying their default values.
  - Improvements of error and information messages when they start.
- Improve output of `DELETE/agents` when no agents were removed. ([#868](https://github.com/wazuh/wazuh/pull/868))
- Include the file owner SID in Syscheck alerts.
- Change no previous checksum error message to information log. ([#897](https://github.com/wazuh/wazuh/pull/897))
- Changed default Syscheck scan speed: 100 files per second. ([#975](https://github.com/wazuh/wazuh/pull/975))
- Show network protocol used by the agent when connecting to the manager. ([#980](https://github.com/wazuh/wazuh/pull/980))

### Fixed

- Syscheck RT process granularized to make frequency option more accurate. ([#434](https://github.com/wazuh/wazuh/pull/434))
- Fixed registry_ignore problem on Syscheck for Windows when arch="both" was used. ([#525](https://github.com/wazuh/wazuh/pull/525))
- Allow more than 256 directories in real-time for Windows agent using recursive watchers. ([#540](https://github.com/wazuh/wazuh/pull/540))
- Fix weird behavior in Syscheck when a modified file returns back to its first state. ([#434](https://github.com/wazuh/wazuh/pull/434))
- Replace hash value xxx (not enabled) for n/a if the hash couldn't be calculated. ([#857](https://github.com/wazuh/wazuh/pull/857))
- Do not report uid, gid or gname on Windows (avoid user=0). ([#857](https://github.com/wazuh/wazuh/pull/857))
- Several fixes generating sha256 hash. ([#857](https://github.com/wazuh/wazuh/pull/857))
- Fixed the option report_changes configuration. ([#857](https://github.com/wazuh/wazuh/pull/857))
- Fixed the 'report_changes' configuration when 'sha1' option is not set. ([#857](https://github.com/wazuh/wazuh/pull/857))
- Fix memory leak reading logcollector config. ([#884](https://github.com/wazuh/wazuh/pull/884))
- Fixed crash in Slack integration for alerts that don't have full log. ([#880](https://github.com/wazuh/wazuh/pull/880))
- Fixed active-responses.log definition path on Windows configuration. ([#739](https://github.com/wazuh/wazuh/pull/739))
- Added warning message when updating Syscheck/Rootcheck database to restart the manager. ([#817](https://github.com/wazuh/wazuh/pull/817))
- Fix PID file creation checking. ([#822](https://github.com/wazuh/wazuh/pull/822))
  - Check that the PID file was created and written.
  - This would prevent service from running multiple processes of the same daemon.
- Fix reading of Windows platform for 64 bits systems. ([#832](https://github.com/wazuh/wazuh/pull/832))
- Fixed Syslog output parser when reading the timestamp from the alerts in JSON format. ([#843](https://github.com/wazuh/wazuh/pull/843))
- Fixed filter for `gpg-pubkey` packages in Syscollector. ([#847](https://github.com/wazuh/wazuh/pull/847))
- Fixed bug in configuration when reading the `repeated_offenders` option in Active Response. ([#873](https://github.com/wazuh/wazuh/pull/873))
- Fixed variables parser when loading rules. ([#855](https://github.com/wazuh/wazuh/pull/855))
- Fixed parser files names in the Rootcheck scan. ([#840](https://github.com/wazuh/wazuh/pull/840))
- Removed frequency offset in rules. ([#827](https://github.com/wazuh/wazuh/pull/827)).
- Fix memory leak reading logcollector config. ([#884](https://github.com/wazuh/wazuh/pull/884))
- Fixed sort agents by status in `GET/agents` API request. ([#810](https://github.com/wazuh/wazuh/pull/810))
- Added exception when no agents are selected to restart. ([#870](https://github.com/wazuh/wazuh/pull/870))
- Prevent files from remaining open in the cluster. ([#874](https://github.com/wazuh/wazuh/pull/874))
- Fix network unreachable error when cluster starts. ([#800](https://github.com/wazuh/wazuh/pull/800))
- Fix empty rules and decoders file check. ([#887](https://github.com/wazuh/wazuh/pull/887))
- Prevent to access an unexisting hash table from 'whodata' thread. ([#911](https://github.com/wazuh/wazuh/pull/911))
- Fix CA verification with more than one 'ca_store' definitions. ([#927](https://github.com/wazuh/wazuh/pull/927))
- Fix error in syscollector API calls when Wazuh is installed in a directory different than `/var/ossec`. ([#942](https://github.com/wazuh/wazuh/pull/942)).
- Fix error in CentOS 6 when `wazuh-cluster` is disabled. ([#944](https://github.com/wazuh/wazuh/pull/944)).
- Fix Remoted connection failed warning in TCP mode due to timeout. ([#958](https://github.com/wazuh/wazuh/pull/958))
- Fix option 'rule_id' in syslog client. ([#979](https://github.com/wazuh/wazuh/pull/979))
- Fixed bug in legacy agent's server options that prevented it from setting port and protocol.

## [v3.3.1] - 2018-06-18

### Added

- Added `total_affected_agents` and `total_failed_ids` to the `DELETE/agents` API request. ([#795](https://github.com/wazuh/wazuh/pull/795))

### Changed

- Management of empty blocks in the configuration files. ([#781](https://github.com/wazuh/wazuh/pull/781))
- Verify WPK with Wazuh CA by default. ([#799](https://github.com/wazuh/wazuh/pull/799))

### Fixed

- Windows prevents agent from renaming file. ([#773](https://github.com/wazuh/wazuh/pull/773))
- Fix manager-agent version comparison in remote upgrades. ([#765](https://github.com/wazuh/wazuh/pull/765))
- Fix log flooding when restarting agent while the merged file is being receiving. ([#788](https://github.com/wazuh/wazuh/pull/788))
- Fix issue when overwriting rotated logs in Windows agents. ([#776](https://github.com/wazuh/wazuh/pull/776))
- Prevent OpenSCAP module from running on Windows agents (incompatible). ([#777](https://github.com/wazuh/wazuh/pull/777))
- Fix issue in file changes report for FIM on Linux when a directory contains a backslash. ([#775](https://github.com/wazuh/wazuh/pull/775))
- Fixed missing `minor` field in agent data managed by the framework. ([#771](https://github.com/wazuh/wazuh/pull/771))
- Fixed missing `build` and `key` fields in agent data managed by the framework. ([#802](https://github.com/wazuh/wazuh/pull/802))
- Fixed several bugs in upgrade agents ([#784](https://github.com/wazuh/wazuh/pull/784)):
    - Error upgrading an agent with status `Never Connected`.
    - Fixed API support.
    - Sockets were not closing properly.
- Cluster exits showing an error when an error occurs. ([#790](https://github.com/wazuh/wazuh/pull/790))
- Fixed bug when cluster control or API cannot request the list of nodes to the master. ([#762](https://github.com/wazuh/wazuh/pull/762))
- Fixed bug when the `agent.conf` contains an unrecognized module. ([#796](https://github.com/wazuh/wazuh/pull/796))
- Alert when unmerge files fails on agent. ([#731](https://github.com/wazuh/wazuh/pull/731))
- Fix invalid memory access when parsing ruleset configuration. ([#787](https://github.com/wazuh/wazuh/pull/787))
- Check version of python in cluster control. ([#760](https://github.com/wazuh/wazuh/pull/760))
- Removed duplicated log message when Rootcheck is disabled. ([#783](https://github.com/wazuh/wazuh/pull/783))
- Avoid infinite attempts to download CVE databases when it fails. ([#792](https://github.com/wazuh/wazuh/pull/792))


## [v3.3.0] - 2018-06-06

### Added

- Supporting multiple socket output in Logcollector. ([#395](https://github.com/wazuh/wazuh/pull/395))
- Allow inserting static field parameters in rule comments. ([#397](https://github.com/wazuh/wazuh/pull/397))
- Added an output format option for Logcollector to build custom logs. ([#423](https://github.com/wazuh/wazuh/pull/423))
- Included millisecond timing in timestamp to JSON events. ([#467](https://github.com/wazuh/wazuh/pull/467))
- Added an option in Analysisd to set input event offset for plugin decoders. ([#512](https://github.com/wazuh/wazuh/pull/512))
- Allow decoders mix plugin and multiregex children. ([#602](https://github.com/wazuh/wazuh/pull/602))
- Added the option to filter by any field in `get_agents_overview`, `get_agent_group` and `get_agents_without_group` functions of the Python framework. ([#743](https://github.com/wazuh/wazuh/pull/743))

### Changed

- Add default value for option -x in agent_upgrade tool.
- Changed output of agents in cluster control. ([#741](https://github.com/wazuh/wazuh/pull/741))

### Fixed

- Fix bug in Logcollector when removing duplicate localfiles. ([#402](https://github.com/wazuh/wazuh/pull/402))
- Fix memory error in Logcollector when using wildcards.
- Prevent command injection in Agentless daemon. ([#600](https://github.com/wazuh/wazuh/pull/600))
- Fixed bug getting the agents in cluster control. ([#741](https://github.com/wazuh/wazuh/pull/741))
- Prevent Logcollector from reporting an error when a path with wildcards matches no files.
- Fixes the feature to group with the option multi-line. ([#754](https://github.com/wazuh/wazuh/pull/754))


## [v3.2.4] - 2018-06-01

### Fixed
- Fixed segmentation fault in maild when `<queue-size>` is included in the global configuration.
- Fixed bug in Framework when retrieving mangers logs. ([#644](https://github.com/wazuh/wazuh/pull/644))
- Fixed bug in clusterd to prevent the synchronization of `.swp` files. ([#694](https://github.com/wazuh/wazuh/pull/694))
- Fixed bug in Framework parsing agent configuration. ([#681](https://github.com/wazuh/wazuh/pull/681))
- Fixed several bugs using python3 with the Python framework. ([#701](https://github.com/wazuh/wazuh/pull/701))


## [v3.2.3] - 2018-05-28

### Added

- New internal option to enable merged file creation by Remoted. ([#603](https://github.com/wazuh/wazuh/pull/603))
- Created alert item for GDPR and GPG13. ([#608](https://github.com/wazuh/wazuh/pull/608))
- Add support for Amazon Linux in vulnerability-detector.
- Created an input queue for Analysisd to prevent Remoted starvation. ([#661](https://github.com/wazuh/wazuh/pull/661))

### Changed

- Set default agent limit to 14.000 and file descriptor limit to 65.536 per process. ([#624](https://github.com/wazuh/wazuh/pull/624))
- Cluster improvements.
    - New protocol for communications.
    - Inverted communication flow: clients start communications with the master.
    - Just the master address is required in the `<nodes>` list configuration.
    - Improved synchronization algorithm.
    - Reduced the number of processes to one: `wazuh-clusterd`.
- Cluster control tool improvements: outputs are the same regardless of node type.
- The default input queue for remote events has been increased to 131072 events. ([#660](https://github.com/wazuh/wazuh/pull/660))
- Disconnected agents will no longer report vulnerabilities. ([#666](https://github.com/wazuh/wazuh/pull/666))

### Fixed

- Fixed agent wait condition and improve logging messages. ([#550](https://github.com/wazuh/wazuh/pull/550))
- Fix race condition in settings load time by Windows agent. ([#551](https://github.com/wazuh/wazuh/pull/551))
- Fix bug in Authd that prevented it from deleting agent-info files when removing agents.
- Fix bug in ruleset that did not overwrite the `<info>` option. ([#584](https://github.com/wazuh/wazuh/issues/584))
- Fixed bad file descriptor error in Wazuh DB ([#588](https://github.com/wazuh/wazuh/issues/588))
- Fixed unpredictable file sorting when creating merged files. ([#599](https://github.com/wazuh/wazuh/issues/599))
- Fixed race condition in Remoted when closing connections.
- Fix epoch check in vulnerability-detector.
- Fixed hash sum in logs rotation. ([#636](https://github.com/wazuh/wazuh/issues/636))
- Fixed cluster CPU usage.
- Fixed invalid deletion of agent timestamp entries. ([#639](https://github.com/wazuh/wazuh/issues/639))
- Fixed segmentation fault in logcollector when multi-line is applied to a remote configuration. ([#641](https://github.com/wazuh/wazuh/pull/641))
- Fixed issue in Syscheck that may leave the process running if the agent is stopped quickly. ([#671](https://github.com/wazuh/wazuh/pull/671))

### Removed

- Removed cluster database and internal cluster daemon.


## [v3.2.2] - 2018-05-07

### Added

- Created an input queue for Remoted to prevent agent connection starvation. ([#509](https://github.com/wazuh/wazuh/pull/509))

### Changed

- Updated Slack integration. ([#443](https://github.com/wazuh/wazuh/pull/443))
- Increased connection timeout for remote upgrades. ([#480](https://github.com/wazuh/wazuh/pull/480))
- Vulnerability-detector does not stop agents detection if it fails to find the software for one of them.
- Improve the version comparator algorithm in vulnerability-detector. ([#508](https://github.com/wazuh/wazuh/pull/508))

### Fixed

- Fixed bug in labels settings parser that may make Agentd or Logcollector crash.
- Fixed issue when setting multiple `<server-ip>` stanzas in versions 3.0 - 3.2.1. ([#433](https://github.com/wazuh/wazuh/pull/433))
- Fixed bug when socket database messages are not sent correctly. ([#435](https://github.com/wazuh/wazuh/pull/435))
- Fixed unexpected stop in the sources installer when overwriting a previous corrupt installation.
- Added a synchronization timeout in the cluster to prevent it from blocking ([#447](https://github.com/wazuh/wazuh/pull/447))
- Fixed issue in CSyslogd when filtering by rule group. ([#446](https://github.com/wazuh/wazuh/pull/446))
- Fixed error on DB daemon when parsing rules with options introduced in version 3.0.0.
- Fixed unrecognizable characters error in Windows version name. ([#478](https://github.com/wazuh/wazuh/pull/478))
- Fix Authd client in old versions of Windows ([#479](https://github.com/wazuh/wazuh/pull/479))
- Cluster's socket management improved to use persistent connections ([#481](https://github.com/wazuh/wazuh/pull/481))
- Fix memory corruption in Syscollector decoder and memory leaks in Vulnerability Detector. ([#482](https://github.com/wazuh/wazuh/pull/482))
- Fixed memory corruption in Wazuh DB autoclosing procedure.
- Fixed dangling db files at DB Sync module folder. ([#489](https://github.com/wazuh/wazuh/pull/489))
- Fixed agent group file deletion when using Authd.
- Fix memory leak in Maild with JSON input. ([#498](https://github.com/wazuh/wazuh/pull/498))
- Fixed remote command switch option. ([#504](https://github.com/wazuh/wazuh/pull/504))

## [v3.2.1] - 2018-03-03

### Added

- Added option in Makefile to disable CIS-CAT module. ([#381](https://github.com/wazuh/wazuh/pull/381))
- Added field `totalItems` to `GET/agents/purgeable/:timeframe` API call. ([#385](https://github.com/wazuh/wazuh/pull/385))

### Changed

- Giving preference to use the selected Java over the default one in CIS-CAT wodle.
- Added delay between message delivery for every module. ([#389](https://github.com/wazuh/wazuh/pull/389))
- Verify all modules for the shared configuration. ([#408](https://github.com/wazuh/wazuh/pull/408))
- Updated OpenSSL library to 1.1.0g.
- Insert agent labels in JSON archives no matter the event matched a rule.
- Support for relative/full/network paths in the CIS-CAT configuration. ([#419](https://github.com/wazuh/wazuh/pull/419))
- Improved cluster control to give more information. ([#421](https://github.com/wazuh/wazuh/pull/421))
- Updated rules for CIS-CAT.
- Removed unnecessary compilation of vulnerability-detector in agents.
- Increased wazuh-modulesd's subprocess pool.
- Improved the agent software recollection by Syscollector.

### Fixed

- Fixed crash in Agentd when testing Syscollector configuration from agent.conf file.
- Fixed duplicate alerts in Vulnerability Detector.
- Fixed compiling issues in Solaris and HP-UX.
- Fixed bug in Framework when listing directories due to permissions issues.
- Fixed error handling in CIS-CAT module. ([#401](https://github.com/wazuh/wazuh/pull/401))
- Fixed some defects reported by Coverity. ([#406](https://github.com/wazuh/wazuh/pull/406))
- Fixed OS name detection in macOS and old Linux distros. ([#409](https://github.com/wazuh/wazuh/pull/409))
- Fixed linked in HP-UX.
- Fixed Red Hat detection in vulnerability-detector.
- Fixed segmentation fault in wazuh-cluster when files path is too long.
- Fixed a bug getting groups and searching by them in `GET/agents` API call. ([#390](https://github.com/wazuh/wazuh/pull/390))
- Several fixes and improvements in cluster.
- Fixed bug in wazuh-db when closing exceeded databases in transaction.
- Fixed bug in vulnerability-detector that discarded valid agents.
- Fixed segmentation fault in Windows agents when getting OS info.
- Fixed memory leaks in vulnerability-detector and CIS-CAT wodle.
- Fixed behavior when working directory is not found in CIS-CAT wodle.

## [v3.2.0] - 2018-02-13

### Added
- Added support to synchronize custom rules and decoders in the cluster.([#344](https://github.com/wazuh/wazuh/pull/344))
- Add field `status` to `GET/agents/groups/:group_id` API call.([#338](https://github.com/wazuh/wazuh/pull/338))
- Added support for Windows to CIS-CAT integration module ([#369](https://github.com/wazuh/wazuh/pull/369))
- New Wazuh Module "aws-cloudtrail" fetching logs from S3 bucket. ([#351](https://github.com/wazuh/wazuh/pull/351))
- New Wazuh Module "vulnerability-detector" to detect vulnerabilities in agents and managers.

### Fixed
- Fixed oscap.py to support new versions of OpenSCAP scanner.([#331](https://github.com/wazuh/wazuh/pull/331))
- Fixed timeout bug when the cluster port was closed. ([#343](https://github.com/wazuh/wazuh/pull/343))
- Improve exception handling in `cluster_control`. ([#343](https://github.com/wazuh/wazuh/pull/343))
- Fixed bug in cluster when receive an error response from client. ([#346](https://github.com/wazuh/wazuh/pull/346))
- Fixed bug in framework when the manager is installed in different path than /var/ossec. ([#335](https://github.com/wazuh/wazuh/pull/335))
- Fixed predecoder hostname field in JSON event output.
- Several fixes and improvements in cluster.

## [v3.1.0] - 2017-12-22

### Added

- New Wazuh Module "command" for asynchronous command execution.
- New field "predecoder.timestamp" for JSON alerts including timestamp from logs.
- Added reload action to ossec-control in local mode.
- Add duration control of a cluster database synchronization.
- New internal option for agents to switch applying shared configuration.
- Added GeoIP address finding for input logs in JSON format.
- Added alert and archive output files rotation capabilities.
- Added rule option to discard field "firedtimes".
- Added VULS integration for running vulnerability assessments.
- CIS-CAT Wazuh Module to scan CIS policies.

### Changed

- Keepping client.keys file permissions when modifying it.
- Improve Rootcheck formula to select outstanding defects.
- Stop related daemon when disabling components in ossec-control.
- Prevented cluster daemon from starting on RHEL 5 or older.
- Let Syscheck report file changes on first scan.
- Allow requests by node name in cluster_control binary.
- Improved help of cluster_control binary.
- Integrity control of files in the cluster.

### Fixed

- Fixed netstat command in localfile configuration.
- Fixed error when searching agents by ID.
- Fixed syslog format pre-decoder for logs with missing (optional) space after tag.
- Fixed alert ID when plain-text alert output disabled.
- Fixed Monitord freezing when a sendmail-like executable SMTP server is set.
- Fixed validation of Active Response used by agent_control.
- Allow non-ASCII characters in Windows version string.

## [v3.0.0] - 2017-12-12

### Added

- Added group property for agents to customize shared files set.
- Send shared files to multiple agents in parallel.
- New decoder plugin for logs in JSON format with dynamic fields definition.
- Brought framework from API to Wazuh project.
- Show merged files MD5 checksum by agent_control and framework.
- New reliable request protocol for manager-agent communication.
- Remote agent upgrades with signed WPK packages.
- Added option for Remoted to prevent it from writing shared merged file.
- Added state for Agentd and Windows agent to notify connection state and metrics.
- Added new JSON log format for local file monitoring.
- Added OpenSCAP SSG datastream content for Ubuntu Trusty Tahr.
- Field "alert_id" in JSON alerts (by Dan Parriott).
- Added support of "any" IP address to OSSEC batch manager (by Jozef Reisinger).
- Added ossec-agent SElinux module (by kreon).
- Added previous output to JSON output (by João Soares).
- Added option for Authd to specify the allowed cipher list (by James Le Cuirot).
- Added option for cipher suites in Authd settings.
- Added internal option for Remoted to set the shared configuration reloading time.
- Auto restart agents when new shared configuration is pushed from the manager.
- Added native support for Systemd.
- Added option to register unlimited agents in Authd.
- New internal option to limit the number of file descriptors in Analysisd and Remoted.
- Added new state "pending" for agents.
- Added internal option to disable real-time DB synchronization.
- Allow multiple manager stanzas in Agentd settings.
- New internal option to limit the receiving time in TCP mode.
- Added manager hostname data to agent information.
- New option for rotating internal logs by size.
- Added internal option to enable or disable daily rotation of internal logs.
- Added command option for Monitord to overwrite 'day_wait' parameter.
- Adding templates and sample alert for Elasticsearch 6.0.
- Added option to enable/disable Authd on install and auto-generate certificates.
- Pack secure TCP messages into a single packet.
- Added function to install SCAP policies depending on OS version.
- Added integration with Virustotal.
- Added timeout option for TCP sockets in Remoted and Agentd.
- Added option to start the manager after installing.
- Added a cluster of managers (`wazuh-clusterd`) and a script to control it (`cluster_control`).

### Changed

- Increased shared file delivery speed when using TCP.
- Increased TCP listening socket backlog.
- Changed Windows agent UI panel to show revision number instead of installation date.
- Group every decoded field (static and dynamic fields) into a data object for JSON alerts.
- Reload shared files by Remoted every 10 minutes.
- Increased string size limit for XML reader to 4096 bytes.
- Updated Logstash configuration and Elasticsearch mappings.
- Changed template fields structure for Kibana dashboards.
- Increased dynamic field limit to 1024, and default to 256.
- Changed agent buffer 'length' parameter to 'queue_size'.
- Changed some Rootcheck error messages to verbose logs.
- Removed unnecessary message by manage_agents advising to restart Wazuh manager.
- Update PF tables Active response (by d31m0).
- Create the users and groups as system users and groups in specs (by Dan Parriott).
- Show descriptive errors when an agent loses the connection using TCP.
- Prevent agents with the same name as the manager host from getting added.
- Changed 'message' field to 'data' for successful agent removing response in Authd API.
- Changed critical error to standard error in Syslog Remoted when no access list has been configured.
- Ignore hidden files in shared folder for merged file.
- Changed agent notification time values: notify time to 1 minute and reconnect time to 5 minutes.
- Prevent data field from being inserted into JSON alerts when it's empty.
- Spelling corrections (by Josh Soref).
- Moved debug messages when updating shared files to level 2.
- Do not create users ossecm or ossecr on agents.
- Upgrade netstat command in Logcollector.
- Prevent Monitord and DB sync module from dealing with agent files on local installations.
- Speed up DB syncing by keeping databases opened and an inotify event queue.
- Merge server's IP and hostname options to one setting.
- Enabled Active Response by default in both Windows and UNIX.
- Make Monitord 'day_wait' internal option affect log rotation.
- Extend Monitord 'day_wait' internal option range.
- Prevent Windows agent from log error when the manager disconnected.
- Improve Active Response filtering options.
- Use init system (Systemd/SysVinit) to restart Wazuh when upgrading.
- Added possibility of filtering agents by manager hostname in the Framework.
- Prevent installer from overwriting agent.conf file.
- Cancel file sending operation when agent socket is closed.
- Clean up agent shared folder before unmerging shared configuration.
- Print descriptive error when request socket refuses connection due to AR disabled.
- Extend Logcollector line burst limit range.
- Fix JSON alert file reloading when the file is rotated.
- Merge IP and Hostname server configuration into "Address" field.
- Improved TCP transmission performance by packing secure messages.

### Fixed

- Fixed wrong queries to get last Syscheck and Rootcheck date.
- Prevent Logcollector keep-alives from being stored on archives.json.
- Fixed length of random message within keep-alives.
- Fixed Windows version detection for Windows 8 and newer.
- Fixed incorrect CIDR writing on client.keys by Authd.
- Fixed missing buffer flush by Analysisd when updating Rootcheck database.
- Stop Wazuh service before removing folder to reinstall.
- Fixed Remoted service for Systemd (by Phil Porada).
- Fixed Administrator account mapping in Windows agent installation (by andrewm0374@gmail.com).
- Fixed MySQL support in dbd (by andrewm0374@gmail.com).
- Fixed incorrect warning when unencrypting messages (by Dan Parriott).
- Fixed Syslog mapping for alerts via Csyslogd (by Dan Parriott).
- Fixed syntax error in the creation of users in Solaris 11.2 (by Pedro Flor).
- Fixed some warnings that appeared when compiling on Fedora 26.
- Fixed permission issue in logs folder.
- Fixed issue in Remoted that prevented it from send shared configuration when it changed.
- Fixed Windows agent compilation compability with CentOS.
- Supporting different case from password prompt in Agentless (by Jesus Fidalgo).
- Fix bad detection of inotify queue overflowed.
- Fix repetitive error when a rule's diff file is empty.
- Fixed log group permission when created by a daemon running as root.
- Prevented Agentd from logging too many errors when restarted while receiving the merged file.
- Prevented Remoted from sending data to disconnected agents in TCP mode.
- Fixed alerts storage in PostgreSQL databases.
- Fixed invalid previous output data in JSON alerts.
- Fixed memory error in modulesd for invalid configurations.
- Fixed default Auth configuration to support custom install directory.
- Fixed directory transversal vulnerability in Active response commands.
- Fixed Active response timeout accuracy.
- Fixed race conditions in concurrent transmissions over TCP.

### Removed

- Removed Picviz support (by Dan Parriott).


## [v2.1.1] - 2017-09-21

### Changed

- Improved errors messages related to TCP connection queue.
- Changed info log about unsupported FS checking in Rootcheck scan to debug messages.
- Prevent Modules daemon from giving critical error when no wodles are enabled.

### Fixed

- Fix endianess incompatibility in agents on SPARC when connecting via TCP.
- Fix bug in Authd that made it crash when removing keys.
- Fix race condition in Remoted when writing logs.
- Avoid repeated errors by Remoted when sending data to a disconnected agent.
- Prevented Monitord from rotating non-existent logs.
- Some fixes to support HP-UX.
- Prevent processes from sending events when TCP connection is lost.
- Fixed output header by Syslog client when reading JSON alerts.
- Fixed bug in Integrator settings parser when reading rules list.

## [v2.1.0] - 2017-08-14

### Added

- Rotate and compress log feature.
- Labeling data for agents to be shown in alerts.
- New 'auth' configuration template.
- Make manage_agents capable of add and remove agents via Authd.
- Implemented XML configuration for Authd.
- Option -F for Authd to force insertion if it finds duplicated name.
- Local auth client to manage agent keys.
- Added OS name and version into global.db.
- Option for logging in JSON format.
- Allow maild to send through a sendmail-like executable (by James Le Cuirot).
- Leaky bucket-like buffer for agents to prevent network flooding.
- Allow Syslog client to read JSON alerts.
- Allow Mail reporter to read JSON alerts.
- Added internal option to tune Rootcheck sleep time.
- Added route-null Active Response script for Windows 2012 (by @CrazyLlama).

### Changed

- Updated SQLite library to 3.19.2.
- Updated zlib to 1.2.11.
- Updated cJSON library to 1.4.7.
- Change some manage_agents option parameters.
- Run Auth in background by default.
- Log classification as debug, info, warning, error and critical.
- Limit number of reads per cycle by Logcollector to prevent log starvation.
- Limit OpenSCAP module's event forwarding speed.
- Increased debug level of repeated Rootcheck messages.
- Send events when OpenSCAP starts and finishes scans.
- Delete PID files when a process exits not due to a signal.
- Change error messages due to SSL handshake failure to debug messages.
- Force group addition on installation for compatibility with LDAP (thanks to Gary Feltham).

### Fixed

- Fixed compiling error on systems with no OpenSSL.
- Fixed compiling warning at manage_agents.
- Fixed ossec-control enable/disable help message.
- Fixed unique aperture of random device on Unix.
- Fixed file sum comparison bug at Syscheck realtime engine. (Thanks to Arshad Khan)
- Close analysisd if alert outputs are disabled for all formats.
- Read Windows version name for versions newer than Windows 8 / Windows Server 2012.
- Fixed error in Analysisd that wrote Syscheck and Rootcheck databases of re-added agents on deleted files.
- Fixed internal option to configure the maximum labels' cache time.
- Fixed Auth password parsing on client side.
- Fix bad agent ID assignation in Authd on i686 architecture.
- Fixed Logcollector misconfiguration in Windows agents.

### Removed

- Remove unused message queue to send alerts from Authd.


## [v2.0.1] - 2017-07-19

### Changed

- Changed random data generator for a secure OS-provided generator.
- Changed Windows installer file name (depending on version).
- Linux distro detection using standard os-release file.
- Changed some URLs to documentation.
- Disable synchronization with SQLite databases for Syscheck by default.
- Minor changes at Rootcheck formatter for JSON alerts.
- Added debugging messages to Integrator logs.
- Show agent ID when possible on logs about incorrectly formatted messages.
- Use default maximum inotify event queue size.
- Show remote IP on encoding format errors when unencrypting messages.
- Remove temporary files created by Syscheck changes reports.
- Remove temporary Syscheck files for changes reporting by Windows installer when upgrading.

### Fixed

- Fixed resource leaks at rules configuration parsing.
- Fixed memory leaks at rules parser.
- Fixed memory leaks at XML decoders parser.
- Fixed TOCTOU condition when removing directories recursively.
- Fixed insecure temporary file creation for old POSIX specifications.
- Fixed missing agentless devices identification at JSON alerts.
- Fixed FIM timestamp and file name issue at SQLite database.
- Fixed cryptographic context acquirement on Windows agents.
- Fixed debug mode for Analysisd.
- Fixed bad exclusion of BTRFS filesystem by Rootcheck.
- Fixed compile errors on macOS.
- Fixed option -V for Integrator.
- Exclude symbolic links to directories when sending FIM diffs (by Stephan Joerrens).
- Fixed daemon list for service reloading at ossec-control.
- Fixed socket waiting issue on Windows agents.
- Fixed PCI_DSS definitions grouping issue at Rootcheck controls.
- Fixed segmentation fault bug when stopping on CentOS 5.
- Fixed compatibility with AIX.
- Fixed race conditions in ossec-control script.
- Fixed compiling issue on Windows.
- Fixed compatibility with Solaris.
- Fixed XML parsing error due to byte stashing issue.
- Fixed false error by Syscheck when creating diff snapshots of empty files.
- Fixed segmentation fault in Authd on i386 platform.
- Fixed agent-auth exit code for controlled server's errors.
- Fixed incorrect OVAL patch results classification.

## [v2.0.0] - 2017-03-14

### Added

- Wazuh modules manager.
- Wazuh module for OpenSCAP.
- Ruleset for OpenSCAP alerts.
- Kibana dashboards for OpenSCAP.
- Option at agent_control to restart all agents.
- Dynamic fields to rules and decoders.
- Dynamic fields to JSON in alerts/archives.
- CDB list lookup with dynamic fields.
- FTS for dynamic fields.
- Logcollector option to set the frequency of file checking.
- GeoIP support in Alerts (by Scott R Shinn).
- Internal option to output GeoIP data on JSON alerts.
- Matching pattern negation (by Daniel Cid).
- Syscheck and Rootcheck events on SQLite databases.
- Data migration tool to SQLite databases.
- Jenkins QA.
- 64-bit Windows registry keys support.
- Complete FIM data output to JSON and alerts.
- Username, date and inode attributes to FIM events on Unix.
- Username attribute to FIM events on Windows.
- Report changes (FIM file diffs) to Windows agent.
- File diffs to JSON output.
- Elastic mapping updated for new FIM events.
- Title and file fields extracted at Rootcheck alerts.
- Rule description formatting with dynamic field referencing.
- Multithreaded design for Authd server for fast and reliable client dispatching, with key caching and write scheduling.
- Auth registration client for Windows (by Gael Muller).
- Auth password authentication for Windows client.
- New local decoder file by default.
- Show server certificate and key paths at Authd help.
- New option for Authd to verify agent's address.
- Added support for new format at predecoder (by Brad Lhotsky).
- Agentless passlist encoding to Base64.
- New Auditd-specific log format for Logcollector.
- Option for Authd to auto-choose TLS/SSL method.
- Compile option for Authd to make it compatible with legacy OSs.
- Added new templates layout to auto-compose configuration file.
- New wodle for SQLite database syncing (agent information and fim/pm data).
- Added XML settings options to exclude some rules or decoders files.
- Option for agent_control to broadcast AR on all agents.
- Extended FIM event information forwarded by csyslogd (by Sivakumar Nellurandi).
- Report Syscheck's new file events on real time.

### Changed

- Isolated logtest directory from analysisd.
- Remoted informs Analysisd about agent ID.
- Updated Kibana dashboards.
- Syscheck FIM attributes to dynamic fields.
- Force services to exit if PID file creation fails.
- Atomic writing of client.keys through temporary files.
- Disabled remote message ID verification by default.
- Show actual IP on debug message when agents get connected.
- Enforce rules IDs to max 6 digits.
- OSSEC users and group as system (UI-hidden) users (by Dennis Golden).
- Increases Authd connection pool size.
- Use general-purpose version-flexible SSL/TLS methods for Authd registration.
- Enforce minimum 3-digit agent ID format.
- Exclude BTRFS from Rootcheck searching for hidden files inside directories (by Stephan Joerrens).
- Moved OSSEC and Wazuh decoders to one directory.
- Prevent manage_agents from doing invalid actions (such methods for manager at agent).
- Disabled capturing of security events 5145 and 5156 on Windows agent.
- Utilities to rename an agent or change the IP address (by Antonio Querubin).
- Added quiet option for Logtest (by Dan Parriott).
- Output decoder information onto JSON alerts.
- Enable mail notifications by default for server installation.
- Agent control option to restart all agents' Syscheck will also restart manager's Syscheck.
- Make ossec-control to check Authd PID.
- Enforce every rule to contain a description.
- JSON output won't contain field "agentip" if tis value is "any".
- Don't broadcast Active Response messages to disconnected agents.
- Don't print Syscheck logs if it's disabled.
- Set default Syscheck and Rootcheck frequency to 12 hours.
- Generate FIM new file alert by default.
- Added option for Integrator to set the maximum log length.
- JSON output nested objects modelling through dynamic fields.
- Disable TCP for unsupported OSs.
- Show previous log on JSON alert.
- Removed confirmation prompt when importing an agent key successfully.
- Made Syscheck not to ignore files that change more than 3 times by default.
- Enabled JSON output by default.
- Updated default syscheck configuration for Windows agents.
- Limited agent' maximum connection time for notification time.
- Improved client.keys changing detection method by remoted: use date and inode.
- Changed boot service name to Wazuh.
- Active response enabled on Windows agents by default.
- New folder structure for rules and decoders.
- More descriptive logs about syscheck real-time monitoring.
- Renamed XML tags related to rules and decoders inclusion.
- Set default maximum agents to 8000.
- Removed FTS numeric bitfield from JSON output.
- Fixed ID misassignment by manage_agents when the greatest ID exceeds 32512.
- Run Windows Registry Syscheck scan on first stage when scan_on_start enabled.
- Set all Syscheck delay stages to a multiple of internal_options.conf/syscheck.sleep value.
- Changed JSON timestamp format to ISO8601.
- Overwrite @timestamp field from Logstash with the alert timestamp.
- Moved timestamp JSON field to the beginning of the object.
- Changed random data generator for a secure OS-provided generator.

### Fixed

- Logcollector bug that inhibited alerts about file reduction.
- Memory issue on string manipulation at JSON.
- Memory bug at JSON alerts.
- Fixed some CLang warnings.
- Issue on marching OSSEC user on installing.
- Memory leaks at configuration.
- Memory leaks at Analysisd.
- Bugs and memory errors at agent management.
- Mistake with incorrect name for PID file (by Tickhon Clearscale).
- Agent-auth name at messages (it appeared to be the server).
- Avoid Monitord to log errors when the JSON alerts file doesn't exists.
- Agents numbering issue (minimum 3 digits).
- Avoid no-JSON message at agent_control when client.keys empty.
- Memory leaks at manage_agents.
- Authd error messages about connection to queue passed to warning.
- Issue with Authd password checking.
- Avoid ossec-control to use Dash.
- Fixed false error about disconnected agent when trying to send it the shared files.
- Avoid Authd to close when it reaches the maximum concurrency.
- Fixed memory bug at event diff execution.
- Fixed resource leak at file operations.
- Hide help message by useadd and groupadd on OpenBSD.
- Fixed error that made Analysisd to crash if it received a missing FIM file entry.
- Fixed compile warnings at cJSON library.
- Fixed bug that made Active Response to disable all commands if one of them was disabled (by Jason Thomas).
- Fixed segmentation fault at logtest (by Dan Parriott).
- Fixed SQL injection vulnerability at Database.
- Fixed Active Response scripts for Slack and Twitter.
- Fixed potential segmentation fault at file queue operation.
- Fixed file permissions.
- Fixed failing test for Apache 2.2 logs (by Brad Lhotsky).
- Fixed memory error at net test.
- Limit agent waiting time for retrying to connect.
- Fixed compile warnings on i386 architecture.
- Fixed Monitord crash when sending daily report email.
- Fixed script to null route an IP address on Windows Server 2012+ (by Theresa Meiksner).
- Fixed memory leak at Logtest.
- Fixed manager with TCP support on FreeBSD (by Dave Stoddard).
- Fixed Integrator launching at local-mode installation.
- Fixed issue on previous alerts counter (rules with if_matched_sid option).
- Fixed compile and installing error on Solaris.
- Fixed segmentation fault on syscheck when no configuration is defined.
- Fixed bug that prevented manage_agents from removing syscheck/rootcheck database.
- Fixed bug that made agents connected on TCP to hang if they are rejected by the manager.
- Fixed segmentation fault on remoted due to race condition on managing keystore.
- Fixed data lossing at remoted when reloading keystore.
- Fixed compile issue on MacOS.
- Fixed version reading at ruleset updater.
- Fixed detection of BSD.
- Fixed memory leak (by Byron Golden).
- Fixed misinterpretation of octal permissions given by Agentless (by Stephan Leemburg).
- Fixed mistake incorrect openssl flag at Makefile (by Stephan Leemburg).
- Silence Slack integration transmission messages (by Dan Parriott).
- Fixed OpenSUSE Systemd misconfiguration (By Stephan Joerrens).
- Fixed case issue on JSON output for Rootcheck alerts.
- Fixed potential issue on duplicated agent ID detection.
- Fixed issue when creating agent backups.
- Fixed hanging problem on Windows Auth client when negotiation issues.
- Fixed bug at ossec-remoted that mismatched agent-info files.
- Fixed resource leaks at rules configuration parsing.
- Fixed memory leaks at rules parser.
- Fixed memory leaks at XML decoders parser.
- Fixed TOCTOU condition when removing directories recursively.
- Fixed insecure temporary file creation for old POSIX specifications.
- Fixed missing agentless devices identification at JSON alerts.

### Removed

- Deleted link to LUA sources.
- Delete ZLib generated files on cleaning.
- Removed maximum lines limit from diff messages (that remain limited by length).

## [v1.1.1] - 2016-05-12

### Added

- agent_control: maximum number of agents can now be extracted using option "-m".
- maild: timeout limitation, preventing it from hang in some cases.
- Updated decoders, ruleset and rootchecks from Wazuh Ruleset v1.0.8.
- Updated changes from ossec-hids repository.

### Changed

- Avoid authd to rename agent if overplaced.
- Changed some log messages.
- Reordered directories for agent backups.
- Don't exit when client.keys is empty by default.
- Improved client.keys reloading capabilities.

### Fixed

- Fixed JSON output at rootcheck_control.
- Fixed agent compilation on OS X.
- Fixed memory issue on removing timestamps.
- Fixed segmentation fault at reported.
- Fixed segmentation fault at logcollector.

### Removed

- Removed old rootcheck options.

## [v1.1.0] - 2016-04-06

### Added

- Re-usage of agent ID in manage_agents and authd, with time limit.
- Added option to avoid manager from exiting when there are no keys.
- Backup of the information about an agent that's going to be deleted.
- Alerting if Authd can't add an agent because of a duplicated IP.
- Integrator with Slack and PagerDuty.
- Simplified keywords for the option "frequency".
- Added custom Reply-to e-mail header.
- Added option to syscheck to avoid showing diffs on some files.
- Created agents-timestamp file to save the agents' date of adding.

### Changed

- client.keys: No longer overwrite the name of an agent with "#-#-#-" to mark it as deleted. Instead, the name will appear with a starting "!".
- API: Distinction between duplicated and invalid name for agent.
- Stop the "ERROR: No such file or directory" for Apache.
- Changed defaults to analysisd event counter.
- Authd won't use password by default.
- Changed name of fields at JSON output from binaries.
- Upgraded rules to Wazuh Ruleset v1.07

### Fixed

- Fixed merged.mg push on Windows Agent
- Fixed Windows agent compilation issue
- Fixed glob broken implementation.
- Fixed memory corruption on the OSSEC alert decoder.
- Fixed command "useradd" on OpenBSD.
- Fixed some PostgreSQL issues.
- Allow to disable syscheck:check_perm after enable check_all.

## [v1.0.4] - 2016-02-24
​
### Added

- JSON output for manage_agents.
- Increased analysis daemon's memory size.
- Authd: Added password authorization.
- Authd: Boost speed performance at assignation of ID for agents
- Authd: New option -f *sec*. Force addding new agent (even with duplicated IP) if it was not active for the last *sec* seconds.
- manage_agents: new option -d. Force adding new agent (even with duplicated IP)
- manage_agents: Printing new agent ID on adding.

### Changed

- Authd and manage_agents won't add agents with duplicated IP.

### Fixed

- Solved duplicate IP conflicts on client.keys which prevented the new agent to connect.
- Hashing files in binary mode. Solved some problems related to integrity checksums on Windows.
- Fixed issue that made console programs not to work on Windows.

### Removed

- RESTful API no longer included in extensions/api folder. Available now at https://github.com/wazuh/wazuh-api


## [v1.0.3] - 2016-02-11

### Added

- JSON CLI outputs: ossec-control, rootcheck_control, syscheck_control, ossec-logtest and more.
- Preparing integration with RESTful API
- Upgrade version scripts
- Merge commits from ossec-hids
- Upgraded rules to Wazuh Ruleset v1.06

### Fixed

- Folders are no longer included on etc/shared
- Fixes typos on rootcheck files
- Kibana dashboards fixes

## [v1.0.2] - 2016-01-29

### Added

- Added Wazuh Ruleset updater
- Added extensions files to support ELK Stack latest versions (ES 2.x, LS 2.1, Kibana 4.3)

### Changed

- Upgraded rules to Wazuh Ruleset v1.05
- Fixed crash in reportd
- Fixed Windows EventChannel syntaxis issue
- Fixed manage_agents bulk option bug. No more "randombytes" errors.
- Windows deployment script improved

## [v1.0.1] - 2015-12-10

### Added

- Wazuh version info file
- ossec-init.conf now includes wazuh version
- Integrated with wazuh OSSEC ruleset updater
- Several new fields at JSON output (archives and alerts)
- Wazuh decoders folder

### Changed

- Decoders are now splitted in differents files.
- jsonout_out enable by default
- JSON groups improvements
- Wazuh ruleset updated to 1.0.2
- Extensions: Improved Kibana dashboards
- Extensions: Improved Windows deployment script

## [v1.0.0] - 2015-11-23
- Initial Wazuh version v1.0<|MERGE_RESOLUTION|>--- conflicted
+++ resolved
@@ -46,11 +46,8 @@
   - Added Rules and Decoders for Wazuh API. ([#10428](https://github.com/wazuh/wazuh/pull/10428))
   - Added Rules and Decoders for TrendMicro Cloud One. ([#10458](https://github.com/wazuh/wazuh/pull/10458))
   - Added Rules for Sophos UTM Firewall. ([#10496](https://github.com/wazuh/wazuh/pull/10496))
-<<<<<<< HEAD
-  - Added Rules for Cloudflare WAF. ([#10658](https://github.com/wazuh/wazuh/pull/10658))
-=======
-  - Added SCA policy for Solaris 11.4. ([#10369](https://github.com/wazuh/wazuh/pull/10369))
->>>>>>> a1b044b5
+  
+  - Added Rules for Cloudflare WAF. ([#10658](https://github.com/wazuh/wazuh/pull/10496))
 
 ### Changed
 
