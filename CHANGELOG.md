--- conflicted
+++ resolved
@@ -1,7 +1,6 @@
 # Change Log
 All notable changes to this project will be documented in this file.
 
-<<<<<<< HEAD
 ## [v4.4.0]
 
 ### Manager
@@ -154,10 +153,7 @@
 - Prevented the Ruleset test suite from restarting the manager. ([#10773](https://github.com/wazuh/wazuh/pull/10773))
 
 
-## [v4.3.3]
-=======
 ## [v4.3.4]
->>>>>>> d509417f
 
 ### Manager
 
