--- conflicted
+++ resolved
@@ -1,33 +1,7 @@
 # Change Log
 All notable changes to this project will be documented in this file.
 
-<<<<<<< HEAD
 ## [v4.4.0]
-=======
-## [v4.3.7]
-
-### Manager
-
-#### Fixed
-
-- Fixed a bug in Analysisd that may make it crash when decoding regexes with more than 14 or-ed subpatterns. ([#13956](https://github.com/wazuh/wazuh/pull/113956))
-- Fixed a crash hazard in Vulnerability Detector when parsing OVAL feeds. ([#14366](https://github.com/wazuh/wazuh/pull/114366))
-- Fixed busy-looping in wazuh-maild when monitoring alerts.json. ([#14436](https://github.com/wazuh/wazuh/pull/114436))
-- Fixed a segmentation fault in wazuh-maild when parsing alerts exceeding the nesting limit. ([#14417](https://github.com/wazuh/wazuh/pull/114417))
-
-### Agent
-
-#### Changed
-
-- Improved Office365 integration module logs. ([#13958](https://github.com/wazuh/wazuh/pull/113958))
-
-#### Fixed
-
-- Fixed a code defect in the GitHub integration module reported by Coverity. ([#14368](https://github.com/wazuh/wazuh/pull/114368))
-
-
-## [v4.3.6] 2022-07-20
->>>>>>> a45131ca
 
 ### Manager
 
@@ -179,7 +153,29 @@
 - Prevented the Ruleset test suite from restarting the manager. ([#10773](https://github.com/wazuh/wazuh/pull/10773))
 
 
-## [v4.3.6]
+## [v4.3.7]
+
+### Manager
+
+#### Fixed
+
+- Fixed a bug in Analysisd that may make it crash when decoding regexes with more than 14 or-ed subpatterns. ([#13956](https://github.com/wazuh/wazuh/pull/113956))
+- Fixed a crash hazard in Vulnerability Detector when parsing OVAL feeds. ([#14366](https://github.com/wazuh/wazuh/pull/114366))
+- Fixed busy-looping in wazuh-maild when monitoring alerts.json. ([#14436](https://github.com/wazuh/wazuh/pull/114436))
+- Fixed a segmentation fault in wazuh-maild when parsing alerts exceeding the nesting limit. ([#14417](https://github.com/wazuh/wazuh/pull/114417))
+
+### Agent
+
+#### Changed
+
+- Improved Office365 integration module logs. ([#13958](https://github.com/wazuh/wazuh/pull/113958))
+
+#### Fixed
+
+- Fixed a code defect in the GitHub integration module reported by Coverity. ([#14368](https://github.com/wazuh/wazuh/pull/114368))
+
+
+## [v4.3.6] 2022-07-20
 
 - Added support for Ubuntu 22 (Jammy) in Vulnerability Detector. ([#14085](https://github.com/wazuh/wazuh/pull/14085))
 - Addded support for Red Hat 9 in Vulnerability Detector. ([#14117](https://github.com/wazuh/wazuh/pull/14117))
