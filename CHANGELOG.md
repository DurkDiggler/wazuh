# Change Log
All notable changes to this project will be documented in this file.

## [v3.3.0]

### Added

- Supporting multiple socket output in Logcollector. ([#395](https://github.com/wazuh/wazuh/pull/395))
- Allow inserting static field parameters in rule comments. ([#397](https://github.com/wazuh/wazuh/pull/397))
- Improved configuration of OVAL updates. ([#416](https://github.com/wazuh/wazuh/pull/416))
- Added selective agent software request in vulnerability-detector. ([#404](https://github.com/wazuh/wazuh/pull/404))
- Added an internal option for Syscheck to tune the RT alerting delay. ([#434](https://github.com/wazuh/wazuh/pull/434))
- Support for SHA256 checksum in Syscheck (by @arshad01). ([#410](https://github.com/wazuh/wazuh/pull/410))
- Get Linux packages inventory natively. ([#441](https://github.com/wazuh/wazuh/pull/441))
- Get Windows packages inventory natively. ([#471](https://github.com/wazuh/wazuh/pull/471))
- Supporting AES encryption for manager and agent. ([#448](https://github.com/wazuh/wazuh/pull/448))
- Added Debian and Ubuntu 18 support in vulnerability-detector. ([#470](https://github.com/wazuh/wazuh/pull/470))
- Added Rids Synchronization. ([#459](https://github.com/wazuh/wazuh/pull/459))
- Added option for setting the group that the agent belongs to when registering it with authd ([#460](https://github.com/wazuh/wazuh/pull/460))
- Added option for setting the source IP when the agent registers with authd ([#460](https://github.com/wazuh/wazuh/pull/460))
- Included millisecond timing in timestamp to JSON events. ([#467](https://github.com/wazuh/wazuh/pull/467))
- Added option to force the vulnerability detection in unsupported OS. ([#462](https://github.com/wazuh/wazuh/pull/462))

### Changed

- Add default value for option -x in agent_control tool.
- Syscheck RT process granularized to make frequency option more accurate.
- External libraries moved to an external repository.
- Allow more than 256 directories in real-time for Windows agent using recursive watchers. ([#540](https://github.com/wazuh/wazuh/pull/540))
<<<<<<< HEAD
- Extracts agent's OS from the database instead of the agent-info.
- Increases the maximum size of XML parser to 20KB.
=======
- Extract CVE instead of RHSA codes into vulnerability-detector. ([#549](https://github.com/wazuh/wazuh/pull/549))
>>>>>>> 3374113f

### Fixed

- Fix bug in Logcollector when removing duplicate localfiles. ([#402](https://github.com/wazuh/wazuh/pull/402))
- Fix weird behavior in Syscheck when a modified file returns back to its first state. ([#434](https://github.com/wazuh/wazuh/pull/434))
- Fixed invalid alerts reported by Syscollector when the event contains the word "error". ([#461](https://github.com/wazuh/wazuh/pull/461))
- Fixed registry_ignore problem on syscheck for Windows when arch="both" was used. ([#525](https://github.com/wazuh/wazuh/pull/525))
- Silenced Vuls integration starting and ending alerts. ([#541](https://github.com/wazuh/wazuh/pull/541))
- Fix problem comparing releases of ubuntu packages. ([#556](https://github.com/wazuh/wazuh/pull/556))

### Removed

- Deleted Lua language support.

## [v3.2.2]

### Added

- Created an input queue for Remoted to prevent agent connection starvation. ([#509](https://github.com/wazuh/wazuh/pull/509))

### Changed

- Updated Slack integration. ([#443](https://github.com/wazuh/wazuh/pull/443))
- Increased connection timeout for remote upgrades. ([#480](https://github.com/wazuh/wazuh/pull/480))
- Vulnerability-detector does not stop agents detection if it fails to find the software for one of them.
- Improve the version comparator algorithm in vulnerability-detector. ([#508](https://github.com/wazuh/wazuh/pull/508/files))

### Fixed

- Fixed bug in labels settings parser that may make Agentd or Logcollector crash.
- Fixed issue when setting multiple `<server-ip>` stanzas in versions 3.0 - 3.2.1. ([#433](https://github.com/wazuh/wazuh/pull/433))
- Fixed bug when socket database messages are not sent correctly. ([#435](https://github.com/wazuh/wazuh/pull/435))
- Fixed unexpected stop in the sources installer when overwriting a previous corrupt installation.
- Added a synchronization timeout in the cluster to prevent it from blocking ([#447](https://github.com/wazuh/wazuh/pull/447))
- Fixed issue in CSyslogd when filtering by rule group. ([#446](https://github.com/wazuh/wazuh/pull/446))
- Fixed error on DB daemon when parsing rules with options introduced in version 3.0.0.
- Fixed unrecognizable characters error in Windows version name. ([#478](https://github.com/wazuh/wazuh/pull/478))
- Fix Authd client in old versions of Windows ([#479](https://github.com/wazuh/wazuh/pull/479))
- Cluster's socket management improved to use persistent connections ([#481](https://github.com/wazuh/wazuh/pull/481))
- Fix memory corruption in Syscollector decoder and memory leaks in Vulnerability Detector. ([#482](https://github.com/wazuh/wazuh/pull/482))
- Fixed memory corruption in Wazuh DB autoclosing procedure.
- Fixed dangling db files at DB Sync module folder. ([#489](https://github.com/wazuh/wazuh/pull/489))
- Fixed agent group file deletion when using Authd.
- Fix memory leak in Maild with JSON input. ([#498](https://github.com/wazuh/wazuh/pull/498))
- Fixed remote command switch option. ([#504](https://github.com/wazuh/wazuh/pull/504))

## [v3.2.1] 2018-03-03

### Added

- Added option in Makefile to disable CIS-CAT module. ([#381](https://github.com/wazuh/wazuh/pull/381))
- Added field `totalItems` to `GET/agents/purgeable/:timeframe` API call. ([#385](https://github.com/wazuh/wazuh/pull/385))

### Changed

- Giving preference to use the selected Java over the default one in CIS-CAT wodle.
- Added delay between message delivery for every module. ([#389](https://github.com/wazuh/wazuh/pull/389))
- Verify all modules for the shared configuration. ([#408](https://github.com/wazuh/wazuh/pull/408))
- Updated OpenSSL library to 1.1.0g.
- Insert agent labels in JSON archives no matter the event matched a rule.
- Support for relative/full/network paths in the CIS-CAT configuration. ([#419](https://github.com/wazuh/wazuh/pull/419))
- Improved cluster control to give more information. ([#421](https://github.com/wazuh/wazuh/pull/421))
- Updated rules for CIS-CAT.
- Removed unnecessary compilation of vulnerability-detector in agents.
- Increased wazuh-modulesd's subprocess pool.
- Improved the agent software recollection by Syscollector.

### Fixed

- Fixed crash in Agentd when testing Syscollector configuration from agent.conf file.
- Fixed duplicate alerts in Vulnerability Detector.
- Fixed compiling issues in Solaris and HP-UX.
- Fixed bug in Framework when listing directories due to permissions issues.
- Fixed error handling in CIS-CAT module. ([#401](https://github.com/wazuh/wazuh/pull/401))
- Fixed some defects reported by Coverity. ([#406](https://github.com/wazuh/wazuh/pull/406))
- Fixed OS name detection in macOS and old Linux distros. ([#409](https://github.com/wazuh/wazuh/pull/409))
- Fixed linked in HP-UX.
- Fixed Red Hat detection in vulnerability-detector.
- Fixed segmentation fault in wazuh-cluster when files path is too long.
- Fixed a bug getting groups and searching by them in `GET/agents` API call. ([#390](https://github.com/wazuh/wazuh/pull/390))
- Several fixes and improvements in cluster.
- Fixed bug in wazuh-db when closing exceeded databases in transaction.
- Fixed bug in vulnerability-detector that discarded valid agents.
- Fixed segmentation fault in Windows agents when getting OS info.
- Fixed memory leaks in vulnerability-detector and CIS-CAT wodle.
- Fixed behavior when working directory is not found in CIS-CAT wodle.

## [v3.2.0] 2018-02-13

### Added
- Added support to synchronize custom rules and decoders in the cluster.([#344](https://github.com/wazuh/wazuh/pull/344))
- Add field `status` to `GET/agents/groups/:group_id` API call.([#338](https://github.com/wazuh/wazuh/pull/338))
- Added support for Windows to CIS-CAT integration module ([#369](https://github.com/wazuh/wazuh/pull/369))
- New Wazuh Module "aws-cloudtrail" fetching logs from S3 bucket. ([#351](https://github.com/wazuh/wazuh/pull/351))
- New Wazuh Module "vulnerability-detector" to detect vulnerabilities in agents and managers.

### Fixed
- Fixed oscap.py to support new versions of OpenSCAP scanner.([#331](https://github.com/wazuh/wazuh/pull/331))
- Fixed timeout bug when the cluster port was closed. ([#343](https://github.com/wazuh/wazuh/pull/343))
- Improve exception handling in `cluster_control`. ([#343](https://github.com/wazuh/wazuh/pull/343))
- Fixed bug in cluster when receive an error response from client. ([#346](https://github.com/wazuh/wazuh/pull/346))
- Fixed bug in framework when the manager is installed in different path than /var/ossec. ([#335](https://github.com/wazuh/wazuh/pull/335))
- Fixed predecoder hostname field in JSON event output.
- Several fixes and improvements in cluster.

## [v3.1.0] 2017-12-22

### Added

- New Wazuh Module "command" for asynchronous command execution.
- New field "predecoder.timestamp" for JSON alerts including timestamp from logs.
- Added reload action to ossec-control in local mode.
- Add duration control of a cluster database synchronization.
- New internal option for agents to switch applying shared configuration.
- Added GeoIP address finding for input logs in JSON format.
- Added alert and archive output files rotation capabilities.
- Added rule option to discard field "firedtimes".
- Added VULS integration for running vulnerability assessments.
- CIS-CAT Wazuh Module to scan CIS policies.

### Changed

- Keepping client.keys file permissions when modifying it.
- Improve Rootcheck formula to select outstanding defects.
- Stop related daemon when disabling components in ossec-control.
- Prevented cluster daemon from starting on RHEL 5 or older.
- Let Syscheck report file changes on first scan.
- Allow requests by node name in cluster_control binary.
- Improved help of cluster_control binary.
- Integrity control of files in the cluster.

### Fixed

- Fixed netstat command in localfile configuration.
- Fixed error when searching agents by ID.
- Fixed syslog format pre-decoder for logs with missing (optional) space after tag.
- Fixed alert ID when plain-text alert output disabled.
- Fixed Monitord freezing when a sendmail-like executable SMTP server is set.
- Fixed validation of Active Response used by agent_control.
- Allow non-ASCII characters in Windows version string.

## [v3.0.0] 2017-12-12

### Added

- Added group property for agents to customize shared files set.
- Send shared files to multiple agents in parallel.
- New decoder plugin for logs in JSON format with dynamic fields definition.
- Brought framework from API to Wazuh project.
- Show merged files MD5 checksum by agent_control and framework.
- New reliable request protocol for manager-agent communication.
- Remote agent upgrades with signed WPK packages.
- Added option for Remoted to prevent it from writing shared merged file.
- Added state for Agentd and Windows agent to notify connection state and metrics.
- Added new JSON log format for local file monitoring.
- Added OpenSCAP SSG datastream content for Ubuntu Trusty Tahr.
- Field "alert_id" in JSON alerts (by Dan Parriott).
- Added support of "any" IP address to OSSEC batch manager (by Jozef Reisinger).
- Added ossec-agent SElinux module (by kreon).
- Added previous output to JSON output (by João Soares).
- Added option for Authd to specify the allowed cipher list (by James Le Cuirot).
- Added option for cipher suites in Authd settings.
- Added internal option for Remoted to set the shared configuration reloading time.
- Auto restart agents when new shared configuration is pushed from the manager.
- Added native support for Systemd.
- Added option to register unlimited agents in Authd.
- New internal option to limit the number of file descriptors in Analysisd and Remoted.
- Added new state "pending" for agents.
- Added internal option to disable real-time DB synchronization.
- Allow multiple manager stanzas in Agentd settings.
- New internal option to limit the receiving time in TCP mode.
- Added manager hostname data to agent information.
- New option for rotating internal logs by size.
- Added internal option to enable or disable daily rotation of internal logs.
- Added command option for Monitord to overwrite 'day_wait' parameter.
- Adding templates and sample alert for Elasticsearch 6.0.
- Added option to enable/disable Authd on install and auto-generate certificates.
- Pack secure TCP messages into a single packet.
- Added function to install SCAP policies depending on OS version.
- Added integration with Virustotal.
- Added timeout option for TCP sockets in Remoted and Agentd.
- Added option to start the manager after installing.
- Added a cluster of managers (`wazuh-clusterd`) and a script to control it (`cluster_control`).

### Changed

- Increased shared file delivery speed when using TCP.
- Increased TCP listening socket backlog.
- Changed Windows agent UI panel to show revision number instead of installation date.
- Group every decoded field (static and dynamic fields) into a data object for JSON alerts.
- Reload shared files by Remoted every 10 minutes.
- Increased string size limit for XML reader to 4096 bytes.
- Updated Logstash configuration and Elasticsearch mappings.
- Changed template fields structure for Kibana dashboards.
- Increased dynamic field limit to 1024, and default to 256.
- Changed agent buffer 'length' parameter to 'queue_size'.
- Changed some Rootcheck error messages to verbose logs.
- Removed unnecessary message by manage_agents advising to restart Wazuh manager.
- Update PF tables Active response (by d31m0).
- Create the users and groups as system users and groups in specs (by Dan Parriott).
- Show descriptive errors when an agent loses the connection using TCP.
- Prevent agents with the same name as the manager host from getting added.
- Changed 'message' field to 'data' for successful agent removing response in Authd API.
- Changed critical error to standard error in Syslog Remoted when no access list has been configured.
- Ignore hidden files in shared folder for merged file.
- Changed agent notification time values: notify time to 1 minute and reconnect time to 5 minutes.
- Prevent data field from being inserted into JSON alerts when it's empty.
- Spelling corrections (by Josh Soref).
- Moved debug messages when updating shared files to level 2.
- Do not create users ossecm or ossecr on agents.
- Upgrade netstat command in Logcollector.
- Prevent Monitord and DB sync module from dealing with agent files on local installations.
- Speed up DB syncing by keeping databases opened and an inotify event queue.
- Merge server's IP and hostname options to one setting.
- Enabled Active Response by default in both Windows and UNIX.
- Make Monitord 'day_wait' internal option affect log rotation.
- Extend Monitord 'day_wait' internal option range.
- Prevent Windows agent from log error when the manager disconnected.
- Improve Active Response filtering options.
- Use init system (Systemd/SysVinit) to restart Wazuh when upgrading.
- Added possibility of filtering agents by manager hostname in the Framework.
- Prevent installer from overwriting agent.conf file.
- Cancel file sending operation when agent socket is closed.
- Clean up agent shared folder before unmerging shared configuration.
- Print descriptive error when request socket refuses connection due to AR disabled.
- Extend Logcollector line burst limit range.
- Fix JSON alert file reloading when the file is rotated.
- Merge IP and Hostname server configuration into "Address" field.
- Improved TCP transmission performance by packing secure messages.

### Fixed

- Fixed wrong queries to get last Syscheck and Rootcheck date.
- Prevent Logcollector keep-alives from being stored on archives.json.
- Fixed length of random message within keep-alives.
- Fixed Windows version detection for Windows 8 and newer.
- Fixed incorrect CIDR writing on client.keys by Authd.
- Fixed missing buffer flush by Analysisd when updating Rootcheck database.
- Stop Wazuh service before removing folder to reinstall.
- Fixed Remoted service for Systemd (by Phil Porada).
- Fixed Administrator account mapping in Windows agent installation (by andrewm0374@gmail.com).
- Fixed MySQL support in dbd (by andrewm0374@gmail.com).
- Fixed incorrect warning when unencrypting messages (by Dan Parriott).
- Fixed Syslog mapping for alerts via Csyslogd (by Dan Parriott).
- Fixed syntax error in the creation of users in Solaris 11.2 (by Pedro Flor).
- Fixed some warnings that appeared when compiling on Fedora 26.
- Fixed permission issue in logs folder.
- Fixed issue in Remoted that prevented it from send shared configuration when it changed.
- Fixed Windows agent compilation compability with CentOS.
- Supporting different case from password prompt in Agentless (by Jesus Fidalgo).
- Fix bad detection of inotify queue overflowed.
- Fix repetitive error when a rule's diff file is empty.
- Fixed log group permission when created by a daemon running as root.
- Prevented Agentd from logging too many errors when restarted while receiving the merged file.
- Prevented Remoted from sending data to disconnected agents in TCP mode.
- Fixed alerts storage in PostgreSQL databases.
- Fixed invalid previous output data in JSON alerts.
- Fixed memory error in modulesd for invalid configurations.
- Fixed default Auth configuration to support custom install directory.
- Fixed directory transversal vulnerability in Active response commands.
- Fixed Active response timeout accuracy.
- Fixed race conditions in concurrent transmissions over TCP.

### Removed

- Removed Picviz support (by Dan Parriott).


## [v2.1.1] - 2017-09-21

### Changed

- Improved errors messages related to TCP connection queue.
- Changed info log about unsupported FS checking in Rootcheck scan to debug messages.
- Prevent Modules daemon from giving critical error when no wodles are enabled.

### Fixed

- Fix endianess incompatibility in agents on SPARC when connecting via TCP.
- Fix bug in Authd that made it crash when removing keys.
- Fix race condition in Remoted when writing logs.
- Avoid repeated errors by Remoted when sending data to a disconnected agent.
- Prevented Monitord from rotating non-existent logs.
- Some fixes to support HP-UX.
- Prevent processes from sending events when TCP connection is lost.
- Fixed output header by Syslog client when reading JSON alerts.
- Fixed bug in Integrator settings parser when reading rules list.

## [v2.1.0] - 2017-08-14

### Added

- Rotate and compress log feature.
- Labeling data for agents to be shown in alerts.
- New 'auth' configuration template.
- Make manage_agents capable of add and remove agents via Authd.
- Implemented XML configuration for Authd.
- Option -F for Authd to force insertion if it finds duplicated name.
- Local auth client to manage agent keys.
- Added OS name and version into global.db.
- Option for logging in JSON format.
- Allow maild to send through a sendmail-like executable (by James Le Cuirot).
- Leaky bucket-like buffer for agents to prevent network flooding.
- Allow Syslog client to read JSON alerts.
- Allow Mail reporter to read JSON alerts.
- Added internal option to tune Rootcheck sleep time.
- Added route-null Active Response script for Windows 2012 (by @CrazyLlama).

### Changed

- Updated SQLite library to 3.19.2.
- Updated zlib to 1.2.11.
- Updated cJSON library to 1.4.7.
- Change some manage_agents option parameters.
- Run Auth in background by default.
- Log classification as debug, info, warning, error and critical.
- Limit number of reads per cycle by Logcollector to prevent log starvation.
- Limit OpenSCAP module's event forwarding speed.
- Increased debug level of repeated Rootcheck messages.
- Send events when OpenSCAP starts and finishes scans.
- Delete PID files when a process exits not due to a signal.
- Change error messages due to SSL handshake failure to debug messages.
- Force group addition on installation for compatibility with LDAP (thanks to Gary Feltham).

### Fixed

- Fixed compiling error on systems with no OpenSSL.
- Fixed compiling warning at manage_agents.
- Fixed ossec-control enable/disable help message.
- Fixed unique aperture of random device on Unix.
- Fixed file sum comparison bug at Syscheck realtime engine. (Thanks to Arshad Khan)
- Close analysisd if alert outputs are disabled for all formats.
- Read Windows version name for versions newer than Windows 8 / Windows Server 2012.
- Fixed error in Analysisd that wrote Syscheck and Rootcheck databases of re-added agents on deleted files.
- Fixed internal option to configure the maximum labels' cache time.
- Fixed Auth password parsing on client side.
- Fix bad agent ID assignation in Authd on i686 architecture.
- Fixed Logcollector misconfiguration in Windows agents.

### Removed

- Remove unused message queue to send alerts from Authd.


## [v2.0.1] - 2017-07-19

### Changed

- Changed random data generator for a secure OS-provided generator.
- Changed Windows installer file name (depending on version).
- Linux distro detection using standard os-release file.
- Changed some URLs to documentation.
- Disable synchronization with SQLite databases for Syscheck by default.
- Minor changes at Rootcheck formatter for JSON alerts.
- Added debugging messages to Integrator logs.
- Show agent ID when possible on logs about incorrectly formatted messages.
- Use default maximum inotify event queue size.
- Show remote IP on encoding format errors when unencrypting messages.
- Remove temporary files created by Syscheck changes reports.
- Remove temporary Syscheck files for changes reporting by Windows installer when upgrading.

### Fixed

- Fixed resource leaks at rules configuration parsing.
- Fixed memory leaks at rules parser.
- Fixed memory leaks at XML decoders parser.
- Fixed TOCTOU condition when removing directories recursively.
- Fixed insecure temporary file creation for old POSIX specifications.
- Fixed missing agentless devices identification at JSON alerts.
- Fixed FIM timestamp and file name issue at SQLite database.
- Fixed cryptographic context acquirement on Windows agents.
- Fixed debug mode for Analysisd.
- Fixed bad exclusion of BTRFS filesystem by Rootcheck.
- Fixed compile errors on macOS.
- Fixed option -V for Integrator.
- Exclude symbolic links to directories when sending FIM diffs (by Stephan Joerrens).
- Fixed daemon list for service reloading at ossec-control.
- Fixed socket waiting issue on Windows agents.
- Fixed PCI_DSS definitions grouping issue at Rootcheck controls.
- Fixed segmentation fault bug when stopping on CentOS 5.
- Fixed compatibility with AIX.
- Fixed race conditions in ossec-control script.
- Fixed compiling issue on Windows.
- Fixed compatibility with Solaris.
- Fixed XML parsing error due to byte stashing issue.
- Fixed false error by Syscheck when creating diff snapshots of empty files.
- Fixed segmentation fault in Authd on i386 platform.
- Fixed agent-auth exit code for controlled server's errors.
- Fixed incorrect OVAL patch results classification.

## [v2.0] - 2017-03-14

### Added

- Wazuh modules manager.
- Wazuh module for OpenSCAP.
- Ruleset for OpenSCAP alerts.
- Kibana dashboards for OpenSCAP.
- Option at agent_control to restart all agents.
- Dynamic fields to rules and decoders.
- Dynamic fields to JSON in alerts/archives.
- CDB list lookup with dynamic fields.
- FTS for dynamic fields.
- Logcollector option to set the frequency of file checking.
- GeoIP support in Alerts (by Scott R Shinn).
- Internal option to output GeoIP data on JSON alerts.
- Matching pattern negation (by Daniel Cid).
- Syscheck and Rootcheck events on SQLite databases.
- Data migration tool to SQLite databases.
- Jenkins QA.
- 64-bit Windows registry keys support.
- Complete FIM data output to JSON and alerts.
- Username, date and inode attributes to FIM events on Unix.
- Username attribute to FIM events on Windows.
- Report changes (FIM file diffs) to Windows agent.
- File diffs to JSON output.
- Elastic mapping updated for new FIM events.
- Title and file fields extracted at Rootcheck alerts.
- Rule description formatting with dynamic field referencing.
- Multithreaded design for Authd server for fast and reliable client dispatching, with key caching and write scheduling.
- Auth registration client for Windows (by Gael Muller).
- Auth password authentication for Windows client.
- New local decoder file by default.
- Show server certificate and key paths at Authd help.
- New option for Authd to verify agent's address.
- Added support for new format at predecoder (by Brad Lhotsky).
- Agentless passlist encoding to Base64.
- New Auditd-specific log format for Logcollector.
- Option for Authd to auto-choose TLS/SSL method.
- Compile option for Authd to make it compatible with legacy OSs.
- Added new templates layout to auto-compose configuration file.
- New wodle for SQLite database syncing (agent information and fim/pm data).
- Added XML settings options to exclude some rules or decoders files.
- Option for agent_control to broadcast AR on all agents.
- Extended FIM event information forwarded by csyslogd (by Sivakumar Nellurandi).
- Report Syscheck's new file events on real time.

### Changed

- Isolated logtest directory from analysisd.
- Remoted informs Analysisd about agent ID.
- Updated Kibana dashboards.
- Syscheck FIM attributes to dynamic fields.
- Force services to exit if PID file creation fails.
- Atomic writing of client.keys through temporary files.
- Disabled remote message ID verification by default.
- Show actual IP on debug message when agents get connected.
- Enforce rules IDs to max 6 digits.
- OSSEC users and group as system (UI-hidden) users (by Dennis Golden).
- Increases Authd connection pool size.
- Use general-purpose version-flexible SSL/TLS methods for Authd registration.
- Enforce minimum 3-digit agent ID format.
- Exclude BTRFS from Rootcheck searching for hidden files inside directories (by Stephan Joerrens).
- Moved OSSEC and Wazuh decoders to one directory.
- Prevent manage_agents from doing invalid actions (such methods for manager at agent).
- Disabled capturing of security events 5145 and 5156 on Windows agent.
- Utilities to rename an agent or change the IP address (by Antonio Querubin).
- Added quiet option for Logtest (by Dan Parriott).
- Output decoder information onto JSON alerts.
- Enable mail notifications by default for server installation.
- Agent control option to restart all agents' Syscheck will also restart manager's Syscheck.
- Make ossec-control to check Authd PID.
- Enforce every rule to contain a description.
- JSON output won't contain field "agentip" if tis value is "any".
- Don't broadcast Active Response messages to disconnected agents.
- Don't print Syscheck logs if it's disabled.
- Set default Syscheck and Rootcheck frequency to 12 hours.
- Generate FIM new file alert by default.
- Added option for Integrator to set the maximum log length.
- JSON output nested objects modelling through dynamic fields.
- Disable TCP for unsupported OSs.
- Show previous log on JSON alert.
- Removed confirmation prompt when importing an agent key successfully.
- Made Syscheck not to ignore files that change more than 3 times by default.
- Enabled JSON output by default.
- Updated default syscheck configuration for Windows agents.
- Limited agent' maximum connection time for notification time.
- Improved client.keys changing detection method by remoted: use date and inode.
- Changed boot service name to Wazuh.
- Active response enabled on Windows agents by default.
- New folder structure for rules and decoders.
- More descriptive logs about syscheck real-time monitoring.
- Renamed XML tags related to rules and decoders inclusion.
- Set default maximum agents to 8000.
- Removed FTS numeric bitfield from JSON output.
- Fixed ID misassignment by manage_agents when the greatest ID exceeds 32512.
- Run Windows Registry Syscheck scan on first stage when scan_on_start enabled.
- Set all Syscheck delay stages to a multiple of internal_options.conf/syscheck.sleep value.
- Changed JSON timestamp format to ISO8601.
- Overwrite @timestamp field from Logstash with the alert timestamp.
- Moved timestamp JSON field to the beginning of the object.
- Changed random data generator for a secure OS-provided generator.

### Fixed

- Logcollector bug that inhibited alerts about file reduction.
- Memory issue on string manipulation at JSON.
- Memory bug at JSON alerts.
- Fixed some CLang warnings.
- Issue on marching OSSEC user on installing.
- Memory leaks at configuration.
- Memory leaks at Analysisd.
- Bugs and memory errors at agent management.
- Mistake with incorrect name for PID file (by Tickhon Clearscale).
- Agent-auth name at messages (it appeared to be the server).
- Avoid Monitord to log errors when the JSON alerts file doesn't exists.
- Agents numbering issue (minimum 3 digits).
- Avoid no-JSON message at agent_control when client.keys empty.
- Memory leaks at manage_agents.
- Authd error messages about connection to queue passed to warning.
- Issue with Authd password checking.
- Avoid ossec-control to use Dash.
- Fixed false error about disconnected agent when trying to send it the shared files.
- Avoid Authd to close when it reaches the maximum concurrency.
- Fixed memory bug at event diff execution.
- Fixed resource leak at file operations.
- Hide help message by useadd and groupadd on OpenBSD.
- Fixed error that made Analysisd to crash if it received a missing FIM file entry.
- Fixed compile warnings at cJSON library.
- Fixed bug that made Active Response to disable all commands if one of them was disabled (by Jason Thomas).
- Fixed segmentation fault at logtest (by Dan Parriott).
- Fixed SQL injection vulnerability at Database.
- Fixed Active Response scripts for Slack and Twitter.
- Fixed potential segmentation fault at file queue operation.
- Fixed file permissions.
- Fixed failing test for Apache 2.2 logs (by Brad Lhotsky).
- Fixed memory error at net test.
- Limit agent waiting time for retrying to connect.
- Fixed compile warnings on i386 architecture.
- Fixed Monitord crash when sending daily report email.
- Fixed script to null route an IP address on Windows Server 2012+ (by Theresa Meiksner).
- Fixed memory leak at Logtest.
- Fixed manager with TCP support on FreeBSD (by Dave Stoddard).
- Fixed Integrator launching at local-mode installation.
- Fixed issue on previous alerts counter (rules with if_matched_sid option).
- Fixed compile and installing error on Solaris.
- Fixed segmentation fault on syscheck when no configuration is defined.
- Fixed bug that prevented manage_agents from removing syscheck/rootcheck database.
- Fixed bug that made agents connected on TCP to hang if they are rejected by the manager.
- Fixed segmentation fault on remoted due to race condition on managing keystore.
- Fixed data lossing at remoted when reloading keystore.
- Fixed compile issue on MacOS.
- Fixed version reading at ruleset updater.
- Fixed detection of BSD.
- Fixed memory leak (by Byron Golden).
- Fixed misinterpretation of octal permissions given by Agentless (by Stephan Leemburg).
- Fixed mistake incorrect openssl flag at Makefile (by Stephan Leemburg).
- Silence Slack integration transmission messages (by Dan Parriott).
- Fixed OpenSUSE Systemd misconfiguration (By Stephan Joerrens).
- Fixed case issue on JSON output for Rootcheck alerts.
- Fixed potential issue on duplicated agent ID detection.
- Fixed issue when creating agent backups.
- Fixed hanging problem on Windows Auth client when negotiation issues.
- Fixed bug at ossec-remoted that mismatched agent-info files.
- Fixed resource leaks at rules configuration parsing.
- Fixed memory leaks at rules parser.
- Fixed memory leaks at XML decoders parser.
- Fixed TOCTOU condition when removing directories recursively.
- Fixed insecure temporary file creation for old POSIX specifications.
- Fixed missing agentless devices identification at JSON alerts.

### Removed

- Deleted link to LUA sources.
- Delete ZLib generated files on cleaning.
- Removed maximum lines limit from diff messages (that remain limited by length).

## [v1.1.1] - 2016-05-12

### Added

- agent_control: maximum number of agents can now be extracted using option "-m".
- maild: timeout limitation, preventing it from hang in some cases.
- Updated decoders, ruleset and rootchecks from Wazuh Ruleset v1.0.8.
- Updated changes from ossec-hids repository.

### Changed

- Avoid authd to rename agent if overplaced.
- Changed some log messages.
- Reordered directories for agent backups.
- Don't exit when client.keys is empty by default.
- Improved client.keys reloading capabilities.

### Fixed

- Fixed JSON output at rootcheck_control.
- Fixed agent compilation on OS X.
- Fixed memory issue on removing timestamps.
- Fixed segmentation fault at reported.
- Fixed segmentation fault at logcollector.

### Removed

- Removed old rootcheck options.

## [v1.1] - 2016-04-06

### Added

- Re-usage of agent ID in manage_agents and authd, with time limit.
- Added option to avoid manager from exiting when there are no keys.
- Backup of the information about an agent that's going to be deleted.
- Alerting if Authd can't add an agent because of a duplicated IP.
- Integrator with Slack and PagerDuty.
- Simplified keywords for the option "frequency".
- Added custom Reply-to e-mail header.
- Added option to syscheck to avoid showing diffs on some files.
- Created agents-timestamp file to save the agents' date of adding.

### Changed

- client.keys: No longer overwrite the name of an agent with "#-#-#-" to mark it as deleted. Instead, the name will appear with a starting "!".
- API: Distinction between duplicated and invalid name for agent.
- Stop the "ERROR: No such file or directory" for Apache.
- Changed defaults to analysisd event counter.
- Authd won't use password by default.
- Changed name of fields at JSON output from binaries.
- Upgraded rules to Wazuh Ruleset v1.07

### Fixed

- Fixed merged.mg push on Windows Agent
- Fixed Windows agent compilation issue
- Fixed glob broken implementation.
- Fixed memory corruption on the OSSEC alert decoder.
- Fixed command "useradd" on OpenBSD.
- Fixed some PostgreSQL issues.
- Allow to disable syscheck:check_perm after enable check_all.

## [v1.0.4] - 2016-02-24
​
### Added

- JSON output for manage_agents.
- Increased analysis daemon's memory size.
- Authd: Added password authorization.
- Authd: Boost speed performance at assignation of ID for agents
- Authd: New option -f *sec*. Force addding new agent (even with duplicated IP) if it was not active for the last *sec* seconds.
- manage_agents: new option -d. Force adding new agent (even with duplicated IP)
- manage_agents: Printing new agent ID on adding.

### Changed

- Authd and manage_agents won't add agents with duplicated IP.

### Fixed

- Solved duplicate IP conflicts on client.keys which prevented the new agent to connect.
- Hashing files in binary mode. Solved some problems related to integrity checksums on Windows.
- Fixed issue that made console programs not to work on Windows.

### Removed

- RESTful API no longer included in extensions/api folder. Available now at https://github.com/wazuh/wazuh-api


## [v1.0.3] - 2016-02-11

### Added

- JSON CLI outputs: ossec-control, rootcheck_control, syscheck_control, ossec-logtest and more.
- Preparing integration with RESTful API
- Upgrade version scripts
- Merge commits from ossec-hids
- Upgraded rules to Wazuh Ruleset v1.06

### Fixed

- Folders are no longer included on etc/shared
- Fixes typos on rootcheck files
- Kibana dashboards fixes

## [v1.0.2] - 2016-01-29

### Added

- Added Wazuh Ruleset updater
- Added extensions files to support ELK Stack latest versions (ES 2.x, LS 2.1, Kibana 4.3)

### Changed

- Upgraded rules to Wazuh Ruleset v1.05
- Fixed crash in reportd
- Fixed Windows EventChannel syntaxis issue
- Fixed manage_agents bulk option bug. No more "randombytes" errors.
- Windows deployment script improved

## [v1.0.1] - 2015-12-10

### Added

- Wazuh version info file
- ossec-init.conf now includes wazuh version
- Integrated with wazuh OSSEC ruleset updater
- Several new fields at JSON output (archives and alerts)
- Wazuh decoders folder

### Changed

- Decoders are now splitted in differents files.
- jsonout_out enable by default
- JSON groups improvements
- Wazuh ruleset updated to 1.0.2
- Extensions: Improved Kibana dashboards
- Extensions: Improved Windows deployment script

## [v1.0] - 2015-11-23
- Initial Wazuh version v1.0<|MERGE_RESOLUTION|>--- conflicted
+++ resolved
@@ -27,12 +27,9 @@
 - Syscheck RT process granularized to make frequency option more accurate.
 - External libraries moved to an external repository.
 - Allow more than 256 directories in real-time for Windows agent using recursive watchers. ([#540](https://github.com/wazuh/wazuh/pull/540))
-<<<<<<< HEAD
 - Extracts agent's OS from the database instead of the agent-info.
 - Increases the maximum size of XML parser to 20KB.
-=======
 - Extract CVE instead of RHSA codes into vulnerability-detector. ([#549](https://github.com/wazuh/wazuh/pull/549))
->>>>>>> 3374113f
 
 ### Fixed
 
