# Change Log
All notable changes to this project will be documented in this file.

## [v3.2.0]

### Added

<<<<<<< HEAD
- [Added support to synchronize custom rules and decoders in the cluster.](https://github.com/wazuh/wazuh/pull/344)
=======
- [Add field `status` to `GET/agents/groups/:group_id` API call.](https://github.com/wazuh/wazuh/pull/338)
>>>>>>> ea8f4c2e

### Fixed

- [Fixed oscap.py to support new versions of OpenSCAP scanner.](https://github.com/wazuh/wazuh/pull/331)
- [Fixed timeout bug when the cluster port was closed.](https://github.com/wazuh/wazuh/pull/343)
- [Improve exception handling in `cluster_control`.](https://github.com/wazuh/wazuh/pull/343)
- [Fixed bug in cluster when receive an error response from client.](https://github.com/wazuh/wazuh/pull/346)
- [Fixed bug in framework when the manager is installed in different path than /var/ossec.](https://github.com/wazuh/wazuh/pull/335)

## [v3.1.0]

### Added

- New Wazuh Module "command" for asynchronous command execution.
- New field "predecoder.timestamp" for JSON alerts including timestamp from logs.
- Added reload action to ossec-control in local mode.
- Add duration control of a cluster database synchronization.
- New internal option for agents to switch applying shared configuration.
- Added GeoIP address finding for input logs in JSON format.
- Added alert and archive output files rotation capabilities.
- Added rule option to discard field "firedtimes".
- Added VULS integration for running vulnerability assessments.
- CIS-CAT Wazuh Module to scan CIS policies.

### Changed

- Keepping client.keys file permissions when modifying it.
- Improve Rootcheck formula to select outstanding defects.
- Stop related daemon when disabling components in ossec-control.
- Prevented cluster daemon from starting on RHEL 5 or older.
- Let Syscheck report file changes on first scan.
- Allow requests by node name in cluster_control binary.
- Improved help of cluster_control binary.
- Integrity control of files in the cluster.

### Fixed

- Fixed netstat command in localfile configuration.
- Fixed error when searching agents by ID.
- Fixed syslog format pre-decoder for logs with missing (optional) space after tag.
- Fixed alert ID when plain-text alert output disabled.
- Fixed Monitord freezing when a sendmail-like executable SMTP server is set.
- Fixed validation of Active Response used by agent_control.
- Allow non-ASCII characters in Windows version string.

## [v3.0.0] 2017-12-12

### Added

- Added group property for agents to customize shared files set.
- Send shared files to multiple agents in parallel.
- New decoder plugin for logs in JSON format with dynamic fields definition.
- Brought framework from API to Wazuh project.
- Show merged files MD5 checksum by agent_control and framework.
- New reliable request protocol for manager-agent communication.
- Remote agent upgrades with signed WPK packages.
- Added option for Remoted to prevent it from writing shared merged file.
- Added state for Agentd and Windows agent to notify connection state and metrics.
- Added new JSON log format for local file monitoring.
- Added OpenSCAP SSG datastream content for Ubuntu Trusty Tahr.
- Field "alert_id" in JSON alerts (by Dan Parriott).
- Added support of "any" IP address to OSSEC batch manager (by Jozef Reisinger).
- Added ossec-agent SElinux module (by kreon).
- Added previous output to JSON output (by João Soares).
- Added option for Authd to specify the allowed cipher list (by James Le Cuirot).
- Added option for cipher suites in Authd settings.
- Added internal option for Remoted to set the shared configuration reloading time.
- Auto restart agents when new shared configuration is pushed from the manager.
- Added native support for Systemd.
- Added option to register unlimited agents in Authd.
- New internal option to limit the number of file descriptors in Analysisd and Remoted.
- Added new state "pending" for agents.
- Added internal option to disable real-time DB synchronization.
- Allow multiple manager stanzas in Agentd settings.
- New internal option to limit the receiving time in TCP mode.
- Added manager hostname data to agent information.
- New option for rotating internal logs by size.
- Added internal option to enable or disable daily rotation of internal logs.
- Added command option for Monitord to overwrite 'day_wait' parameter.
- Adding templates and sample alert for Elasticsearch 6.0.
- Added option to enable/disable Authd on install and auto-generate certificates.
- Pack secure TCP messages into a single packet.
- Added function to install SCAP policies depending on OS version.
- Added integration with Virustotal.
- Added timeout option for TCP sockets in Remoted and Agentd.
- Added option to start the manager after installing.
- Added a cluster of managers (`wazuh-clusterd`) and a script to control it (`cluster_control`).

### Changed

- Increased shared file delivery speed when using TCP.
- Increased TCP listening socket backlog.
- Changed Windows agent UI panel to show revision number instead of installation date.
- Group every decoded field (static and dynamic fields) into a data object for JSON alerts.
- Reload shared files by Remoted every 10 minutes.
- Increased string size limit for XML reader to 4096 bytes.
- Updated Logstash configuration and Elasticsearch mappings.
- Changed template fields structure for Kibana dashboards.
- Increased dynamic field limit to 1024, and default to 256.
- Changed agent buffer 'length' parameter to 'queue_size'.
- Changed some Rootcheck error messages to verbose logs.
- Removed unnecessary message by manage_agents advising to restart Wazuh manager.
- Update PF tables Active response (by d31m0).
- Create the users and groups as system users and groups in specs (by Dan Parriott).
- Show descriptive errors when an agent loses the connection using TCP.
- Prevent agents with the same name as the manager host from getting added.
- Changed 'message' field to 'data' for successful agent removing response in Authd API.
- Changed critical error to standard error in Syslog Remoted when no access list has been configured.
- Ignore hidden files in shared folder for merged file.
- Changed agent notification time values: notify time to 1 minute and reconnect time to 5 minutes.
- Prevent data field from being inserted into JSON alerts when it's empty.
- Spelling corrections (by Josh Soref).
- Moved debug messages when updating shared files to level 2.
- Do not create users ossecm or ossecr on agents.
- Upgrade netstat command in Logcollector.
- Prevent Monitord and DB sync module from dealing with agent files on local installations.
- Speed up DB syncing by keeping databases opened and an inotify event queue.
- Merge server's IP and hostname options to one setting.
- Enabled Active Response by default in both Windows and UNIX.
- Make Monitord 'day_wait' internal option affect log rotation.
- Extend Monitord 'day_wait' internal option range.
- Prevent Windows agent from log error when the manager disconnected.
- Improve Active Response filtering options.
- Use init system (Systemd/SysVinit) to restart Wazuh when upgrading.
- Added possibility of filtering agents by manager hostname in the Framework.
- Prevent installer from overwriting agent.conf file.
- Cancel file sending operation when agent socket is closed.
- Clean up agent shared folder before unmerging shared configuration.
- Print descriptive error when request socket refuses connection due to AR disabled.
- Extend Logcollector line burst limit range.
- Fix JSON alert file reloading when the file is rotated.
- Merge IP and Hostname server configuration into "Address" field.
- Improved TCP transmission performance by packing secure messages.

### Fixed

- Fixed wrong queries to get last Syscheck and Rootcheck date.
- Prevent Logcollector keep-alives from being stored on archives.json.
- Fixed length of random message within keep-alives.
- Fixed Windows version detection for Windows 8 and newer.
- Fixed incorrect CIDR writing on client.keys by Authd.
- Fixed missing buffer flush by Analysisd when updating Rootcheck database.
- Stop Wazuh service before removing folder to reinstall.
- Fixed Remoted service for Systemd (by Phil Porada).
- Fixed Administrator account mapping in Windows agent installation (by andrewm0374@gmail.com).
- Fixed MySQL support in dbd (by andrewm0374@gmail.com).
- Fixed incorrect warning when unencrypting messages (by Dan Parriott).
- Fixed Syslog mapping for alerts via Csyslogd (by Dan Parriott).
- Fixed syntax error in the creation of users in Solaris 11.2 (by Pedro Flor).
- Fixed some warnings that appeared when compiling on Fedora 26.
- Fixed permission issue in logs folder.
- Fixed issue in Remoted that prevented it from send shared configuration when it changed.
- Fixed Windows agent compilation compability with CentOS.
- Supporting different case from password prompt in Agentless (by Jesus Fidalgo).
- Fix bad detection of inotify queue overflowed.
- Fix repetitive error when a rule's diff file is empty.
- Fixed log group permission when created by a daemon running as root.
- Prevented Agentd from logging too many errors when restarted while receiving the merged file.
- Prevented Remoted from sending data to disconnected agents in TCP mode.
- Fixed alerts storage in PostgreSQL databases.
- Fixed invalid previous output data in JSON alerts.
- Fixed memory error in modulesd for invalid configurations.
- Fixed default Auth configuration to support custom install directory.
- Fixed directory transversal vulnerability in Active response commands.
- Fixed Active response timeout accuracy.
- Fixed race conditions in concurrent transmissions over TCP.

### Removed

- Removed Picviz support (by Dan Parriott).


## [v2.1.1] - 2017-09-21

### Changed

- Improved errors messages related to TCP connection queue.
- Changed info log about unsupported FS checking in Rootcheck scan to debug messages.
- Prevent Modules daemon from giving critical error when no wodles are enabled.

### Fixed

- Fix endianess incompatibility in agents on SPARC when connecting via TCP.
- Fix bug in Authd that made it crash when removing keys.
- Fix race condition in Remoted when writing logs.
- Avoid repeated errors by Remoted when sending data to a disconnected agent.
- Prevented Monitord from rotating non-existent logs.
- Some fixes to support HP-UX.
- Prevent processes from sending events when TCP connection is lost.
- Fixed output header by Syslog client when reading JSON alerts.
- Fixed bug in Integrator settings parser when reading rules list.

## [v2.1.0] - 2017-08-14

### Added

- Rotate and compress log feature.
- Labeling data for agents to be shown in alerts.
- New 'auth' configuration template.
- Make manage_agents capable of add and remove agents via Authd.
- Implemented XML configuration for Authd.
- Option -F for Authd to force insertion if it finds duplicated name.
- Local auth client to manage agent keys.
- Added OS name and version into global.db.
- Option for logging in JSON format.
- Allow maild to send through a sendmail-like executable (by James Le Cuirot).
- Leaky bucket-like buffer for agents to prevent network flooding.
- Allow Syslog client to read JSON alerts.
- Allow Mail reporter to read JSON alerts.
- Added internal option to tune Rootcheck sleep time.
- Added route-null Active Response script for Windows 2012 (by @CrazyLlama).

### Changed

- Updated SQLite library to 3.19.2.
- Updated zlib to 1.2.11.
- Updated cJSON library to 1.4.7.
- Change some manage_agents option parameters.
- Run Auth in background by default.
- Log classification as debug, info, warning, error and critical.
- Limit number of reads per cycle by Logcollector to prevent log starvation.
- Limit OpenSCAP module's event forwarding speed.
- Increased debug level of repeated Rootcheck messages.
- Send events when OpenSCAP starts and finishes scans.
- Delete PID files when a process exits not due to a signal.
- Change error messages due to SSL handshake failure to debug messages.
- Force group addition on installation for compatibility with LDAP (thanks to Gary Feltham).

### Fixed

- Fixed compiling error on systems with no OpenSSL.
- Fixed compiling warning at manage_agents.
- Fixed ossec-control enable/disable help message.
- Fixed unique aperture of random device on Unix.
- Fixed file sum comparison bug at Syscheck realtime engine. (Thanks to Arshad Khan)
- Close analysisd if alert outputs are disabled for all formats.
- Read Windows version name for versions newer than Windows 8 / Windows Server 2012.
- Fixed error in Analysisd that wrote Syscheck and Rootcheck databases of re-added agents on deleted files.
- Fixed internal option to configure the maximum labels' cache time.
- Fixed Auth password parsing on client side.
- Fix bad agent ID assignation in Authd on i686 architecture.
- Fixed Logcollector misconfiguration in Windows agents.

### Removed

- Remove unused message queue to send alerts from Authd.


## [v2.0.1] - 2017-07-19

### Changed

- Changed random data generator for a secure OS-provided generator.
- Changed Windows installer file name (depending on version).
- Linux distro detection using standard os-release file.
- Changed some URLs to documentation.
- Disable synchronization with SQLite databases for Syscheck by default.
- Minor changes at Rootcheck formatter for JSON alerts.
- Added debugging messages to Integrator logs.
- Show agent ID when possible on logs about incorrectly formatted messages.
- Use default maximum inotify event queue size.
- Show remote IP on encoding format errors when unencrypting messages.
- Remove temporary files created by Syscheck changes reports.
- Remove temporary Syscheck files for changes reporting by Windows installer when upgrading.

### Fixed

- Fixed resource leaks at rules configuration parsing.
- Fixed memory leaks at rules parser.
- Fixed memory leaks at XML decoders parser.
- Fixed TOCTOU condition when removing directories recursively.
- Fixed insecure temporary file creation for old POSIX specifications.
- Fixed missing agentless devices identification at JSON alerts.
- Fixed FIM timestamp and file name issue at SQLite database.
- Fixed cryptographic context acquirement on Windows agents.
- Fixed debug mode for Analysisd.
- Fixed bad exclusion of BTRFS filesystem by Rootcheck.
- Fixed compile errors on macOS.
- Fixed option -V for Integrator.
- Exclude symbolic links to directories when sending FIM diffs (by Stephan Joerrens).
- Fixed daemon list for service reloading at ossec-control.
- Fixed socket waiting issue on Windows agents.
- Fixed PCI_DSS definitions grouping issue at Rootcheck controls.
- Fixed segmentation fault bug when stopping on CentOS 5.
- Fixed compatibility with AIX.
- Fixed race conditions in ossec-control script.
- Fixed compiling issue on Windows.
- Fixed compatibility with Solaris.
- Fixed XML parsing error due to byte stashing issue.
- Fixed false error by Syscheck when creating diff snapshots of empty files.
- Fixed segmentation fault in Authd on i386 platform.
- Fixed agent-auth exit code for controlled server's errors.
- Fixed incorrect OVAL patch results classification.

## [v2.0] - 2017-03-14

### Added

- Wazuh modules manager.
- Wazuh module for OpenSCAP.
- Ruleset for OpenSCAP alerts.
- Kibana dashboards for OpenSCAP.
- Option at agent_control to restart all agents.
- Dynamic fields to rules and decoders.
- Dynamic fields to JSON in alerts/archives.
- CDB list lookup with dynamic fields.
- FTS for dynamic fields.
- Logcollector option to set the frequency of file checking.
- GeoIP support in Alerts (by Scott R Shinn).
- Internal option to output GeoIP data on JSON alerts.
- Matching pattern negation (by Daniel Cid).
- Syscheck and Rootcheck events on SQLite databases.
- Data migration tool to SQLite databases.
- Jenkins QA.
- 64-bit Windows registry keys support.
- Complete FIM data output to JSON and alerts.
- Username, date and inode attributes to FIM events on Unix.
- Username attribute to FIM events on Windows.
- Report changes (FIM file diffs) to Windows agent.
- File diffs to JSON output.
- Elastic mapping updated for new FIM events.
- Title and file fields extracted at Rootcheck alerts.
- Rule description formatting with dynamic field referencing.
- Multithreaded design for Authd server for fast and reliable client dispatching, with key caching and write scheduling.
- Auth registration client for Windows (by Gael Muller).
- Auth password authentication for Windows client.
- New local decoder file by default.
- Show server certificate and key paths at Authd help.
- New option for Authd to verify agent's address.
- Added support for new format at predecoder (by Brad Lhotsky).
- Agentless passlist encoding to Base64.
- New Auditd-specific log format for Logcollector.
- Option for Authd to auto-choose TLS/SSL method.
- Compile option for Authd to make it compatible with legacy OSs.
- Added new templates layout to auto-compose configuration file.
- New wodle for SQLite database syncing (agent information and fim/pm data).
- Added XML settings options to exclude some rules or decoders files.
- Option for agent_control to broadcast AR on all agents.
- Extended FIM event information forwarded by csyslogd (by Sivakumar Nellurandi).
- Report Syscheck's new file events on real time.

### Changed

- Isolated logtest directory from analysisd.
- Remoted informs Analysisd about agent ID.
- Updated Kibana dashboards.
- Syscheck FIM attributes to dynamic fields.
- Force services to exit if PID file creation fails.
- Atomic writing of client.keys through temporary files.
- Disabled remote message ID verification by default.
- Show actual IP on debug message when agents get connected.
- Enforce rules IDs to max 6 digits.
- OSSEC users and group as system (UI-hidden) users (by Dennis Golden).
- Increases Authd connection pool size.
- Use general-purpose version-flexible SSL/TLS methods for Authd registration.
- Enforce minimum 3-digit agent ID format.
- Exclude BTRFS from Rootcheck searching for hidden files inside directories (by Stephan Joerrens).
- Moved OSSEC and Wazuh decoders to one directory.
- Prevent manage_agents from doing invalid actions (such methods for manager at agent).
- Disabled capturing of security events 5145 and 5156 on Windows agent.
- Utilities to rename an agent or change the IP address (by Antonio Querubin).
- Added quiet option for Logtest (by Dan Parriott).
- Output decoder information onto JSON alerts.
- Enable mail notifications by default for server installation.
- Agent control option to restart all agents' Syscheck will also restart manager's Syscheck.
- Make ossec-control to check Authd PID.
- Enforce every rule to contain a description.
- JSON output won't contain field "agentip" if tis value is "any".
- Don't broadcast Active Response messages to disconnected agents.
- Don't print Syscheck logs if it's disabled.
- Set default Syscheck and Rootcheck frequency to 12 hours.
- Generate FIM new file alert by default.
- Added option for Integrator to set the maximum log length.
- JSON output nested objects modelling through dynamic fields.
- Disable TCP for unsupported OSs.
- Show previous log on JSON alert.
- Removed confirmation prompt when importing an agent key successfully.
- Made Syscheck not to ignore files that change more than 3 times by default.
- Enabled JSON output by default.
- Updated default syscheck configuration for Windows agents.
- Limited agent' maximum connection time for notification time.
- Improved client.keys changing detection method by remoted: use date and inode.
- Changed boot service name to Wazuh.
- Active response enabled on Windows agents by default.
- New folder structure for rules and decoders.
- More descriptive logs about syscheck real-time monitoring.
- Renamed XML tags related to rules and decoders inclusion.
- Set default maximum agents to 8000.
- Removed FTS numeric bitfield from JSON output.
- Fixed ID misassignment by manage_agents when the greatest ID exceeds 32512.
- Run Windows Registry Syscheck scan on first stage when scan_on_start enabled.
- Set all Syscheck delay stages to a multiple of internal_options.conf/syscheck.sleep value.
- Changed JSON timestamp format to ISO8601.
- Overwrite @timestamp field from Logstash with the alert timestamp.
- Moved timestamp JSON field to the beginning of the object.
- Changed random data generator for a secure OS-provided generator.

### Fixed

- Logcollector bug that inhibited alerts about file reduction.
- Memory issue on string manipulation at JSON.
- Memory bug at JSON alerts.
- Fixed some CLang warnings.
- Issue on marching OSSEC user on installing.
- Memory leaks at configuration.
- Memory leaks at Analysisd.
- Bugs and memory errors at agent management.
- Mistake with incorrect name for PID file (by Tickhon Clearscale).
- Agent-auth name at messages (it appeared to be the server).
- Avoid Monitord to log errors when the JSON alerts file doesn't exists.
- Agents numbering issue (minimum 3 digits).
- Avoid no-JSON message at agent_control when client.keys empty.
- Memory leaks at manage_agents.
- Authd error messages about connection to queue passed to warning.
- Issue with Authd password checking.
- Avoid ossec-control to use Dash.
- Fixed false error about disconnected agent when trying to send it the shared files.
- Avoid Authd to close when it reaches the maximum concurrency.
- Fixed memory bug at event diff execution.
- Fixed resource leak at file operations.
- Hide help message by useadd and groupadd on OpenBSD.
- Fixed error that made Analysisd to crash if it received a missing FIM file entry.
- Fixed compile warnings at cJSON library.
- Fixed bug that made Active Response to disable all commands if one of them was disabled (by Jason Thomas).
- Fixed segmentation fault at logtest (by Dan Parriott).
- Fixed SQL injection vulnerability at Database.
- Fixed Active Response scripts for Slack and Twitter.
- Fixed potential segmentation fault at file queue operation.
- Fixed file permissions.
- Fixed failing test for Apache 2.2 logs (by Brad Lhotsky).
- Fixed memory error at net test.
- Limit agent waiting time for retrying to connect.
- Fixed compile warnings on i386 architecture.
- Fixed Monitord crash when sending daily report email.
- Fixed script to null route an IP address on Windows Server 2012+ (by Theresa Meiksner).
- Fixed memory leak at Logtest.
- Fixed manager with TCP support on FreeBSD (by Dave Stoddard).
- Fixed Integrator launching at local-mode installation.
- Fixed issue on previous alerts counter (rules with if_matched_sid option).
- Fixed compile and installing error on Solaris.
- Fixed segmentation fault on syscheck when no configuration is defined.
- Fixed bug that prevented manage_agents from removing syscheck/rootcheck database.
- Fixed bug that made agents connected on TCP to hang if they are rejected by the manager.
- Fixed segmentation fault on remoted due to race condition on managing keystore.
- Fixed data lossing at remoted when reloading keystore.
- Fixed compile issue on MacOS.
- Fixed version reading at ruleset updater.
- Fixed detection of BSD.
- Fixed memory leak (by Byron Golden).
- Fixed misinterpretation of octal permissions given by Agentless (by Stephan Leemburg).
- Fixed mistake incorrect openssl flag at Makefile (by Stephan Leemburg).
- Silence Slack integration transmission messages (by Dan Parriott).
- Fixed OpenSUSE Systemd misconfiguration (By Stephan Joerrens).
- Fixed case issue on JSON output for Rootcheck alerts.
- Fixed potential issue on duplicated agent ID detection.
- Fixed issue when creating agent backups.
- Fixed hanging problem on Windows Auth client when negotiation issues.
- Fixed bug at ossec-remoted that mismatched agent-info files.
- Fixed resource leaks at rules configuration parsing.
- Fixed memory leaks at rules parser.
- Fixed memory leaks at XML decoders parser.
- Fixed TOCTOU condition when removing directories recursively.
- Fixed insecure temporary file creation for old POSIX specifications.
- Fixed missing agentless devices identification at JSON alerts.

### Removed

- Deleted link to LUA sources.
- Delete ZLib generated files on cleaning.
- Removed maximum lines limit from diff messages (that remain limited by length).

## [v1.1.1] - 2016-05-12

### Added

- agent_control: maximum number of agents can now be extracted using option "-m".
- maild: timeout limitation, preventing it from hang in some cases.
- Updated decoders, ruleset and rootchecks from Wazuh Ruleset v1.0.8.
- Updated changes from ossec-hids repository.

### Changed

- Avoid authd to rename agent if overplaced.
- Changed some log messages.
- Reordered directories for agent backups.
- Don't exit when client.keys is empty by default.
- Improved client.keys reloading capabilities.

### Fixed

- Fixed JSON output at rootcheck_control.
- Fixed agent compilation on OS X.
- Fixed memory issue on removing timestamps.
- Fixed segmentation fault at reported.
- Fixed segmentation fault at logcollector.

### Removed

- Removed old rootcheck options.

## [v1.1] - 2016-04-06

### Added

- Re-usage of agent ID in manage_agents and authd, with time limit.
- Added option to avoid manager from exiting when there are no keys.
- Backup of the information about an agent that's going to be deleted.
- Alerting if Authd can't add an agent because of a duplicated IP.
- Integrator with Slack and PagerDuty.
- Simplified keywords for the option "frequency".
- Added custom Reply-to e-mail header.
- Added option to syscheck to avoid showing diffs on some files.
- Created agents-timestamp file to save the agents' date of adding.

### Changed

- client.keys: No longer overwrite the name of an agent with "#-#-#-" to mark it as deleted. Instead, the name will appear with a starting "!".
- API: Distinction between duplicated and invalid name for agent.
- Stop the "ERROR: No such file or directory" for Apache.
- Changed defaults to analysisd event counter.
- Authd won't use password by default.
- Changed name of fields at JSON output from binaries.
- Upgraded rules to Wazuh Ruleset v1.07

### Fixed

- Fixed merged.mg push on Windows Agent
- Fixed Windows agent compilation issue
- Fixed glob broken implementation.
- Fixed memory corruption on the OSSEC alert decoder.
- Fixed command "useradd" on OpenBSD.
- Fixed some PostgreSQL issues.
- Allow to disable syscheck:check_perm after enable check_all.

## [v1.0.4] - 2016-02-24
​
### Added

- JSON output for manage_agents.
- Increased analysis daemon's memory size.
- Authd: Added password authorization.
- Authd: Boost speed performance at assignation of ID for agents
- Authd: New option -f *sec*. Force addding new agent (even with duplicated IP) if it was not active for the last *sec* seconds.
- manage_agents: new option -d. Force adding new agent (even with duplicated IP)
- manage_agents: Printing new agent ID on adding.

### Changed

- Authd and manage_agents won't add agents with duplicated IP.

### Fixed

- Solved duplicate IP conflicts on client.keys which prevented the new agent to connect.
- Hashing files in binary mode. Solved some problems related to integrity checksums on Windows.
- Fixed issue that made console programs not to work on Windows.

### Removed

- RESTful API no longer included in extensions/api folder. Available now at https://github.com/wazuh/wazuh-api


## [v1.0.3] - 2016-02-11

### Added

- JSON CLI outputs: ossec-control, rootcheck_control, syscheck_control, ossec-logtest and more.
- Preparing integration with RESTful API
- Upgrade version scripts
- Merge commits from ossec-hids
- Upgraded rules to Wazuh Ruleset v1.06

### Fixed

- Folders are no longer included on etc/shared
- Fixes typos on rootcheck files
- Kibana dashboards fixes

## [v1.0.2] - 2016-01-29

### Added

- Added Wazuh Ruleset updater
- Added extensions files to support ELK Stack latest versions (ES 2.x, LS 2.1, Kibana 4.3)

### Changed

- Upgraded rules to Wazuh Ruleset v1.05
- Fixed crash in reportd
- Fixed Windows EventChannel syntaxis issue
- Fixed manage_agents bulk option bug. No more "randombytes" errors.
- Windows deployment script improved

## [v1.0.1] - 2015-12-10

### Added

- Wazuh version info file
- ossec-init.conf now includes wazuh version
- Integrated with wazuh OSSEC ruleset updater
- Several new fields at JSON output (archives and alerts)
- Wazuh decoders folder

### Changed

- Decoders are now splitted in differents files.
- jsonout_out enable by default
- JSON groups improvements
- Wazuh ruleset updated to 1.0.2
- Extensions: Improved Kibana dashboards
- Extensions: Improved Windows deployment script

## [v1.0] - 2015-11-23
- Initial Wazuh version v1.0<|MERGE_RESOLUTION|>--- conflicted
+++ resolved
@@ -5,11 +5,8 @@
 
 ### Added
 
-<<<<<<< HEAD
 - [Added support to synchronize custom rules and decoders in the cluster.](https://github.com/wazuh/wazuh/pull/344)
-=======
 - [Add field `status` to `GET/agents/groups/:group_id` API call.](https://github.com/wazuh/wazuh/pull/338)
->>>>>>> ea8f4c2e
 
 ### Fixed
 
