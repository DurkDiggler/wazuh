--- conflicted
+++ resolved
@@ -39,15 +39,5 @@
     # Install scripts/%.py on $(PREFIX)/bin/%
 	$(foreach script,$(wildcard scripts/*),$(INSTALL_EXEC) wrappers/generic_wrapper.sh $(patsubst scripts/%.py,$(PREFIX)/bin/%,$(script));)
 
-<<<<<<< HEAD
     # Restore old API config
-	. ../api/service/inst-api-functions.sh; restore_old_api
-=======
-restore:
-	# Restore old API config
-	. ../api/service/inst-api-functions.sh; restore_old_api ${REVISION}
-
-service:
-    # Install daemon
-	WAZUH_PATH=$(PREFIX) $(PREFIX)/api/service/install_daemon.sh
->>>>>>> d7c98c35
+	. ../api/service/inst-api-functions.sh; restore_old_api