#!/var/ossec/framework/python/bin/python3

# Copyright (C) 2015-2020, Wazuh Inc.
# Created by Wazuh, Inc. <info@wazuh.com>.
# This program is a free software; you can redistribute it and/or modify it under the terms of GPLv2

import argparse
import asyncio
import os
import ssl
import logging
import sys
from collections import deque

import aiohttp_cache
import aiohttp_cors
import connexion
import psutil
import uvloop
from aiohttp_swagger import setup_swagger

from api import alogging, configuration, __path__ as api_path
# noinspection PyUnresolvedReferences
from api import validator
from api.api_exception import APIException
<<<<<<< HEAD
from api.configuration import generate_self_signed_certificate, generate_private_key, generate_pem_phrase
from api.constants import CONFIG_FILE_PATH, SECURITY_PATH
=======
from api.constants import CONFIG_FILE_PATH, API_LOG_FILE_PATH
>>>>>>> 725b98df
from api.middlewares import set_user_name
from api.util import to_relative_path
from wazuh import pyDaemonModule, common
from wazuh.core.cluster import __version__, __author__, __ossec_name__, __licence__


def set_logging(foreground_mode=False, debug_mode='info'):
    for logger_name in ('connexion.aiohttp_app', 'connexion.apis.aiohttp_api', 'wazuh'):
        api_logger = alogging.APILogger(log_path='logs/api.log', foreground_mode=foreground_mode,
                                        debug_level=debug_mode,
                                        logger_name=logger_name)
        api_logger.setup_logger()


def print_version():
    print("\n{} {} - {}\n\n{}".format(__ossec_name__, __version__, __author__, __licence__))


def start(foreground, root, config_file):
    """
    Run the Wazuh API.

    If another Wazuh API is running, this function fails. The `stop` command should be used first.
    This function exits with 0 if success or 2 if failed because the API was already running.

    Arguments
    ---------
    foreground : bool
        If the API must be daemonized or not
    root : bool
        If true, the daemon is run as root. Normally not recommended for security reasons
    config_file : str
        Path to the API config file
    """

    pids = get_wazuh_apid_pids()
    if pids:
        print(f"Cannot start API while other processes are running. Kill these before {pids}")
        sys.exit(2)

    # Foreground/Daemon
    if not foreground:
        print(f"Starting API in background")
        pyDaemonModule.pyDaemon()

    # Drop privileges to ossec
    if not root:
        os.setgid(common.ossec_gid())
        os.setuid(common.ossec_uid())

    api_config = configuration.read_api_config(config_file=config_file)
    cors = api_config['cors']

    set_logging(debug_mode=api_config['logs']['level'], foreground_mode=foreground)

    # set correct permissions on api.log file
    if os.path.exists('{0}/logs/api.log'.format(common.ossec_path)):
        os.chown('{0}/logs/api.log'.format(common.ossec_path), common.ossec_uid(), common.ossec_gid())
        os.chmod('{0}/logs/api.log'.format(common.ossec_path), 0o660)

    asyncio.set_event_loop_policy(uvloop.EventLoopPolicy())
    app = connexion.AioHttpApp(__name__, host=api_config['host'],
                               port=api_config['port'],
                               specification_dir=os.path.join(api_path[0], 'spec'),
                               options={"swagger_ui": False}
                               )
    app.add_api('spec.yaml',
                arguments={'title': 'Wazuh API',
                           'protocol': 'https' if api_config['https']['enabled'] else 'http',
                           'host': api_config['host'],
                           'port': api_config['port']
                           },
                strict_validation=True,
                validate_responses=True,
                pass_context_arg_name='request',
                options={"middlewares": [set_user_name]})
    # Enable CORS
    if cors:
        aiohttp_cors.setup(app.app)

    # Enable cache plugin
    aiohttp_cache.setup_cache(app.app)

    # Enable swagger UI plugin
    setup_swagger(app.app,
                  ui_version=3,
                  swagger_url='/ui',
                  swagger_from_file=os.path.join(app.specification_dir, 'spec.yaml'))

    # Configure https
<<<<<<< HEAD
    if configuration['https']['enabled']:

        # Generate SSC if it does not exist and HTTPS is enabled
        if not os.path.exists(configuration['https']['key']) or not os.path.exists(configuration['https']['cert']):
            logger = logging.getLogger('wazuh')
            logger.info('HTTPS is enabled but cannot find the private key and/or certificate. '
                        'Attempting to generate them.')
            logger.info(f'Generated PEM phrase in WAZUH_PATH/{to_relative_path(SECURITY_PATH)}.')
            pem_phrase = generate_pem_phrase()
            private_key = generate_private_key(pem_phrase, configuration['https']['key'])
            logger.info(f"Generated private key file in WAZUH_PATH/{to_relative_path(configuration['https']['key'])}.")
            generate_self_signed_certificate(private_key, configuration['https']['cert'])
            logger.info(f"Generated certificate file in WAZUH_PATH/{to_relative_path(configuration['https']['cert'])}.")

        try:
            ssl_context = ssl.SSLContext(ssl.PROTOCOL_TLS)
            if configuration['https']['use_ca']:
                ssl_context.verify_mode = ssl.CERT_REQUIRED
                ssl_context.load_verify_locations(configuration['https']['ca'])
            try:
                with open(os.path.join(SECURITY_PATH, 'ssl_secret'), 'r') as f:
                    pem_phrase = f.read()
            except FileNotFoundError:
                raise APIException(2003, details='Could not find the secret file with the PEM phrase. Please check '
                                                 f'{SECURITY_PATH}/ssl_secret')
            ssl_context.load_cert_chain(certfile=configuration['https']['cert'],
                                        keyfile=configuration['https']['key'],
                                        password=pem_phrase)
=======
    if api_config['https']['enabled']:
        try:
            ssl_context = ssl.SSLContext()
            if api_config['https']['use_ca']:
                ssl_context.verify_mode = ssl.CERT_REQUIRED
                ssl_context.load_verify_locations(api_config['https']['ca'])
            ssl_context.load_cert_chain(certfile=api_config['https']['cert'],
                                        keyfile=api_config['https']['key'])
>>>>>>> 725b98df
        except ssl.SSLError as e:
            raise APIException(2003, details='Private key does not match with the certificate')
        except IOError as e:
            raise APIException(2003, details='Please, ensure if path to certificates is correct in the configuration '
                                             f'file WAZUH_PATH/{to_relative_path(CONFIG_FILE_PATH)}')
    else:
        ssl_context = None

    app.run(port=api_config['port'],
            host=api_config['host'],
            ssl_context=ssl_context,
            access_log_class=alogging.AccessLogger,
            use_default_access_log=True
            )


def stop():
    """
    Stop the Wazuh API

    This function applies when the API is running in daemon mode.
    """
    def on_terminate(p):
        print(f"Wazuh API process {p.pid} terminated.")

    pids = get_wazuh_apid_pids()
    if pids:
        procs = [psutil.Process(pid=pid) for pid in pids]
        for proc in procs:
            proc.terminate()
        gone, alive = psutil.wait_procs(procs=procs, timeout=5, callback=on_terminate)
        for proc in alive:
            proc.kill()


def restart(foreground, root, config_file):
    """
    Restart the API by calling the `stop` and `start` functions respectively.

    Arguments
    ---------
    foreground : bool
        If the API must be daemonized or not
    root : bool
        If true, the daemon is run as root. Normally not recommended for security reasons
    config_file : str
        Path to the API config file
    """
    print("Restarting Wazuh API")
    stop()
    start(foreground, root, config_file)
    print("Wazuh API restarted")


def status():
    """
    Print the current status of the API daemon.
    """
    if get_wazuh_apid_pids():
        print("Wazuh API is running")
    else:
        print("Wazuh API is stopped.")
        with open(API_LOG_FILE_PATH, 'r') as log:
            for line in deque(log, 20):
                print(line)
        print(f"Full log in {API_LOG_FILE_PATH}")


def get_wazuh_apid_pids():
    """
    Get the API service pid.

    This function applies when the API is running as a daemon.

    Returns
    -------
    list
        List with all the pids of API processes. None if no one is found.
    """
    result = []
    for process in psutil.process_iter(attrs=['pid', 'name']):
        if process.pid != os.getpid() and process.info['name'] == 'python3':
            if 'wazuh-apid.py' in ' '.join(process.cmdline()):
                result.append(process.pid)
    return result if len(result) > 0 else None


def test_config(config_file):
    """
    Make an attempt to read the API config file

    Exits with 0 code if sucess, 1 otherwise.

    Arguments
    ---------
    config_file : str
        Path of the file
    """
    try:
        configuration.read_api_config(config_file=config_file)
    except Exception as e:
        print(f"Configuration not valid: {e}")
        sys.exit(1)
    sys.exit(0)


def version():
    """
    Print API version and exits with 0 code.
    """
    print_version()
    sys.exit(0)


if __name__ == '__main__':

    parser = argparse.ArgumentParser()
    ####################################################################################################################
    parser.add_argument('action', help="Action to be performed", choices=('start', 'stop', 'restart',
                                                                          'status', 'test_config', 'version'),
                        default='start', nargs='?')
    parser.add_argument('-f', help="Run in foreground", action='store_true', dest='foreground')
    parser.add_argument('-V', help="Print version", action='store_true', dest="version")
    parser.add_argument('-t', help="Test configuration", action='store_true', dest='test_config')
    parser.add_argument('-r', help="Run as root", action='store_true', dest='root')
    parser.add_argument('-c', help="Configuration file to use", type=str, metavar='config', dest='config_file',
                        default=common.api_config_path)
    args = parser.parse_args()

    if args.action == 'start':
        start(args.foreground, args.root, args.config_file)
    elif args.action == 'stop':
        stop()
    elif args.action == 'restart':
        restart(args.foreground, args.root, args.config_file)
    elif args.action == 'status':
        status()
    elif args.action == 'test_config':
        test_config(args.config_file)
    elif args.action == 'version':
        version()
    else:
        print("Invalid action")
        sys.exit(1)<|MERGE_RESOLUTION|>--- conflicted
+++ resolved
@@ -6,9 +6,9 @@
 
 import argparse
 import asyncio
+import logging
 import os
 import ssl
-import logging
 import sys
 from collections import deque
 
@@ -23,12 +23,8 @@
 # noinspection PyUnresolvedReferences
 from api import validator
 from api.api_exception import APIException
-<<<<<<< HEAD
 from api.configuration import generate_self_signed_certificate, generate_private_key, generate_pem_phrase
-from api.constants import CONFIG_FILE_PATH, SECURITY_PATH
-=======
-from api.constants import CONFIG_FILE_PATH, API_LOG_FILE_PATH
->>>>>>> 725b98df
+from api.constants import CONFIG_FILE_PATH, SECURITY_PATH, API_LOG_FILE_PATH
 from api.middlewares import set_user_name
 from api.util import to_relative_path
 from wazuh import pyDaemonModule, common
@@ -119,45 +115,34 @@
                   swagger_from_file=os.path.join(app.specification_dir, 'spec.yaml'))
 
     # Configure https
-<<<<<<< HEAD
-    if configuration['https']['enabled']:
+    if api_config['https']['enabled']:
 
         # Generate SSC if it does not exist and HTTPS is enabled
-        if not os.path.exists(configuration['https']['key']) or not os.path.exists(configuration['https']['cert']):
+        if not os.path.exists(api_config['https']['key']) or not os.path.exists(api_config['https']['cert']):
             logger = logging.getLogger('wazuh')
             logger.info('HTTPS is enabled but cannot find the private key and/or certificate. '
                         'Attempting to generate them.')
             logger.info(f'Generated PEM phrase in WAZUH_PATH/{to_relative_path(SECURITY_PATH)}.')
             pem_phrase = generate_pem_phrase()
-            private_key = generate_private_key(pem_phrase, configuration['https']['key'])
-            logger.info(f"Generated private key file in WAZUH_PATH/{to_relative_path(configuration['https']['key'])}.")
-            generate_self_signed_certificate(private_key, configuration['https']['cert'])
-            logger.info(f"Generated certificate file in WAZUH_PATH/{to_relative_path(configuration['https']['cert'])}.")
+            private_key = generate_private_key(pem_phrase, api_config['https']['key'])
+            logger.info(f"Generated private key file in WAZUH_PATH/{to_relative_path(api_config['https']['key'])}.")
+            generate_self_signed_certificate(private_key, api_config['https']['cert'])
+            logger.info(f"Generated certificate file in WAZUH_PATH/{to_relative_path(api_config['https']['cert'])}.")
 
         try:
             ssl_context = ssl.SSLContext(ssl.PROTOCOL_TLS)
-            if configuration['https']['use_ca']:
+            if api_config['https']['use_ca']:
                 ssl_context.verify_mode = ssl.CERT_REQUIRED
-                ssl_context.load_verify_locations(configuration['https']['ca'])
+                ssl_context.load_verify_locations(api_config['https']['ca'])
             try:
                 with open(os.path.join(SECURITY_PATH, 'ssl_secret'), 'r') as f:
                     pem_phrase = f.read()
             except FileNotFoundError:
                 raise APIException(2003, details='Could not find the secret file with the PEM phrase. Please check '
                                                  f'{SECURITY_PATH}/ssl_secret')
-            ssl_context.load_cert_chain(certfile=configuration['https']['cert'],
-                                        keyfile=configuration['https']['key'],
+            ssl_context.load_cert_chain(certfile=api_config['https']['cert'],
+                                        keyfile=api_config['https']['key'],
                                         password=pem_phrase)
-=======
-    if api_config['https']['enabled']:
-        try:
-            ssl_context = ssl.SSLContext()
-            if api_config['https']['use_ca']:
-                ssl_context.verify_mode = ssl.CERT_REQUIRED
-                ssl_context.load_verify_locations(api_config['https']['ca'])
-            ssl_context.load_cert_chain(certfile=api_config['https']['cert'],
-                                        keyfile=api_config['https']['key'])
->>>>>>> 725b98df
         except ssl.SSLError as e:
             raise APIException(2003, details='Private key does not match with the certificate')
         except IOError as e:
