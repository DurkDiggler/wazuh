# import os
#
# output_ciscat = os.system("grep -q 'wazuh-modulesd:ciscat: INFO: Scan finished successfully.' /var/ossec/logs/ossec.log")
# output_syscollector = os.system("grep -q 'wazuh-modulesd:syscollector: INFO: Evaluation finished.' /var/ossec/logs/ossec.log")
# output_syscheck = os.system("grep -q 'ossec-syscheckd: INFO: (6009): File integrity monitoring scan ended.' /var/ossec/logs/ossec.log")
#
# if output_ciscat == 0 and output_syscollector == 0 and output_syscheck == 0:
#     exit(0)
# else:
#     exit(1)

# Provisionally
import os

def get_health():
<<<<<<< HEAD
    output = os.system("grep -q 'wazuh-syscheckd: INFO: (6009): File integrity monitoring scan ended.' /var/ossec/logs/ossec.log")
=======
    output = os.system("grep -q 'syscheckd: INFO: (6009): File integrity monitoring scan ended.' /var/ossec/logs/ossec.log")
>>>>>>> 98307821
    output_syscollector = os.system("grep -q 'wazuh-modulesd:syscollector: INFO: Evaluation finished.' /var/ossec/logs/ossec.log")

    if output == 0 and output_syscollector == 0:
        return 0
    else:
        return 1


if __name__ == "__main__":
    exit(get_health())<|MERGE_RESOLUTION|>--- conflicted
+++ resolved
@@ -13,14 +13,10 @@
 import os
 
 def get_health():
-<<<<<<< HEAD
-    output = os.system("grep -q 'wazuh-syscheckd: INFO: (6009): File integrity monitoring scan ended.' /var/ossec/logs/ossec.log")
-=======
-    output = os.system("grep -q 'syscheckd: INFO: (6009): File integrity monitoring scan ended.' /var/ossec/logs/ossec.log")
->>>>>>> 98307821
+    output_syscheck = os.system("grep -q 'wazuh-syscheckd: INFO: (6009): File integrity monitoring scan ended.' /var/ossec/logs/ossec.log")
     output_syscollector = os.system("grep -q 'wazuh-modulesd:syscollector: INFO: Evaluation finished.' /var/ossec/logs/ossec.log")
 
-    if output == 0 and output_syscollector == 0:
+    if output_syscheck == 0 and output_syscollector == 0:
         return 0
     else:
         return 1
