--- conflicted
+++ resolved
@@ -20,8 +20,4 @@
       <interval>5m</interval>
       <max_eps>10</max_eps>
     </synchronization>
-<<<<<<< HEAD
-  </wodle>
-=======
-  </wodle>
->>>>>>> f4eca95d
+  </wodle>