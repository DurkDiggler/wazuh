# Copyright (C) 2015, Wazuh Inc.
# Created by Wazuh, Inc. <info@wazuh.com>.
# This program is free software; you can redistribute it and/or modify it under the terms of GPLv2

from os import remove
from os.path import join, exists, normpath, commonpath
from typing import Union, Tuple
from xml.parsers.expat import ExpatError

import xmltodict

import wazuh.core.configuration as configuration
from wazuh.core import common
from wazuh.core.decoder import load_decoders_from_file, check_status, REQUIRED_FIELDS, SORT_FIELDS, DECODER_FIELDS, \
    DECODER_FILES_FIELDS, DECODER_FILES_REQUIRED_FIELDS
from wazuh.core.exception import WazuhInternalError, WazuhError
from wazuh.core.results import AffectedItemsWazuhResult
from wazuh.core.rule import format_rule_decoder_file
from wazuh.core.utils import process_array, safe_move, validate_wazuh_xml, \
    upload_file, to_relative_path, full_copy
from wazuh.core.logtest import validate_dummy_logtest
from wazuh.rbac.decorators import expose_resources


def get_decoders(names: list = None, status: str = None, filename: list = None, relative_dirname: str = None,
                 parents: bool = False, offset: int = 0, limit: int = common.DATABASE_LIMIT, select: list = None,
                 sort_by: list = None, sort_ascending: bool = True, search_text: str = None,
                 complementary_search: bool = False, search_in_fields: list = None,
                 q: str = '', distinct: bool = False) -> AffectedItemsWazuhResult:
    """Get a list of available decoders.

    Parameters
    ----------
    names : list
        Filters by decoder name.
    filename : list
        List of filenames to filter by.
    status : str
        Filters by status: enabled, disabled, all.
    parents : bool
        Just parent decoders.
    relative_dirname : str
        Filters by relative dirname.
    search_text : str
        Text to search.
    complementary_search : bool
        Find items without the text to search. Default: False
    search_in_fields : list
        Fields to search in.
    select : list
        List of selected fields to return
    sort_by : list
        Fields to sort the items by.
    sort_ascending : bool
        Sort in ascending (true) or descending (false) order. Default: True
    offset : int
        First element to return.
    limit : int
        Maximum number of elements to return.
    q : str
        Defines query to filter.
    distinct : bool
        Look for distinct values.

    Returns
    -------
    AffectedItemsWazuhResult
        Affected items.
    """
    result = AffectedItemsWazuhResult(none_msg='No decoder was returned',
                                      some_msg='Some decoders were not returned',
                                      all_msg='All selected decoders were returned')
    all_decoders = list()
    if names is None:
        names = list()

    for decoder_file in get_decoders_files(limit=None).affected_items:
        all_decoders.extend(load_decoders_from_file(decoder_file['filename'], decoder_file['relative_dirname'],
                                                    decoder_file['status']))

    status = check_status(status)
    status = ['enabled', 'disabled'] if status == 'all' else [status]
    parameters = {'relative_dirname': relative_dirname, 'filename': filename, 'name': names, 'parents': parents,
                  'status': status}
    decoders = list(all_decoders)
    no_existent_files = names[:]
    for d in all_decoders:
        for key, value in parameters.items():
            if value:
                if key == 'name':
                    if d[key] not in value and d in decoders:
                        decoders.remove(d)
                    elif d[key] in no_existent_files:
                        no_existent_files.remove(d[key])
                elif key == 'status' and d[key] not in value and d in decoders:
                    decoders.remove(d)
                elif key == 'filename' and d[key] not in filename and d in decoders:
                    decoders.remove(d)
                elif key == 'relative_dirname' and d[key] != relative_dirname and d in decoders:
                    decoders.remove(d)
                elif 'parent' in d['details'] and parents and d in decoders:
                    decoders.remove(d)

    for decoder_name in no_existent_files:
        result.add_failed_item(id_=decoder_name, error=WazuhError(1504))

    data = process_array(decoders, search_text=search_text, search_in_fields=search_in_fields,
                         complementary_search=complementary_search, sort_by=sort_by, sort_ascending=sort_ascending,
                         allowed_sort_fields=SORT_FIELDS, offset=offset, select=select, limit=limit, q=q,
                         required_fields=REQUIRED_FIELDS, allowed_select_fields=DECODER_FIELDS, distinct=distinct)
    result.affected_items = data['items']
    result.total_affected_items = data['totalItems']

    return result


@expose_resources(actions=['decoders:read'], resources=['decoder:file:{filename}'])
def get_decoders_files(status: str = None, relative_dirname: str = None, filename: list = None, offset: int = 0,
                       limit: int = common.DATABASE_LIMIT, sort_by: list = None, sort_ascending: bool = True,
                       search_text: str = None, complementary_search: bool = False,
                       search_in_fields: list = None, q: str = None, select: str = None,
                       distinct: bool = False) -> AffectedItemsWazuhResult:
    """Get a list of the available decoder files.

    Parameters
    ----------
    filename : list
        List of filenames to filter by.
    status : str
        Filters by status: enabled, disabled, all.
    relative_dirname : str
        Filters by relative dirname.
    search_text : str
        Text to search.
    complementary_search : bool
        Find items without the text to search. Default: False
    search_in_fields : list
        Fields to search in.
    sort_by : list
        Fields to sort the items by.
    sort_ascending : bool
        Sort in ascending (true) or descending (false) order. Default: True
    offset : int
        First element to return.
    limit : int
        Maximum number of elements to return.
    q : str
        Query to filter results by.
    select : str
        Select which fields to return (separated by comma).
    distinct : bool
        Look for distinct values.

    Raises
    ------
    WazuhInternalError(1500)
        Error reading decoders from ossec.conf.

    Returns
    -------
    AffectedItemsWazuhResult
        Affected items.
    """
    result = AffectedItemsWazuhResult(none_msg='No decoder files were returned',
                                      some_msg='Some decoder files were not returned',
                                      all_msg='All decoder files were returned')
    status = check_status(status)
    ruleset_conf = configuration.get_ossec_conf(section='ruleset')['ruleset']
    if not ruleset_conf:
        raise WazuhInternalError(1500)

    decoders_files = list()
    tags = ['decoder_include', 'decoder_exclude', 'decoder_dir']
    if isinstance(filename, list):
        for f in filename:
            decoders_files.extend(format_rule_decoder_file(
                ruleset_conf, {'status': status, 'relative_dirname': relative_dirname, 'filename': f},
                tags))
    else:
        decoders_files = format_rule_decoder_file(
            ruleset_conf,
            {'status': status, 'relative_dirname': relative_dirname, 'filename': filename},
            tags)

    data = process_array(decoders_files, search_text=search_text, search_in_fields=search_in_fields,
                         complementary_search=complementary_search, sort_by=sort_by, sort_ascending=sort_ascending,
                         offset=offset, limit=limit, q=q, select=select, allowed_select_fields=DECODER_FILES_FIELDS,
                         distinct=distinct, required_fields=DECODER_FILES_REQUIRED_FIELDS)
    result.affected_items = data['items']
    result.total_affected_items = data['totalItems']

    return result


def get_decoder_file_path(filename: str,
                          relative_dirname: str = None) -> str:
    """Find decoder file with or without relative directory name.

    Parameters
    ----------
    filename : str, optional
        Name of the decoder file.
    relative_dirname : str
        Relative directory where the decoder file is located.

    Returns
    -------
    str
        Full file path or an empty string if no decoder file is located.
    """

    # if the filename doesn't have a relative path, the search is only by name
    # relative_dirname parameter is set to None.
    relative_dirname = relative_dirname.rstrip('/') if relative_dirname else None
    decoders = get_decoders_files(filename=filename,
                                  relative_dirname=relative_dirname).affected_items
    if len(decoders) == 0:
        return ''
    elif len(decoders) > 1:
        # if many files match the filename criteria, 
        # filter decoders that starts with rel_dir of the file
        # and from the result, select the decoder with the shorter
        # relative path length
        relative_dirname = relative_dirname if relative_dirname else ''
        decoders = list(filter(lambda x: x['relative_dirname'].startswith(
            relative_dirname), decoders))
        decoder = min(decoders, key=lambda x: len(x['relative_dirname']))
        return join(common.WAZUH_PATH, decoder['relative_dirname'], filename)
    else:
        return normpath(join(common.WAZUH_PATH, decoders[0]['relative_dirname'], filename))


def get_decoder_file(filename: str, raw: bool = False,
                     relative_dirname: str = None) -> Union[str, AffectedItemsWazuhResult]:
    """Read content of a specified file.

    Parameters
    ----------
    filename : list. Mandatory.
        List of one element with the complete relative path of the decoder file.
    raw : bool
        Whether to return the content in raw format (str->XML) or JSON.
    relative_dirname : str
        Relative directory where the decoder file is located.

    Returns
    -------
    str or AffectedItemsWazuhResult
        Content of the file. AffectedItemsWazuhResult format if `raw=False`.
    """
    result = AffectedItemsWazuhResult(none_msg='No decoder was returned',
                                      all_msg='Selected decoder was returned')

    full_path = get_decoder_file_path(filename, relative_dirname)
    if not full_path:
        result.add_failed_item(id_=filename,
                               error=WazuhError(1503, extra_message=f"{filename}"))
        return result

    try:
        with open(full_path, encoding='utf-8') as file:
            file_content = file.read()
        if raw:
            result = file_content
        else:
            # Missing root tag in decoder file
            result.affected_items.append(xmltodict.parse(f'<root>{file_content}</root>')['root'])
            result.total_affected_items = 1
    except ExpatError as exc:
        result.add_failed_item(id_=filename,
                               error=WazuhError(1501, extra_message=f"{filename}: {str(exc)}"))
    except OSError:
        result.add_failed_item(id_=filename,
                               error=WazuhError(1502, extra_message=f"{filename}"))

    return result


def validate_upload_delete_dir(relative_dirname: Union[str, None]) -> Tuple[str, WazuhError]:
    """Validate relative_dirname parameter.

    Parameters
    ----------
    relative_dirname : str
        Relative path to validate.

    Returns
    -------
    Tuple (str, WazuhError)
        The first element of the tuple is the normalized relative path.
            If relative_dirname is None, return USER_DECODERS_PATH.
            If relative_dirname is not None, return relative_dirname without trailing slash
        The second element of the tuple is a WazuhError exception.
            If relative_dirname has no 'decoder_dir' tag in ruleset return WazuhError(1505).
            If relative_dirname is inside the default DECODERS_PATH return WazuhError(1506).
            If relative_dirname has a 'decoder_dir' tag in ruleset but it doesn't exists return WazuhError(1507).
            If the path is valid, return None
    """

    ruleset_conf = configuration.get_ossec_conf(section='ruleset')['ruleset']
    relative_dirname = relative_dirname.rstrip('/') if relative_dirname \
        else to_relative_path(common.USER_DECODERS_PATH)
    wazuh_error = None
    if not relative_dirname in ruleset_conf['decoder_dir']:
        wazuh_error = WazuhError(1505)
    elif commonpath([join(common.WAZUH_PATH, relative_dirname), common.DECODERS_PATH]) == common.DECODERS_PATH:
        wazuh_error = WazuhError(1506)
    elif not exists(join(common.WAZUH_PATH, relative_dirname)):
        wazuh_error = WazuhError(1507)
    return relative_dirname, wazuh_error


@expose_resources(actions=['decoders:update'], resources=['*:*:*'])
def upload_decoder_file(filename: str, content: str, relative_dirname: str = None,
                        overwrite: bool = False) -> AffectedItemsWazuhResult:
    """Upload a new decoder file or update an existing one.
    
    If relative_dirname is not valid, raise an exception.
    If the content is not valid, raise an exception.
    If the decoder file is found, update the file if overwrite is true.
    If the decoder file is not found, upload a new file.

    Parameters
    ----------
    filename : str
        Name of the decoder file.
    content : str
        Content of the file. It must be a valid XML file.
    relative_dirname : str
        Relative directory where the decoder is located.
    overwrite : bool
        True for updating existing files. False otherwise.

    Returns
    -------
    AffectedItemsWazuhResult
        Affected items.
    """
    result = AffectedItemsWazuhResult(all_msg='Decoder was successfully uploaded',
                                      none_msg='Could not upload decoder'
                                      )
    backup_file = ''
    try:
        relative_dirname, wazuh_error = validate_upload_delete_dir(relative_dirname=relative_dirname)
        full_path = join(common.WAZUH_PATH, relative_dirname, filename)
        if wazuh_error:
            raise wazuh_error

        if len(content) == 0:
            raise WazuhError(1112)

        validate_wazuh_xml(content)
        # If file already exists and overwrite is False, raise exception
        if not overwrite and exists(full_path):
            raise WazuhError(1905)
        elif overwrite and exists(full_path):
            backup_file = f'{full_path}.backup'
            try:
                full_copy(full_path, backup_file)
            except IOError as exc:
                raise WazuhError(1019) from exc

            delete_decoder_file(filename=filename,
                                relative_dirname=relative_dirname)

        upload_file(content, to_relative_path(full_path))

        # After uploading the file, validate it using a logtest dummy msg
        try:
            validate_dummy_logtest()
        except WazuhError as exc:
            if not overwrite and exists(full_path):
                delete_decoder_file(filename=filename, relative_dirname=relative_dirname)

            raise exc

<<<<<<< HEAD
        # After uploading the file, reload rulesets
        socket_response = send_reload_ruleset_msg(origin={'module': 'api'})
        socket_response.update_affected_items(results=result, error_code=1508)

=======
>>>>>>> 64650485
        result.affected_items.append(to_relative_path(full_path))
        result.total_affected_items = len(result.affected_items)
        backup_file and exists(backup_file) and remove(backup_file)
    except WazuhError as exc:
        result.add_failed_item(id_=to_relative_path(full_path), error=exc)
    finally:
        exists(backup_file) and safe_move(backup_file, full_path)

    return result


@expose_resources(actions=['decoders:delete'], resources=['decoder:file:{filename}'])
def delete_decoder_file(filename: Union[str, list], relative_dirname: str = None) -> AffectedItemsWazuhResult:
    """Delete a decoder file.

    If relative_dirname is not valid, raise an exception
    If the file does not exist, raise an exception

    Parameters
    ----------
    filename : str
        Name of the decoder file.
    relative_dirname : str
        Relative directory where the decoder file is located.
        
    Returns
    -------
    AffectedItemsWazuhResult
        Affected items.
    """
    file = filename[0] if isinstance(filename, list) else filename

    result = AffectedItemsWazuhResult(all_msg='Decoder file was successfully deleted',
                                      none_msg='Could not delete decoder file')
    try:
        relative_dirname, wazuh_error = validate_upload_delete_dir(relative_dirname=relative_dirname)
        full_path = join(common.WAZUH_PATH, relative_dirname, file)
        if wazuh_error:
            raise wazuh_error

        if exists(full_path):
            try:
                remove(full_path)
                result.affected_items.append(to_relative_path(full_path))
            except IOError as exc:
                raise WazuhError(1907) from exc
        else:
            raise WazuhError(1906)
<<<<<<< HEAD

        # After deleting the file, reload rulesets
        socket_response = send_reload_ruleset_msg(origin={'module': 'api'})
        socket_response.update_affected_items(results=result, error_code=1508)

=======
>>>>>>> 64650485
    except WazuhError as exc:
        result.add_failed_item(id_=to_relative_path(full_path), error=exc)
    result.total_affected_items = len(result.affected_items)

    return result<|MERGE_RESOLUTION|>--- conflicted
+++ resolved
@@ -11,6 +11,7 @@
 
 import wazuh.core.configuration as configuration
 from wazuh.core import common
+from wazuh.core.analysis import send_reload_ruleset_msg
 from wazuh.core.decoder import load_decoders_from_file, check_status, REQUIRED_FIELDS, SORT_FIELDS, DECODER_FIELDS, \
     DECODER_FILES_FIELDS, DECODER_FILES_REQUIRED_FIELDS
 from wazuh.core.exception import WazuhInternalError, WazuhError
@@ -217,7 +218,7 @@
     if len(decoders) == 0:
         return ''
     elif len(decoders) > 1:
-        # if many files match the filename criteria, 
+        # if many files match the filename criteria,
         # filter decoders that starts with rel_dir of the file
         # and from the result, select the decoder with the shorter
         # relative path length
@@ -301,7 +302,7 @@
     relative_dirname = relative_dirname.rstrip('/') if relative_dirname \
         else to_relative_path(common.USER_DECODERS_PATH)
     wazuh_error = None
-    if not relative_dirname in ruleset_conf['decoder_dir']:
+    if relative_dirname not in ruleset_conf['decoder_dir']:
         wazuh_error = WazuhError(1505)
     elif commonpath([join(common.WAZUH_PATH, relative_dirname), common.DECODERS_PATH]) == common.DECODERS_PATH:
         wazuh_error = WazuhError(1506)
@@ -314,7 +315,7 @@
 def upload_decoder_file(filename: str, content: str, relative_dirname: str = None,
                         overwrite: bool = False) -> AffectedItemsWazuhResult:
     """Upload a new decoder file or update an existing one.
-    
+
     If relative_dirname is not valid, raise an exception.
     If the content is not valid, raise an exception.
     If the decoder file is found, update the file if overwrite is true.
@@ -374,13 +375,10 @@
 
             raise exc
 
-<<<<<<< HEAD
         # After uploading the file, reload rulesets
         socket_response = send_reload_ruleset_msg(origin={'module': 'api'})
         socket_response.update_affected_items(results=result, error_code=1508)
 
-=======
->>>>>>> 64650485
         result.affected_items.append(to_relative_path(full_path))
         result.total_affected_items = len(result.affected_items)
         backup_file and exists(backup_file) and remove(backup_file)
@@ -405,7 +403,7 @@
         Name of the decoder file.
     relative_dirname : str
         Relative directory where the decoder file is located.
-        
+
     Returns
     -------
     AffectedItemsWazuhResult
@@ -429,14 +427,11 @@
                 raise WazuhError(1907) from exc
         else:
             raise WazuhError(1906)
-<<<<<<< HEAD
 
         # After deleting the file, reload rulesets
         socket_response = send_reload_ruleset_msg(origin={'module': 'api'})
         socket_response.update_affected_items(results=result, error_code=1508)
 
-=======
->>>>>>> 64650485
     except WazuhError as exc:
         result.add_failed_item(id_=to_relative_path(full_path), error=exc)
     result.total_affected_items = len(result.affected_items)
