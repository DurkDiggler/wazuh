import os
from importlib import reload
from unittest.mock import patch

from sqlalchemy import create_engine
from sqlalchemy.exc import OperationalError
from sqlalchemy import orm as sqlalchemy_orm


def create_memory_db(sql_file, session, test_data_path):
    with open(os.path.join(test_data_path, sql_file)) as f:
        for line in f.readlines():
            line = line.strip()
            if '* ' not in line and '/*' not in line and '*/' not in line and line != '':
                session.execute(line)
                session.commit()


def init_db(schema, test_data_path):
    with patch('wazuh.core.common.wazuh_uid'), patch('wazuh.core.common.wazuh_gid'):
        with patch('sqlalchemy.create_engine', return_value=create_engine("sqlite://")):
            with patch('shutil.chown'), patch('os.chmod'):
                with patch('api.constants.SECURITY_PATH', new=test_data_path):
                    import wazuh.rbac.orm as orm

                    # Clear mappers
                    sqlalchemy_orm.clear_mappers()
                    # Invalidate in-memory database
                    conn = orm._engine.connect()
                    orm._Session().close()
                    conn.invalidate()
                    orm._engine.dispose()

                    reload(orm)
<<<<<<< HEAD
                    orm.db_manager.connect(orm.DB_FILE)
                    orm.db_manager.create_database(orm.DB_FILE)
                    orm.db_manager.insert_default_resources(orm.DB_FILE)
=======
                    orm.create_rbac_db()
                    import wazuh.rbac.decorators as decorators
                    from wazuh.tests.util import RBAC_bypasser

                    decorators.expose_resources = RBAC_bypasser
>>>>>>> 678e1414
    try:
        create_memory_db(schema, orm.db_manager.sessions[orm.DB_FILE], test_data_path)
    except OperationalError:
        pass<|MERGE_RESOLUTION|>--- conflicted
+++ resolved
@@ -32,17 +32,13 @@
                     orm._engine.dispose()
 
                     reload(orm)
-<<<<<<< HEAD
                     orm.db_manager.connect(orm.DB_FILE)
                     orm.db_manager.create_database(orm.DB_FILE)
                     orm.db_manager.insert_default_resources(orm.DB_FILE)
-=======
-                    orm.create_rbac_db()
                     import wazuh.rbac.decorators as decorators
                     from wazuh.tests.util import RBAC_bypasser
 
                     decorators.expose_resources = RBAC_bypasser
->>>>>>> 678e1414
     try:
         create_memory_db(schema, orm.db_manager.sessions[orm.DB_FILE], test_data_path)
     except OperationalError:
