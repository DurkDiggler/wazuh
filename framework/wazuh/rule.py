<<<<<<< HEAD
=======
#!/usr/bin/env python

# Copyright (C) 2015-2019, Wazuh Inc.
>>>>>>> 60d65ab1
# Created by Wazuh, Inc. <info@wazuh.com>.
# This program is a free software; you can redistribute it and/or modify it under the terms of GPLv2
import re
from glob import glob
from xml.etree.ElementTree import fromstring
import wazuh.configuration as configuration
from wazuh.exception import WazuhException
from wazuh import common
from wazuh.utils import cut_array, sort_array, search_array, load_wazuh_xml
from sys import version_info

class Rule:
    """
    Rule Object.
    """

    S_ENABLED = 'enabled'
    S_DISABLED = 'disabled'
    S_ALL = 'all'
    SORT_FIELDS = ['file', 'path', 'description', 'id', 'level', 'status']

    def __init__(self):
        self.file = None
        self.path = None
        self.description = ""
        self.id = None
        self.level = None
        self.status = None
        self.groups = []
        self.pci = []
        self.gdpr = []
        self.details = {}

    def __str__(self):
        return str(self.to_dict())

    def __lt__(self, other):
        if isinstance(other, Rule):
            return self.id < other.id
        else:
            raise WazuhException(1204)

    def __le__(self, other):
        if isinstance(other, Rule):
            return self.id <= other.id
        else:
            raise WazuhException(1204)

    def __gt__(self, other):
        if isinstance(other, Rule):
            return self.id > other.id
        else:
            raise WazuhException(1204)

    def __ge__(self, other):
        if isinstance(other, Rule):
            return self.id >= other.id
        else:
            raise WazuhException(1204)


    def to_dict(self):
        return {'file': self.file, 'path': self.path, 'id': self.id, 'level': self.level, 'description': self.description,
                'status': self.status, 'groups': self.groups, 'pci': self.pci, 'gdpr': self.gdpr, 'details': self.details}


    def set_group(self, group):
        """
        Adds a group to the group list.
        :param group: Group to add (string or list)
        """

        Rule.__add_unique_element(self.groups, group)


    def set_pci(self, pci):
        """
        Adds a pci requirement to the pci list.
        :param pci: Requirement to add (string or list).
        """

        Rule.__add_unique_element(self.pci, pci)


    def set_gdpr(self, gdpr):
        """
        Adds a gdpr requirement to the gdpr list.
        :param gdpr: Requirement to add (string or list).
        """
        Rule.__add_unique_element(self.gdpr, gdpr)


    def add_detail(self, detail, value):
        """
        Add a rule detail (i.e. category, noalert, etc.).

        :param detail: Detail name.
        :param value: Detail value.
        """
        if detail in self.details:
            # If it was an element, we create a list.
            if type(self.details[detail]) is not list:
                element = self.details[detail]
                self.details[detail] = [element]

            self.details[detail].append(value)
        else:
            self.details[detail] = value


    @staticmethod
    def __add_unique_element(src_list, element):
        new_list = []

        if type(element) in [list, tuple]:
            new_list.extend(element)
        else:
            new_list.append(element)

        for item in new_list:
            if item is not None and item != '':
                i = item.strip()
                if i not in src_list:
                    src_list.append(i)


    @staticmethod
    def __check_status(status):
        if status is None:
            return Rule.S_ALL
        elif status in [Rule.S_ALL, Rule.S_ENABLED, Rule.S_DISABLED]:
            return status
        else:
            raise WazuhException(1202)


    @staticmethod
    def get_rules_files(status=None, path=None, file=None, offset=0, limit=common.database_limit, sort=None, search=None):
        """
        Gets a list of the rule files.

        :param status: Filters by status: enabled, disabled, all.
        :param path: Filters by path.
        :param file: Filters by filename.
        :param offset: First item to return.
        :param limit: Maximum number of items to return.
        :param sort: Sorts the items. Format: {"fields":["field1","field2"],"order":"asc|desc"}.
        :param search: Looks for items with the specified string.
        :return: Dictionary: {'items': array of items, 'totalItems': Number of items (without applying the limit)}
        """
        data = []
        status = Rule.__check_status(status)

        # Rules configuration
        ruleset_conf = configuration.get_ossec_conf(section='ruleset')
        if not ruleset_conf:
            raise WazuhException(1200)

        tmp_data = []
        tags = ['rule_include', 'rule_exclude']
        exclude_filenames =[]
        for tag in tags:
            if tag in ruleset_conf:
                item_status = Rule.S_DISABLED if tag == 'rule_exclude' else Rule.S_ENABLED

                if type(ruleset_conf[tag]) is list:
                    items = ruleset_conf[tag]
                else:
                    items = [ruleset_conf[tag]]

                for item in items:
                    if '/' in item:
                        item_split = item.split('/')
                        item_name = item_split[-1]
                        item_dir = "{0}/{1}".format(common.ossec_path, "/".join(item_split[:-1]))
                    else:
                        item_name = item
                        item_dir = "{0}/{1}".format(common.ruleset_rules_path, item)

                    if tag == 'rule_exclude':
                        exclude_filenames.append(item_name)
                        # tmp_data.append({'file': item_name, 'path': '-', 'status': item_status})
                    else:
                        tmp_data.append({'file': item_name, 'path': item_dir, 'status': item_status})

        tag = 'rule_dir'
        if tag in ruleset_conf:
            if type(ruleset_conf[tag]) is list:
                items = ruleset_conf[tag]
            else:
                items = [ruleset_conf[tag]]

            for item_dir in items:
                all_rules = "{0}/{1}/*.xml".format(common.ossec_path, item_dir)

                for item in glob(all_rules):
                    item_split = item.split('/')
                    item_name = item_split[-1]
                    item_dir = "/".join(item_split[:-1])
                    if item_name in exclude_filenames:
                        item_status = Rule.S_DISABLED
                    else:
                        item_status = Rule.S_ENABLED
                    tmp_data.append({'file': item_name, 'path': item_dir, 'status': item_status})

        data = list(tmp_data)
        for d in tmp_data:
            if status and status != 'all' and status != d['status']:
                data.remove(d)
                continue
            if path and path != d['path']:
                data.remove(d)
                continue
            if file and file != d['file']:
                data.remove(d)
                continue

        if search:
            data = search_array(data, search['value'], search['negation'])

        if sort:
            data = sort_array(data, sort['fields'], sort['order'])
        else:
            data = sort_array(data, ['file'], 'asc')

        return {'items': cut_array(data, offset, limit), 'totalItems': len(data)}


    @staticmethod
    def get_rules(status=None, group=None, pci=None, gdpr=None, path=None, file=None, id=None, level=None, offset=0, limit=common.database_limit, sort=None, search=None):
        """
        Gets a list of rules.

        :param status: Filters by status: enabled, disabled, all.
        :param group: Filters by group.
        :param pci: Filters by pci requirement.
        :param gdpr: Filter by gdpr requirement.
        :param file: Filters by file of the rule.
        :param path: Filters by file of the path.
        :param id: Filters by rule ID.
        :param level: Filters by level. It can be an integer or an range (i.e. '2-4' that means levels from 2 to 4).
        :param offset: First item to return.
        :param limit: Maximum number of items to return.
        :param sort: Sorts the items. Format: {"fields":["field1","field2"],"order":"asc|desc"}.
        :param search: Looks for items with the specified string.
        :return: Dictionary: {'items': array of items, 'totalItems': Number of items (without applying the limit)}
        """
        all_rules = []

        if level:
            levels = level.split('-')
            if len(levels) < 0 or len(levels) > 2:
                raise WazuhException(1203)

        for rule_file in Rule.get_rules_files(status=status, limit=None)['items']:
            all_rules.extend(Rule.__load_rules_from_file(rule_file['file'], rule_file['path'], rule_file['status']))

        rules = list(all_rules)
        for r in all_rules:
            if group and group not in r.groups:
                rules.remove(r)
                continue
            elif pci and pci not in r.pci:
                rules.remove(r)
                continue
            elif gdpr and gdpr not in r.gdpr:
                rules.remove(r)
                continue
            elif path and path != r.path:
                rules.remove(r)
                continue
            elif file and file != r.file:
                rules.remove(r)
                continue
            elif id and int(id) != r.id:
                rules.remove(r)
                continue
            elif level:
                if len(levels) == 1:
                    if int(levels[0]) != r.level:
                        rules.remove(r)
                        continue
                elif not (int(levels[0]) <= r.level <= int(levels[1])):
                        rules.remove(r)
                        continue

        if search:
            rules = search_array(rules, search['value'], search['negation'])

        if sort:
            rules = sort_array(rules, sort['fields'], sort['order'], Rule.SORT_FIELDS)
        else:
            rules = sort_array(rules, ['id'], 'asc')

        return {'items': cut_array(rules, offset, limit), 'totalItems': len(rules)}


    @staticmethod
    def get_groups(offset=0, limit=common.database_limit, sort=None, search=None):
        """
        Get all the groups used in the rules.

        :param offset: First item to return.
        :param limit: Maximum number of items to return.
        :param sort: Sorts the items. Format: {"fields":["field1","field2"],"order":"asc|desc"}.
        :param search: Looks for items with the specified string.
        :return: Dictionary: {'items': array of items, 'totalItems': Number of items (without applying the limit)}
        """
        groups = set()

        for rule in Rule.get_rules(limit=None)['items']:
            for group in rule.groups:
                groups.add(group)

        if search:
            groups = search_array(groups, search['value'], search['negation'])

        if sort:
            groups = sort_array(groups, order=sort['order'])
        else:
            groups = sort_array(groups)

        return {'items': cut_array(groups, offset, limit), 'totalItems': len(groups)}


    @staticmethod
    def _get_requirement(offset, limit, sort, search, requirement):
        """
        Get the requirements used in the rules

        :param offset: First item to return.
        :param limit: Maximum number of items to return.
        :param sort: Sorts the items. Format: {"fields":["field1","field2"],"order":"asc|desc"}.
        :param search: Looks for items with the specified string.
        :param requirement: requirement to get (pci or dgpr)
        :return: Dictionary: {'items': array of items, 'totalItems': Number of items (without applying the limit)}
        """
        if requirement != 'pci' and requirement != 'gdpr':
            raise WazuhException(1205, requirement)

        req = list({req for rule in Rule.get_rules(limit=None)['items'] for req in rule.to_dict()[requirement]})

        if search:
            req = search_array(req, search['value'], search['negation'])

        if sort:
            req = sort_array(req, order=sort['order'])
        else:
            req = sort_array(req)

        return {'items': cut_array(req, offset, limit), 'totalItems': len(req)}


    @staticmethod
    def get_pci(offset=0, limit=common.database_limit, sort=None, search=None):
        """
        Get all the PCI requirements used in the rules.

        :param offset: First item to return.
        :param limit: Maximum number of items to return.
        :param sort: Sorts the items. Format: {"fields":["field1","field2"],"order":"asc|desc"}.
        :param search: Looks for items with the specified string.
        :return: Dictionary: {'items': array of items, 'totalItems': Number of items (without applying the limit)}
        """
        return Rule._get_requirement(offset, limit, sort, search, 'pci')


    @staticmethod
    def get_gdpr(offset=0, limit=common.database_limit, sort=None, search=None):
        """
        Get all the GDPR requirements used in the rules.

        :param offset: First item to return.
        :param limit: Maximum number of items to return.
        :param sort: Sorts the items. Format: {"fields":["field1","field2"],"order":"asc|desc"}.
        :param search: Looks for items with the specified string.
        :return: Dictionary: {'items': array of items, 'totalItems': Number of items (without applying the limit)}
        """
        return Rule._get_requirement(offset, limit, sort, search, 'gdpr')


    @staticmethod
    def __load_rules_from_file(rule_file, rule_path, rule_status):
        try:
            rules = []
            
            root = load_wazuh_xml("{}/{}".format(rule_path, rule_file))

            for xml_group in root.getchildren():
                if xml_group.tag.lower() == "group":
                    general_groups = xml_group.attrib['name'].split(',')
                    for xml_rule in xml_group.getchildren():
                        # New rule
                        if xml_rule.tag.lower() == "rule":
                            groups = []
                            rule = Rule()
                            rule.file = rule_file
                            rule.path = rule_path
                            rule.id = int(xml_rule.attrib['id'])
                            rule.level = int(xml_rule.attrib['level'])
                            rule.status = rule_status

                            for k in xml_rule.attrib:
                                if k != 'id' and k != 'level':
                                    rule.details[k] = xml_rule.attrib[k]

                            for xml_rule_tags in xml_rule.getchildren():
                                tag = xml_rule_tags.tag.lower()
                                value = xml_rule_tags.text
                                if value == None:
                                    value = ''
                                if tag == "group":
                                    groups.extend(value.split(","))
                                elif tag == "description":
                                    rule.description += value
                                elif tag == "field":
                                    rule.add_detail(xml_rule_tags.attrib['name'], value)
                                # show rule variables
                                elif tag in {'regex', 'match', 'user', 'id'} and value != '' and value[0] == "$":
                                    for variable in filter(lambda x: x.get('name') == value[1:], root.findall('var')):
                                        rule.add_detail(tag, variable.text)
                                else:
                                    rule.add_detail(tag, value)

                            # Set groups
                            groups.extend(general_groups)

                            pci_groups = []
                            gdpr_groups = []
                            ossec_groups = []
                            for g in groups:
                                if 'pci_dss_' in g:
                                    pci_groups.append(g.strip()[8:])
                                elif 'gdpr_' in g:
                                    gdpr_groups.append(g.strip()[5:])
                                else:
                                    ossec_groups.append(g)

                            rule.set_group(ossec_groups)
                            rule.set_pci(pci_groups)
                            rule.set_gdpr(gdpr_groups)

                            rules.append(rule)
        except Exception as e:
            raise WazuhException(1201, "{0}. Error: {1}".format(rule_file, str(e)))

        return rules<|MERGE_RESOLUTION|>--- conflicted
+++ resolved
@@ -1,9 +1,4 @@
-<<<<<<< HEAD
-=======
-#!/usr/bin/env python
-
 # Copyright (C) 2015-2019, Wazuh Inc.
->>>>>>> 60d65ab1
 # Created by Wazuh, Inc. <info@wazuh.com>.
 # This program is a free software; you can redistribute it and/or modify it under the terms of GPLv2
 import re
