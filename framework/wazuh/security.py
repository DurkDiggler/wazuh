--- conflicted
+++ resolved
@@ -5,12 +5,8 @@
 from copy import deepcopy
 from functools import lru_cache
 
-<<<<<<< HEAD
+from api import configuration
 from api.authentication import change_secret
-=======
-from api import configuration
-from api.authentication import validation
->>>>>>> 5809ab63
 from wazuh import common
 from wazuh.core.security import load_spec, update_rbac_conf
 from wazuh.exception import WazuhError
