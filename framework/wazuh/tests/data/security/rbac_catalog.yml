--- conflicted
+++ resolved
@@ -299,8 +299,6 @@
           - PUT /cluster/analysisd/reload
           - GET /cluster/configuration/validation
           - GET /cluster/{node_id}/configuration/{component}/{configuration}
-<<<<<<< HEAD
-=======
       cluster:ruleset_reload:
         description: Reload the Wazuh's cluster nodes ruleset
         resources:
@@ -314,23 +312,6 @@
           effect: deny
         related_endpoints:
           - PUT /cluster/analysisd/reload
-      ciscat:read:
-        description: Access CIS-CAT results for agents
-        resources:
-          - agent:id
-          - agent:group
-        example:
-          actions:
-            - ciscat:read
-          resources:
-            - agent:id:001
-            - agent:id:003
-            - agent:group:default
-          effect: deny
-        related_endpoints:
-          - GET /ciscat/{agent_id}/results
-          - GET /experimental/ciscat/results
->>>>>>> f4eca95d
       cluster:status:
         description: Check Wazuh's cluster general status
         resources:
@@ -631,43 +612,6 @@
         related_endpoints:
           - PUT /decoders/files/{filename}
           - DELETE /decoders/files/{filename}
-<<<<<<< HEAD
-=======
-      syscollector:read:
-        description: Access agents syscollector information
-        resources:
-          - agent:id
-          - agent:group
-        example:
-          actions:
-            - syscollector:read
-          resources:
-            - agent:id:*
-          effect: allow
-        related_endpoints:
-          - GET /experimental/syscollector/hardware
-          - GET /experimental/syscollector/netaddr
-          - GET /experimental/syscollector/netiface
-          - GET /experimental/syscollector/netproto
-          - GET /experimental/syscollector/os
-          - GET /experimental/syscollector/packages
-          - GET /experimental/syscollector/ports
-          - GET /experimental/syscollector/processes
-          - GET /experimental/syscollector/hotfixes
-          - GET /syscollector/{agent_id}/hardware
-          - GET /syscollector/{agent_id}/hotfixes
-          - GET /syscollector/{agent_id}/netaddr
-          - GET /syscollector/{agent_id}/netiface
-          - GET /syscollector/{agent_id}/netproto
-          - GET /syscollector/{agent_id}/os
-          - GET /syscollector/{agent_id}/packages
-          - GET /syscollector/{agent_id}/ports
-          - GET /syscollector/{agent_id}/processes
-          - GET /syscollector/{agent_id}/users
-          - GET /syscollector/{agent_id}/groups
-          - GET /syscollector/{agent_id}/browser_extensions
-          - GET /syscollector/{agent_id}/services
->>>>>>> f4eca95d
       security:edit_run_as:
         description: Change the value of the allow_run_as flag for a user
         resources:
