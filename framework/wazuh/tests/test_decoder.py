#!/usr/bin/env python
# Copyright (C) 2015, Wazuh Inc.
# Created by Wazuh, Inc. <info@wazuh.com>.
# This program is free software; you can redistribute it and/or modify it under the terms of GPLv2

import os
import sys
import glob
from unittest.mock import patch, MagicMock
import pytest
from wazuh.core.analysis import RulesetReloadResponse
from wazuh.core.common import USER_DECODERS_PATH


with patch('wazuh.core.common.getgrnam'):
    with patch('wazuh.core.common.getpwnam'):
        sys.modules['wazuh.rbac.orm'] = MagicMock()
        import wazuh.rbac.decorators
        del sys.modules['wazuh.rbac.orm']
        from wazuh.tests.util import RBAC_bypasser
        wazuh.rbac.decorators.expose_resources = RBAC_bypasser

        from wazuh.core.exception import WazuhInternalError, WazuhError
        from wazuh.core.results import AffectedItemsWazuhResult
        from wazuh import decoder


# Variables

test_data_path = os.path.dirname(os.path.dirname(os.path.realpath(__file__)))
decoder_ossec_conf = {
    'ruleset': {
        'decoder_dir': ['tests/data/decoders', 
                        'tests/data/etc/decoders',
                        'tests/data/etc/decoders2',
                        'tests/data/etc/decoders/subpath'],
        'decoder_exclude': 'test2_decoders.xml'
    }
}

decoder_ossec_conf_2 = {
    'ruleset': {
        'decoder_dir': ['tests/data/decoders'],
        'decoder_exclude': 'wrong_decoders.xml'
    }
}


# Module patches

@pytest.fixture(scope='module', autouse=True)
def mock_wazuh_paths():
    """Mock wazuh paths."""
    with patch('wazuh.core.common.WAZUH_PATH', new=test_data_path):
        with patch('wazuh.core.configuration.get_ossec_conf', return_value=decoder_ossec_conf):
            with patch('wazuh.core.common.DECODERS_PATH',
                       new=os.path.join(test_data_path, "tests", "data", "decoders")):
                with patch('wazuh.core.common.USER_DECODERS_PATH',
                           new=os.path.join(test_data_path, "tests", "data", "etc", "decoders")):
                    with patch('wazuh.decoder.to_relative_path',
                               side_effect=lambda x: os.path.relpath(x, wazuh.core.common.WAZUH_PATH)):
                        yield


# Tests

@pytest.mark.parametrize('names, status, filename, relative_dirname, parents, expected_names, expected_total_failed', [
    (None, None, None, None, False, {'agent-buffer', 'json', 'agent-upgrade', 'wazuh', 'agent-restart'}, 0),
    (['agent-buffer'], None, None, None, False, {'agent-buffer'}, 0),
    (['agent-buffer', 'non_existing'], None, None, None, False, {'agent-buffer'}, 1),
    (None, 'enabled', None, None, False, {'agent-buffer', 'agent-upgrade', 'wazuh', 'agent-restart'}, 0),
    (None, 'disabled', None, None, False, {'json'}, 0),
    (['agent-upgrade', 'non_existing', 'json'], 'enabled', None, None, False, {'agent-upgrade'}, 1),
    (None, None, 'test1_decoders.xml', None, False, {'agent-buffer', 'agent-upgrade', 'wazuh', 'agent-restart'}, 0),
    (None, None, 'test2_decoders.xml', 'tests/data/decoders', False, {'json'}, 0),
    (None, 'all', None, 'tests/data/decoders', True, {'wazuh', 'json'}, 0),
    (None, 'all', None, 'nothing_here', False, set(), 0)
])
def test_get_decoders(names, status, filename, relative_dirname, parents, expected_names, expected_total_failed):
    wrong_decoder_original_path = os.path.join(test_data_path, 'tests/data/decoders', 'wrong_decoders.xml')
    wrong_decoder_tmp_path = os.path.join(test_data_path, 'tests/data', 'wrong_decoders.xml')
    try:
        os.rename(wrong_decoder_original_path, wrong_decoder_tmp_path)
        # UUT call
        result = decoder.get_decoders(names=names, status=status, filename=filename, relative_dirname=relative_dirname,
                                      parents=parents)
        assert isinstance(result, AffectedItemsWazuhResult)
        # Build result names set from response for filter validation
        result_names = {d['name'] for d in result.affected_items}
        assert result_names == expected_names
        # Assert failed items length matches expected result
        assert result.total_failed_items == expected_total_failed
    finally:
        os.rename(wrong_decoder_tmp_path, wrong_decoder_original_path)


@pytest.mark.parametrize('conf, exception', [
    (decoder_ossec_conf, None),
    ({'ruleset': None}, WazuhInternalError(1500))
])
def test_get_decoders_files(conf, exception):
    """Test get_decoders_files function"""
    with patch('wazuh.core.configuration.get_ossec_conf', return_value=conf):
        try:
            # UUT call
            result = decoder.get_decoders_files()
            assert isinstance(result, AffectedItemsWazuhResult)
            # Assert result is a list with at least one dict element with the appropriate fields
            assert isinstance(result.affected_items, list)
            assert len(result.affected_items) != 0
            for item in result.affected_items:
                assert {'filename', 'relative_dirname', 'status'}.issubset(set(item))
            assert result.total_affected_items == len(result.affected_items)
        except WazuhInternalError as exc:
            # If the UUT call returns an exception we check it has the appropriate error code
            assert exc.code == exception.code


@pytest.mark.parametrize('status, relative_dirname, filename, expected_files', [
    (None, None, None, {'test1_decoders.xml', 'test2_decoders.xml', 'test3_decoders.xml', 'wrong_decoders.xml'}),
    ('all', None, None, {'test1_decoders.xml', 'test2_decoders.xml', 'test3_decoders.xml', 'wrong_decoders.xml'}),
    ('enabled', None, None, {'test1_decoders.xml', 'test3_decoders.xml', 'wrong_decoders.xml'}),
    ('disabled', None, None, {'test2_decoders.xml'}),
    ('all', 'tests/data/decoders', None, {'test1_decoders.xml', 'test2_decoders.xml', 'wrong_decoders.xml'}),
    ('all', 'wrong_path', None, set()),
    ('disabled', 'tests/data/decoders', None, {'test2_decoders.xml'}),
    (None, 'tests/data/decoders', 'test2_decoders.xml', {'test2_decoders.xml'}),
    ('disabled', 'tests/data/decoders', 'test2_decoders.xml', {'test2_decoders.xml'}),
    ('enabled', 'tests/data/decoders', 'test2_decoders.xml', set()),
    ('enabled', None, 'test1_decoders.xml', {'test1_decoders.xml'}),
    (None, None, ['test1_decoders.xml', 'test2_decoders.xml'], {'test1_decoders.xml', 'test2_decoders.xml'}),
    ('enabled', None, ['test1_decoders.xml', 'test2_decoders.xml'], {'test1_decoders.xml'}),
    ('disabled', None, ['wrong_decoders.xml', 'test2_decoders.xml', 'non_existing.xml'], {'test2_decoders.xml'}),
    (None, None, 'non_existing.xml', set()),
])
def test_get_decoders_files_filters(status, relative_dirname, filename, expected_files):
    # UUT call
    result = decoder.get_decoders_files(status=status, relative_dirname=relative_dirname, filename=filename)
    assert isinstance(result, AffectedItemsWazuhResult)
    # Build result_files set from response for filter validation
    result_files = {d['filename'] for d in result.affected_items}
    assert result_files == expected_files


@pytest.mark.parametrize('filename, relative_dirname, result', [
    ('test1_decoders.xml', None, 'tests/data/decoders/test1_decoders.xml'),
    ('test3_decoders.xml', None, 'tests/data/etc/decoders/test3_decoders.xml'),
    ('test2_decoders.xml', 'tests/data/etc/decoders/subpath', 'tests/data/etc/decoders/subpath/test2_decoders.xml'),
    ('test3_decoders.xml', 'tests/data/etc/decoders/subpath', 'tests/data/etc/decoders/subpath/test3_decoders.xml'),
    ('test3_decoders.xml', 'tests/data/etc/decoders/subpath/', 'tests/data/etc/decoders/subpath/test3_decoders.xml'),
    ('not_found.xml', None, ''),
])
def test_get_decoder_file_path(filename, relative_dirname, result, mock_wazuh_paths):
    """Test get_decoder_file_path function."""
    res = decoder.get_decoder_file_path(filename=filename, 
                                         relative_dirname=relative_dirname)
    assert res == os.path.join(wazuh.core.common.WAZUH_PATH, result) if result else not res and isinstance(res, str)


@pytest.mark.parametrize('filename, raw, relative_dirname, contains', [
    ('test1_decoders.xml', True, None, None),
    ('test1_decoders.xml', False, None, None),
    ('test3_decoders.xml', True, None, 'DECODER IN USER_DECODERS_PATH.'),
    ('test2_decoders.xml', True, 'tests/data/etc/decoders/subpath', None),
    ('test3_decoders.xml', True, 'tests/data/etc/decoders/subpath',
     'DECODER IN USER_DECODERS_PATH/subpath'),
    ('test3_decoders.xml', True, 'tests/data/etc/decoders/subpath/',
     'DECODER IN USER_DECODERS_PATH/subpath'),
])
def test_get_decoder_file(filename, raw, relative_dirname, contains, mock_wazuh_paths):
    """Test get file function.

    Parameters
    ----------
    filename : str
        Decoder filename.
    raw: bool
        If raw is True, assert that the content is string.
        If raw is False, assert that a structure is returned.
    relative_dirname: str
        Relative path of the file.
    contains: str
        Assert that contains parameter is found in the file content. Only used when raw is True.
    """
    result = decoder.get_decoder_file(filename=filename, raw=raw, relative_dirname=relative_dirname)

    if raw:
        # Assert the result is a plain text str
        assert isinstance(result, str)
        if contains:
            assert result.find(contains)
    else:
        # Assert the result is an AffectedItemsWazuhResult
        assert isinstance(result, AffectedItemsWazuhResult)
        assert result.affected_items
        assert not result.failed_items


def test_get_decoder_file_exceptions():
    """Test exceptions on get method."""

    # File does not exist in default ruleset
    result = decoder.get_decoder_file(filename='non_existing_file.xml')
    assert not result.affected_items
    assert result.render()['data']['failed_items'][0]['error']['code'] == 1503

    # File does not exist in user ruleset
    result = decoder.get_decoder_file(filename='non_existing_file.xml',
                                      raw=False, relative_dirname=USER_DECODERS_PATH)
    assert not result.affected_items
    assert result.render()['data']['failed_items'][0]['error']['code'] == 1503

    # File exists in default ruleset but not in custom ruleset
    result = decoder.get_decoder_file(filename='test1_decoders.xml',
                                      raw=False, relative_dirname=USER_DECODERS_PATH)
    assert not result.affected_items
    assert result.render()['data']['failed_items'][0]['error']['code'] == 1503

    # Invalid XML
    result = decoder.get_decoder_file(filename='wrong_decoders.xml')
    assert not result.affected_items
    assert result.render()['data']['failed_items'][0]['error']['code'] == 1501

    # File permissions
    with patch('builtins.open', side_effect=PermissionError):
        result = decoder.get_decoder_file(filename='test2_decoders.xml')
        assert not result.affected_items
        assert result.render()['data']['failed_items'][0]['error']['code'] == 1502


@pytest.mark.parametrize('relative_dirname, res_path, err_code', [
    (None, 'tests/data/etc/decoders', None),
    ('tests/data/etc/decoders/', 'tests/data/etc/decoders', None),
    ('tests/data/etc/decoders/subpath', 'tests/data/etc/decoders/subpath', None),
    ('tests/data/etc/decoders/subpath/', 'tests/data/etc/decoders/subpath', None),
    ('tests/data/etc/decoders3', 'tests/data/etc/decoders3', 1505),
    ('tests/data/decoders', 'tests/data/decoders', 1506),
    ('tests/data/etc/decoders2', 'tests/data/etc/decoders2', 1507),
])
def test_validate_upload_delete_dir(relative_dirname, res_path, err_code):
    """Test validate_upload_delete_dir function."""
    ret_path, ret_err = decoder.validate_upload_delete_dir(relative_dirname = relative_dirname)
    assert ret_path == res_path and (ret_err.code == err_code if err_code else not ret_err)


@pytest.mark.parametrize('file, relative_dirname, overwrite, decoder_path', [
    ('test1_decoders.xml', None, True, "tests/data/etc/decoders/test1_decoders.xml"),
    ('test2_decoders.xml', 'tests/data/etc/decoders/subpath', True,
     'tests/data/etc/decoders/subpath/test2_decoders.xml'),
    ('test_new_decoders.xml', None, False,
     'tests/data/etc/decoders/test_new_decoders.xml'),
    ('test_new_decoders.xml', 'tests/data/etc/decoders/subpath/', False,
     'tests/data/etc/decoders/subpath/test_new_decoders.xml'),
])
@patch('wazuh.decoder.delete_decoder_file')
@patch('wazuh.decoder.full_copy')
@patch('wazuh.decoder.validate_wazuh_xml')
@patch('wazuh.decoder.upload_file')
@patch('wazuh.decoder.remove')
@patch('wazuh.decoder.safe_move')
@patch('wazuh.decoder.validate_dummy_logtest')
def test_upload_file(mock_logtest, mock_safe_move, mock_remove, mock_upload_file,
                     mock_xml, mock_full_copy, mock_delete, mock_wazuh_paths,
                     file, relative_dirname, overwrite, decoder_path):
    """Test uploading a decoder file.

    Parameters
    ----------
    file : str
        Decoder filename.
    relative_dirname: str
        Relative path of the file.
    overwrite : boolean
        True for updating existing files, False otherwise.
    decoder_path: str
        Relative path of the file.
    """

    content = 'test'
    ret_validation = decoder.validate_upload_delete_dir(relative_dirname=relative_dirname)
    with patch('wazuh.decoder.validate_upload_delete_dir', return_value=ret_validation):
        with patch('wazuh.decoder.exists', return_value=overwrite):
            with patch('wazuh.decoder.to_relative_path',
                    side_effect=lambda x: os.path.relpath(x, wazuh.core.common.WAZUH_PATH)):
<<<<<<< HEAD
                with patch('wazuh.decoder.send_reload_ruleset_msg', return_value=RulesetReloadResponse({'error': 0})) as mock_reload:
                    result = decoder.upload_decoder_file(filename=file, content=content,
                                                            relative_dirname=relative_dirname,
                                                            overwrite=overwrite)
=======
                result = decoder.upload_decoder_file(filename=file, content=content,
                                                        relative_dirname=relative_dirname,
                                                        overwrite=overwrite)
>>>>>>> 64650485

            # Assert data match what was expected, type of the result 
            # and correct parameters in delete() method.
            assert isinstance(result, AffectedItemsWazuhResult), 'No expected result type'

            mock_xml.assert_called_once_with(content)
            mock_upload_file.assert_called_once_with(content, decoder_path)
            if overwrite:
                full_path = os.path.join(wazuh.common.WAZUH_PATH, decoder_path)
                backup_file = full_path+'.backup'
                mock_full_copy.assert_called_once_with(full_path, backup_file), \
                'full_copy function not called with expected parameters'
                mock_delete.assert_called_once_with(filename=file,
                                                    relative_dirname=os.path.dirname(decoder_path)), \
                'delete_decoder_file function not called with expected parameters'
                mock_remove.assert_called_once()
                mock_safe_move.assert_called_once()


@patch('wazuh.decoder.delete_decoder_file', side_effect=WazuhError(1019))
@patch('wazuh.decoder.upload_file')
@patch('wazuh.decoder.safe_move')
@patch('wazuh.core.utils.check_remote_commands')
def test_upload_file_ko(*_):
    """Test exceptions on upload function."""
    ret_validation = decoder.validate_upload_delete_dir(relative_dirname=None)
    with patch('wazuh.decoder.validate_upload_delete_dir', return_value=ret_validation):
        with patch('wazuh.decoder.exists'):
            # Error when file exists and overwrite is not True
            result = decoder.upload_decoder_file(filename='test_decoders.xml',
                                                content='test', overwrite=False)
            assert isinstance(result, AffectedItemsWazuhResult), 'No expected result type'
            assert result.render()['data']['failed_items'][0]['error']['code'] == 1905,\
            'Error code not expected.'

    # Error when content is empty
    result = decoder.upload_decoder_file(filename='no_exist.xml', content='', overwrite=False)
    assert isinstance(result, AffectedItemsWazuhResult), 'No expected result type'
    assert result.render()['data']['failed_items'][0]['error']['code'] == 1112,\
        'Error code not expected.'

    # Error doing backup
    result = decoder.upload_decoder_file(filename='test3_decoders.xml',
                                         content='test', overwrite=True)
    assert isinstance(result, AffectedItemsWazuhResult), 'No expected result type'
    assert result.render()['data']['failed_items'][0]['error']['code'] == 1019,\
        'Error code not expected.'

    # Error relative_path is not declared in decoder_dir
    result = decoder.upload_decoder_file(filename='test3_decoders.xml',
                                        relative_dirname='tests/data/etc/decoders3',
                                        content='test')
    assert isinstance(result, AffectedItemsWazuhResult), 'No expected result type'
    assert result.render()['data']['failed_items'][0]['error']['code'] == 1505,\
        'Error code not expected.'

    # Error uploading decoder to default ruleset
    result = decoder.upload_decoder_file(filename='test3_decoders.xml',
                                         relative_dirname='tests/data/decoders',
                                         content='test', overwrite=True)
    assert isinstance(result, AffectedItemsWazuhResult), 'No expected result type'
    assert result.render()['data']['failed_items'][0]['error']['code'] == 1506,\
        'Error code not expected.'

    # Error upload file to existing decoder_dir but the directory is not found
    result = decoder.upload_decoder_file(filename='test3_decoders.xml',
                                        relative_dirname='tests/data/etc/decoders2',
                                        content='test')
    assert isinstance(result, AffectedItemsWazuhResult), 'No expected result type'
    assert result.render()['data']['failed_items'][0]['error']['code'] == 1507,\
        'Error code not expected.'
    
    # clean backup files
    search_pattern = os.path.join(wazuh.core.common.WAZUH_PATH, "**", "*.backup")
    for bkp in glob.glob(search_pattern, recursive=True):
        os.remove(bkp)


@pytest.mark.parametrize('filename, relative_dirname', [
    ('test1_decoders.xml', None),
    ('test3_decoders.xml', None),
    ('test2_decoders.xml', 'tests/data/etc/decoders/subpath'),
    ('test3_decoders.xml', 'tests/data/etc/decoders/subpath'),
    ('test3_decoders.xml', 'tests/data/etc/decoders/subpath/'),
])
def test_delete_decoder_file(filename, relative_dirname):
    """Test deleting a decoder file."""
    with patch('wazuh.decoder.exists', return_value=True):
        # Assert returned type is AffectedItemsWazuhResult when everything is correct
        with patch('wazuh.decoder.remove'):
<<<<<<< HEAD
            with patch('wazuh.decoder.send_reload_ruleset_msg', return_value=RulesetReloadResponse({'error': 0})) as mock_reload:
                assert(isinstance(decoder.delete_decoder_file(filename=filename,
                                                              relative_dirname=relative_dirname),
                                                              AffectedItemsWazuhResult))
                mock_reload.assert_called_once()
=======
            assert(isinstance(decoder.delete_decoder_file(filename=filename, 
                                                          relative_dirname=relative_dirname),
                                                          AffectedItemsWazuhResult))
>>>>>>> 64650485


def test_delete_decoder_file_ko():
    """Test exceptions on delete method."""
    # Assert error code when remove() method returns IOError
    with patch('wazuh.decoder.exists', return_value=True):
        with patch('wazuh.decoder.remove', side_effect=IOError()):
            result = decoder.delete_decoder_file(filename='file')
            assert isinstance(result, AffectedItemsWazuhResult), 'No expected result type'
            assert result.render()['data']['failed_items'][0]['error']['code'] == 1907,\
                'Error code not expected.'

    # Assert error code when decoder does not exist
    result = decoder.delete_decoder_file(filename='file')
    assert isinstance(result, AffectedItemsWazuhResult), 'No expected result type'
    assert result.render()['data']['failed_items'][0]['error']['code'] == 1906,\
        'Error code not expected.'

    # Assert error code passing invalid relative_dirname
    result = decoder.delete_decoder_file(filename='test_decoder.xml',
                                            relative_dirname='etc/not_exists')
    assert isinstance(result, AffectedItemsWazuhResult), 'No expected result type'
    assert result.render()['data']['failed_items'][0]['error']['code'] == 1505,\
        'Error code not expected.'

    # Assert error code when decoder file is in default ruleset
    result = decoder.delete_decoder_file(filename='test1_decoder.xml',
                                         relative_dirname='tests/data/decoders')
    assert isinstance(result, AffectedItemsWazuhResult), 'No expected result type'
    assert result.render()['data']['failed_items'][0]['error']['code'] == 1506,\
        'Error code not expected.'
<|MERGE_RESOLUTION|>--- conflicted
+++ resolved
@@ -1,426 +1,414 @@
-#!/usr/bin/env python
-# Copyright (C) 2015, Wazuh Inc.
-# Created by Wazuh, Inc. <info@wazuh.com>.
-# This program is free software; you can redistribute it and/or modify it under the terms of GPLv2
-
-import os
-import sys
-import glob
-from unittest.mock import patch, MagicMock
-import pytest
-from wazuh.core.analysis import RulesetReloadResponse
-from wazuh.core.common import USER_DECODERS_PATH
-
-
-with patch('wazuh.core.common.getgrnam'):
-    with patch('wazuh.core.common.getpwnam'):
-        sys.modules['wazuh.rbac.orm'] = MagicMock()
-        import wazuh.rbac.decorators
-        del sys.modules['wazuh.rbac.orm']
-        from wazuh.tests.util import RBAC_bypasser
-        wazuh.rbac.decorators.expose_resources = RBAC_bypasser
-
-        from wazuh.core.exception import WazuhInternalError, WazuhError
-        from wazuh.core.results import AffectedItemsWazuhResult
-        from wazuh import decoder
-
-
-# Variables
-
-test_data_path = os.path.dirname(os.path.dirname(os.path.realpath(__file__)))
-decoder_ossec_conf = {
-    'ruleset': {
-        'decoder_dir': ['tests/data/decoders', 
-                        'tests/data/etc/decoders',
-                        'tests/data/etc/decoders2',
-                        'tests/data/etc/decoders/subpath'],
-        'decoder_exclude': 'test2_decoders.xml'
-    }
-}
-
-decoder_ossec_conf_2 = {
-    'ruleset': {
-        'decoder_dir': ['tests/data/decoders'],
-        'decoder_exclude': 'wrong_decoders.xml'
-    }
-}
-
-
-# Module patches
-
-@pytest.fixture(scope='module', autouse=True)
-def mock_wazuh_paths():
-    """Mock wazuh paths."""
-    with patch('wazuh.core.common.WAZUH_PATH', new=test_data_path):
-        with patch('wazuh.core.configuration.get_ossec_conf', return_value=decoder_ossec_conf):
-            with patch('wazuh.core.common.DECODERS_PATH',
-                       new=os.path.join(test_data_path, "tests", "data", "decoders")):
-                with patch('wazuh.core.common.USER_DECODERS_PATH',
-                           new=os.path.join(test_data_path, "tests", "data", "etc", "decoders")):
-                    with patch('wazuh.decoder.to_relative_path',
-                               side_effect=lambda x: os.path.relpath(x, wazuh.core.common.WAZUH_PATH)):
-                        yield
-
-
-# Tests
-
-@pytest.mark.parametrize('names, status, filename, relative_dirname, parents, expected_names, expected_total_failed', [
-    (None, None, None, None, False, {'agent-buffer', 'json', 'agent-upgrade', 'wazuh', 'agent-restart'}, 0),
-    (['agent-buffer'], None, None, None, False, {'agent-buffer'}, 0),
-    (['agent-buffer', 'non_existing'], None, None, None, False, {'agent-buffer'}, 1),
-    (None, 'enabled', None, None, False, {'agent-buffer', 'agent-upgrade', 'wazuh', 'agent-restart'}, 0),
-    (None, 'disabled', None, None, False, {'json'}, 0),
-    (['agent-upgrade', 'non_existing', 'json'], 'enabled', None, None, False, {'agent-upgrade'}, 1),
-    (None, None, 'test1_decoders.xml', None, False, {'agent-buffer', 'agent-upgrade', 'wazuh', 'agent-restart'}, 0),
-    (None, None, 'test2_decoders.xml', 'tests/data/decoders', False, {'json'}, 0),
-    (None, 'all', None, 'tests/data/decoders', True, {'wazuh', 'json'}, 0),
-    (None, 'all', None, 'nothing_here', False, set(), 0)
-])
-def test_get_decoders(names, status, filename, relative_dirname, parents, expected_names, expected_total_failed):
-    wrong_decoder_original_path = os.path.join(test_data_path, 'tests/data/decoders', 'wrong_decoders.xml')
-    wrong_decoder_tmp_path = os.path.join(test_data_path, 'tests/data', 'wrong_decoders.xml')
-    try:
-        os.rename(wrong_decoder_original_path, wrong_decoder_tmp_path)
-        # UUT call
-        result = decoder.get_decoders(names=names, status=status, filename=filename, relative_dirname=relative_dirname,
-                                      parents=parents)
-        assert isinstance(result, AffectedItemsWazuhResult)
-        # Build result names set from response for filter validation
-        result_names = {d['name'] for d in result.affected_items}
-        assert result_names == expected_names
-        # Assert failed items length matches expected result
-        assert result.total_failed_items == expected_total_failed
-    finally:
-        os.rename(wrong_decoder_tmp_path, wrong_decoder_original_path)
-
-
-@pytest.mark.parametrize('conf, exception', [
-    (decoder_ossec_conf, None),
-    ({'ruleset': None}, WazuhInternalError(1500))
-])
-def test_get_decoders_files(conf, exception):
-    """Test get_decoders_files function"""
-    with patch('wazuh.core.configuration.get_ossec_conf', return_value=conf):
-        try:
-            # UUT call
-            result = decoder.get_decoders_files()
-            assert isinstance(result, AffectedItemsWazuhResult)
-            # Assert result is a list with at least one dict element with the appropriate fields
-            assert isinstance(result.affected_items, list)
-            assert len(result.affected_items) != 0
-            for item in result.affected_items:
-                assert {'filename', 'relative_dirname', 'status'}.issubset(set(item))
-            assert result.total_affected_items == len(result.affected_items)
-        except WazuhInternalError as exc:
-            # If the UUT call returns an exception we check it has the appropriate error code
-            assert exc.code == exception.code
-
-
-@pytest.mark.parametrize('status, relative_dirname, filename, expected_files', [
-    (None, None, None, {'test1_decoders.xml', 'test2_decoders.xml', 'test3_decoders.xml', 'wrong_decoders.xml'}),
-    ('all', None, None, {'test1_decoders.xml', 'test2_decoders.xml', 'test3_decoders.xml', 'wrong_decoders.xml'}),
-    ('enabled', None, None, {'test1_decoders.xml', 'test3_decoders.xml', 'wrong_decoders.xml'}),
-    ('disabled', None, None, {'test2_decoders.xml'}),
-    ('all', 'tests/data/decoders', None, {'test1_decoders.xml', 'test2_decoders.xml', 'wrong_decoders.xml'}),
-    ('all', 'wrong_path', None, set()),
-    ('disabled', 'tests/data/decoders', None, {'test2_decoders.xml'}),
-    (None, 'tests/data/decoders', 'test2_decoders.xml', {'test2_decoders.xml'}),
-    ('disabled', 'tests/data/decoders', 'test2_decoders.xml', {'test2_decoders.xml'}),
-    ('enabled', 'tests/data/decoders', 'test2_decoders.xml', set()),
-    ('enabled', None, 'test1_decoders.xml', {'test1_decoders.xml'}),
-    (None, None, ['test1_decoders.xml', 'test2_decoders.xml'], {'test1_decoders.xml', 'test2_decoders.xml'}),
-    ('enabled', None, ['test1_decoders.xml', 'test2_decoders.xml'], {'test1_decoders.xml'}),
-    ('disabled', None, ['wrong_decoders.xml', 'test2_decoders.xml', 'non_existing.xml'], {'test2_decoders.xml'}),
-    (None, None, 'non_existing.xml', set()),
-])
-def test_get_decoders_files_filters(status, relative_dirname, filename, expected_files):
-    # UUT call
-    result = decoder.get_decoders_files(status=status, relative_dirname=relative_dirname, filename=filename)
-    assert isinstance(result, AffectedItemsWazuhResult)
-    # Build result_files set from response for filter validation
-    result_files = {d['filename'] for d in result.affected_items}
-    assert result_files == expected_files
-
-
-@pytest.mark.parametrize('filename, relative_dirname, result', [
-    ('test1_decoders.xml', None, 'tests/data/decoders/test1_decoders.xml'),
-    ('test3_decoders.xml', None, 'tests/data/etc/decoders/test3_decoders.xml'),
-    ('test2_decoders.xml', 'tests/data/etc/decoders/subpath', 'tests/data/etc/decoders/subpath/test2_decoders.xml'),
-    ('test3_decoders.xml', 'tests/data/etc/decoders/subpath', 'tests/data/etc/decoders/subpath/test3_decoders.xml'),
-    ('test3_decoders.xml', 'tests/data/etc/decoders/subpath/', 'tests/data/etc/decoders/subpath/test3_decoders.xml'),
-    ('not_found.xml', None, ''),
-])
-def test_get_decoder_file_path(filename, relative_dirname, result, mock_wazuh_paths):
-    """Test get_decoder_file_path function."""
-    res = decoder.get_decoder_file_path(filename=filename, 
-                                         relative_dirname=relative_dirname)
-    assert res == os.path.join(wazuh.core.common.WAZUH_PATH, result) if result else not res and isinstance(res, str)
-
-
-@pytest.mark.parametrize('filename, raw, relative_dirname, contains', [
-    ('test1_decoders.xml', True, None, None),
-    ('test1_decoders.xml', False, None, None),
-    ('test3_decoders.xml', True, None, 'DECODER IN USER_DECODERS_PATH.'),
-    ('test2_decoders.xml', True, 'tests/data/etc/decoders/subpath', None),
-    ('test3_decoders.xml', True, 'tests/data/etc/decoders/subpath',
-     'DECODER IN USER_DECODERS_PATH/subpath'),
-    ('test3_decoders.xml', True, 'tests/data/etc/decoders/subpath/',
-     'DECODER IN USER_DECODERS_PATH/subpath'),
-])
-def test_get_decoder_file(filename, raw, relative_dirname, contains, mock_wazuh_paths):
-    """Test get file function.
-
-    Parameters
-    ----------
-    filename : str
-        Decoder filename.
-    raw: bool
-        If raw is True, assert that the content is string.
-        If raw is False, assert that a structure is returned.
-    relative_dirname: str
-        Relative path of the file.
-    contains: str
-        Assert that contains parameter is found in the file content. Only used when raw is True.
-    """
-    result = decoder.get_decoder_file(filename=filename, raw=raw, relative_dirname=relative_dirname)
-
-    if raw:
-        # Assert the result is a plain text str
-        assert isinstance(result, str)
-        if contains:
-            assert result.find(contains)
-    else:
-        # Assert the result is an AffectedItemsWazuhResult
-        assert isinstance(result, AffectedItemsWazuhResult)
-        assert result.affected_items
-        assert not result.failed_items
-
-
-def test_get_decoder_file_exceptions():
-    """Test exceptions on get method."""
-
-    # File does not exist in default ruleset
-    result = decoder.get_decoder_file(filename='non_existing_file.xml')
-    assert not result.affected_items
-    assert result.render()['data']['failed_items'][0]['error']['code'] == 1503
-
-    # File does not exist in user ruleset
-    result = decoder.get_decoder_file(filename='non_existing_file.xml',
-                                      raw=False, relative_dirname=USER_DECODERS_PATH)
-    assert not result.affected_items
-    assert result.render()['data']['failed_items'][0]['error']['code'] == 1503
-
-    # File exists in default ruleset but not in custom ruleset
-    result = decoder.get_decoder_file(filename='test1_decoders.xml',
-                                      raw=False, relative_dirname=USER_DECODERS_PATH)
-    assert not result.affected_items
-    assert result.render()['data']['failed_items'][0]['error']['code'] == 1503
-
-    # Invalid XML
-    result = decoder.get_decoder_file(filename='wrong_decoders.xml')
-    assert not result.affected_items
-    assert result.render()['data']['failed_items'][0]['error']['code'] == 1501
-
-    # File permissions
-    with patch('builtins.open', side_effect=PermissionError):
-        result = decoder.get_decoder_file(filename='test2_decoders.xml')
-        assert not result.affected_items
-        assert result.render()['data']['failed_items'][0]['error']['code'] == 1502
-
-
-@pytest.mark.parametrize('relative_dirname, res_path, err_code', [
-    (None, 'tests/data/etc/decoders', None),
-    ('tests/data/etc/decoders/', 'tests/data/etc/decoders', None),
-    ('tests/data/etc/decoders/subpath', 'tests/data/etc/decoders/subpath', None),
-    ('tests/data/etc/decoders/subpath/', 'tests/data/etc/decoders/subpath', None),
-    ('tests/data/etc/decoders3', 'tests/data/etc/decoders3', 1505),
-    ('tests/data/decoders', 'tests/data/decoders', 1506),
-    ('tests/data/etc/decoders2', 'tests/data/etc/decoders2', 1507),
-])
-def test_validate_upload_delete_dir(relative_dirname, res_path, err_code):
-    """Test validate_upload_delete_dir function."""
-    ret_path, ret_err = decoder.validate_upload_delete_dir(relative_dirname = relative_dirname)
-    assert ret_path == res_path and (ret_err.code == err_code if err_code else not ret_err)
-
-
-@pytest.mark.parametrize('file, relative_dirname, overwrite, decoder_path', [
-    ('test1_decoders.xml', None, True, "tests/data/etc/decoders/test1_decoders.xml"),
-    ('test2_decoders.xml', 'tests/data/etc/decoders/subpath', True,
-     'tests/data/etc/decoders/subpath/test2_decoders.xml'),
-    ('test_new_decoders.xml', None, False,
-     'tests/data/etc/decoders/test_new_decoders.xml'),
-    ('test_new_decoders.xml', 'tests/data/etc/decoders/subpath/', False,
-     'tests/data/etc/decoders/subpath/test_new_decoders.xml'),
-])
-@patch('wazuh.decoder.delete_decoder_file')
-@patch('wazuh.decoder.full_copy')
-@patch('wazuh.decoder.validate_wazuh_xml')
-@patch('wazuh.decoder.upload_file')
-@patch('wazuh.decoder.remove')
-@patch('wazuh.decoder.safe_move')
-@patch('wazuh.decoder.validate_dummy_logtest')
-def test_upload_file(mock_logtest, mock_safe_move, mock_remove, mock_upload_file,
-                     mock_xml, mock_full_copy, mock_delete, mock_wazuh_paths,
-                     file, relative_dirname, overwrite, decoder_path):
-    """Test uploading a decoder file.
-
-    Parameters
-    ----------
-    file : str
-        Decoder filename.
-    relative_dirname: str
-        Relative path of the file.
-    overwrite : boolean
-        True for updating existing files, False otherwise.
-    decoder_path: str
-        Relative path of the file.
-    """
-
-    content = 'test'
-    ret_validation = decoder.validate_upload_delete_dir(relative_dirname=relative_dirname)
-    with patch('wazuh.decoder.validate_upload_delete_dir', return_value=ret_validation):
-        with patch('wazuh.decoder.exists', return_value=overwrite):
-            with patch('wazuh.decoder.to_relative_path',
-                    side_effect=lambda x: os.path.relpath(x, wazuh.core.common.WAZUH_PATH)):
-<<<<<<< HEAD
-                with patch('wazuh.decoder.send_reload_ruleset_msg', return_value=RulesetReloadResponse({'error': 0})) as mock_reload:
-                    result = decoder.upload_decoder_file(filename=file, content=content,
-                                                            relative_dirname=relative_dirname,
-                                                            overwrite=overwrite)
-=======
-                result = decoder.upload_decoder_file(filename=file, content=content,
-                                                        relative_dirname=relative_dirname,
-                                                        overwrite=overwrite)
->>>>>>> 64650485
-
-            # Assert data match what was expected, type of the result 
-            # and correct parameters in delete() method.
-            assert isinstance(result, AffectedItemsWazuhResult), 'No expected result type'
-
-            mock_xml.assert_called_once_with(content)
-            mock_upload_file.assert_called_once_with(content, decoder_path)
-            if overwrite:
-                full_path = os.path.join(wazuh.common.WAZUH_PATH, decoder_path)
-                backup_file = full_path+'.backup'
-                mock_full_copy.assert_called_once_with(full_path, backup_file), \
-                'full_copy function not called with expected parameters'
-                mock_delete.assert_called_once_with(filename=file,
-                                                    relative_dirname=os.path.dirname(decoder_path)), \
-                'delete_decoder_file function not called with expected parameters'
-                mock_remove.assert_called_once()
-                mock_safe_move.assert_called_once()
-
-
-@patch('wazuh.decoder.delete_decoder_file', side_effect=WazuhError(1019))
-@patch('wazuh.decoder.upload_file')
-@patch('wazuh.decoder.safe_move')
-@patch('wazuh.core.utils.check_remote_commands')
-def test_upload_file_ko(*_):
-    """Test exceptions on upload function."""
-    ret_validation = decoder.validate_upload_delete_dir(relative_dirname=None)
-    with patch('wazuh.decoder.validate_upload_delete_dir', return_value=ret_validation):
-        with patch('wazuh.decoder.exists'):
-            # Error when file exists and overwrite is not True
-            result = decoder.upload_decoder_file(filename='test_decoders.xml',
-                                                content='test', overwrite=False)
-            assert isinstance(result, AffectedItemsWazuhResult), 'No expected result type'
-            assert result.render()['data']['failed_items'][0]['error']['code'] == 1905,\
-            'Error code not expected.'
-
-    # Error when content is empty
-    result = decoder.upload_decoder_file(filename='no_exist.xml', content='', overwrite=False)
-    assert isinstance(result, AffectedItemsWazuhResult), 'No expected result type'
-    assert result.render()['data']['failed_items'][0]['error']['code'] == 1112,\
-        'Error code not expected.'
-
-    # Error doing backup
-    result = decoder.upload_decoder_file(filename='test3_decoders.xml',
-                                         content='test', overwrite=True)
-    assert isinstance(result, AffectedItemsWazuhResult), 'No expected result type'
-    assert result.render()['data']['failed_items'][0]['error']['code'] == 1019,\
-        'Error code not expected.'
-
-    # Error relative_path is not declared in decoder_dir
-    result = decoder.upload_decoder_file(filename='test3_decoders.xml',
-                                        relative_dirname='tests/data/etc/decoders3',
-                                        content='test')
-    assert isinstance(result, AffectedItemsWazuhResult), 'No expected result type'
-    assert result.render()['data']['failed_items'][0]['error']['code'] == 1505,\
-        'Error code not expected.'
-
-    # Error uploading decoder to default ruleset
-    result = decoder.upload_decoder_file(filename='test3_decoders.xml',
-                                         relative_dirname='tests/data/decoders',
-                                         content='test', overwrite=True)
-    assert isinstance(result, AffectedItemsWazuhResult), 'No expected result type'
-    assert result.render()['data']['failed_items'][0]['error']['code'] == 1506,\
-        'Error code not expected.'
-
-    # Error upload file to existing decoder_dir but the directory is not found
-    result = decoder.upload_decoder_file(filename='test3_decoders.xml',
-                                        relative_dirname='tests/data/etc/decoders2',
-                                        content='test')
-    assert isinstance(result, AffectedItemsWazuhResult), 'No expected result type'
-    assert result.render()['data']['failed_items'][0]['error']['code'] == 1507,\
-        'Error code not expected.'
-    
-    # clean backup files
-    search_pattern = os.path.join(wazuh.core.common.WAZUH_PATH, "**", "*.backup")
-    for bkp in glob.glob(search_pattern, recursive=True):
-        os.remove(bkp)
-
-
-@pytest.mark.parametrize('filename, relative_dirname', [
-    ('test1_decoders.xml', None),
-    ('test3_decoders.xml', None),
-    ('test2_decoders.xml', 'tests/data/etc/decoders/subpath'),
-    ('test3_decoders.xml', 'tests/data/etc/decoders/subpath'),
-    ('test3_decoders.xml', 'tests/data/etc/decoders/subpath/'),
-])
-def test_delete_decoder_file(filename, relative_dirname):
-    """Test deleting a decoder file."""
-    with patch('wazuh.decoder.exists', return_value=True):
-        # Assert returned type is AffectedItemsWazuhResult when everything is correct
-        with patch('wazuh.decoder.remove'):
-<<<<<<< HEAD
-            with patch('wazuh.decoder.send_reload_ruleset_msg', return_value=RulesetReloadResponse({'error': 0})) as mock_reload:
-                assert(isinstance(decoder.delete_decoder_file(filename=filename,
-                                                              relative_dirname=relative_dirname),
-                                                              AffectedItemsWazuhResult))
-                mock_reload.assert_called_once()
-=======
-            assert(isinstance(decoder.delete_decoder_file(filename=filename, 
-                                                          relative_dirname=relative_dirname),
-                                                          AffectedItemsWazuhResult))
->>>>>>> 64650485
-
-
-def test_delete_decoder_file_ko():
-    """Test exceptions on delete method."""
-    # Assert error code when remove() method returns IOError
-    with patch('wazuh.decoder.exists', return_value=True):
-        with patch('wazuh.decoder.remove', side_effect=IOError()):
-            result = decoder.delete_decoder_file(filename='file')
-            assert isinstance(result, AffectedItemsWazuhResult), 'No expected result type'
-            assert result.render()['data']['failed_items'][0]['error']['code'] == 1907,\
-                'Error code not expected.'
-
-    # Assert error code when decoder does not exist
-    result = decoder.delete_decoder_file(filename='file')
-    assert isinstance(result, AffectedItemsWazuhResult), 'No expected result type'
-    assert result.render()['data']['failed_items'][0]['error']['code'] == 1906,\
-        'Error code not expected.'
-
-    # Assert error code passing invalid relative_dirname
-    result = decoder.delete_decoder_file(filename='test_decoder.xml',
-                                            relative_dirname='etc/not_exists')
-    assert isinstance(result, AffectedItemsWazuhResult), 'No expected result type'
-    assert result.render()['data']['failed_items'][0]['error']['code'] == 1505,\
-        'Error code not expected.'
-
-    # Assert error code when decoder file is in default ruleset
-    result = decoder.delete_decoder_file(filename='test1_decoder.xml',
-                                         relative_dirname='tests/data/decoders')
-    assert isinstance(result, AffectedItemsWazuhResult), 'No expected result type'
-    assert result.render()['data']['failed_items'][0]['error']['code'] == 1506,\
-        'Error code not expected.'
+#!/usr/bin/env python
+# Copyright (C) 2015, Wazuh Inc.
+# Created by Wazuh, Inc. <info@wazuh.com>.
+# This program is free software; you can redistribute it and/or modify it under the terms of GPLv2
+
+import os
+import sys
+import glob
+from unittest.mock import patch, MagicMock
+import pytest
+from wazuh.core.analysis import RulesetReloadResponse
+from wazuh.core.common import USER_DECODERS_PATH
+
+
+with patch('wazuh.core.common.getgrnam'):
+    with patch('wazuh.core.common.getpwnam'):
+        sys.modules['wazuh.rbac.orm'] = MagicMock()
+        import wazuh.rbac.decorators
+        del sys.modules['wazuh.rbac.orm']
+        from wazuh.tests.util import RBAC_bypasser
+        wazuh.rbac.decorators.expose_resources = RBAC_bypasser
+
+        from wazuh.core.exception import WazuhInternalError, WazuhError
+        from wazuh.core.results import AffectedItemsWazuhResult
+        from wazuh import decoder
+
+
+# Variables
+
+test_data_path = os.path.dirname(os.path.dirname(os.path.realpath(__file__)))
+decoder_ossec_conf = {
+    'ruleset': {
+        'decoder_dir': ['tests/data/decoders',
+                        'tests/data/etc/decoders',
+                        'tests/data/etc/decoders2',
+                        'tests/data/etc/decoders/subpath'],
+        'decoder_exclude': 'test2_decoders.xml'
+    }
+}
+
+decoder_ossec_conf_2 = {
+    'ruleset': {
+        'decoder_dir': ['tests/data/decoders'],
+        'decoder_exclude': 'wrong_decoders.xml'
+    }
+}
+
+
+# Module patches
+
+@pytest.fixture(scope='module', autouse=True)
+def mock_wazuh_paths():
+    """Mock wazuh paths."""
+    with patch('wazuh.core.common.WAZUH_PATH', new=test_data_path):
+        with patch('wazuh.core.configuration.get_ossec_conf', return_value=decoder_ossec_conf):
+            with patch('wazuh.core.common.DECODERS_PATH',
+                       new=os.path.join(test_data_path, "tests", "data", "decoders")):
+                with patch('wazuh.core.common.USER_DECODERS_PATH',
+                           new=os.path.join(test_data_path, "tests", "data", "etc", "decoders")):
+                    with patch('wazuh.decoder.to_relative_path',
+                               side_effect=lambda x: os.path.relpath(x, wazuh.core.common.WAZUH_PATH)):
+                        yield
+
+
+# Tests
+
+@pytest.mark.parametrize('names, status, filename, relative_dirname, parents, expected_names, expected_total_failed', [
+    (None, None, None, None, False, {'agent-buffer', 'json', 'agent-upgrade', 'wazuh', 'agent-restart'}, 0),
+    (['agent-buffer'], None, None, None, False, {'agent-buffer'}, 0),
+    (['agent-buffer', 'non_existing'], None, None, None, False, {'agent-buffer'}, 1),
+    (None, 'enabled', None, None, False, {'agent-buffer', 'agent-upgrade', 'wazuh', 'agent-restart'}, 0),
+    (None, 'disabled', None, None, False, {'json'}, 0),
+    (['agent-upgrade', 'non_existing', 'json'], 'enabled', None, None, False, {'agent-upgrade'}, 1),
+    (None, None, 'test1_decoders.xml', None, False, {'agent-buffer', 'agent-upgrade', 'wazuh', 'agent-restart'}, 0),
+    (None, None, 'test2_decoders.xml', 'tests/data/decoders', False, {'json'}, 0),
+    (None, 'all', None, 'tests/data/decoders', True, {'wazuh', 'json'}, 0),
+    (None, 'all', None, 'nothing_here', False, set(), 0)
+])
+def test_get_decoders(names, status, filename, relative_dirname, parents, expected_names, expected_total_failed):
+    wrong_decoder_original_path = os.path.join(test_data_path, 'tests/data/decoders', 'wrong_decoders.xml')
+    wrong_decoder_tmp_path = os.path.join(test_data_path, 'tests/data', 'wrong_decoders.xml')
+    try:
+        os.rename(wrong_decoder_original_path, wrong_decoder_tmp_path)
+        # UUT call
+        result = decoder.get_decoders(names=names, status=status, filename=filename, relative_dirname=relative_dirname,
+                                      parents=parents)
+        assert isinstance(result, AffectedItemsWazuhResult)
+        # Build result names set from response for filter validation
+        result_names = {d['name'] for d in result.affected_items}
+        assert result_names == expected_names
+        # Assert failed items length matches expected result
+        assert result.total_failed_items == expected_total_failed
+    finally:
+        os.rename(wrong_decoder_tmp_path, wrong_decoder_original_path)
+
+
+@pytest.mark.parametrize('conf, exception', [
+    (decoder_ossec_conf, None),
+    ({'ruleset': None}, WazuhInternalError(1500))
+])
+def test_get_decoders_files(conf, exception):
+    """Test get_decoders_files function"""
+    with patch('wazuh.core.configuration.get_ossec_conf', return_value=conf):
+        try:
+            # UUT call
+            result = decoder.get_decoders_files()
+            assert isinstance(result, AffectedItemsWazuhResult)
+            # Assert result is a list with at least one dict element with the appropriate fields
+            assert isinstance(result.affected_items, list)
+            assert len(result.affected_items) != 0
+            for item in result.affected_items:
+                assert {'filename', 'relative_dirname', 'status'}.issubset(set(item))
+            assert result.total_affected_items == len(result.affected_items)
+        except WazuhInternalError as exc:
+            # If the UUT call returns an exception we check it has the appropriate error code
+            assert exc.code == exception.code
+
+
+@pytest.mark.parametrize('status, relative_dirname, filename, expected_files', [
+    (None, None, None, {'test1_decoders.xml', 'test2_decoders.xml', 'test3_decoders.xml', 'wrong_decoders.xml'}),
+    ('all', None, None, {'test1_decoders.xml', 'test2_decoders.xml', 'test3_decoders.xml', 'wrong_decoders.xml'}),
+    ('enabled', None, None, {'test1_decoders.xml', 'test3_decoders.xml', 'wrong_decoders.xml'}),
+    ('disabled', None, None, {'test2_decoders.xml'}),
+    ('all', 'tests/data/decoders', None, {'test1_decoders.xml', 'test2_decoders.xml', 'wrong_decoders.xml'}),
+    ('all', 'wrong_path', None, set()),
+    ('disabled', 'tests/data/decoders', None, {'test2_decoders.xml'}),
+    (None, 'tests/data/decoders', 'test2_decoders.xml', {'test2_decoders.xml'}),
+    ('disabled', 'tests/data/decoders', 'test2_decoders.xml', {'test2_decoders.xml'}),
+    ('enabled', 'tests/data/decoders', 'test2_decoders.xml', set()),
+    ('enabled', None, 'test1_decoders.xml', {'test1_decoders.xml'}),
+    (None, None, ['test1_decoders.xml', 'test2_decoders.xml'], {'test1_decoders.xml', 'test2_decoders.xml'}),
+    ('enabled', None, ['test1_decoders.xml', 'test2_decoders.xml'], {'test1_decoders.xml'}),
+    ('disabled', None, ['wrong_decoders.xml', 'test2_decoders.xml', 'non_existing.xml'], {'test2_decoders.xml'}),
+    (None, None, 'non_existing.xml', set()),
+])
+def test_get_decoders_files_filters(status, relative_dirname, filename, expected_files):
+    # UUT call
+    result = decoder.get_decoders_files(status=status, relative_dirname=relative_dirname, filename=filename)
+    assert isinstance(result, AffectedItemsWazuhResult)
+    # Build result_files set from response for filter validation
+    result_files = {d['filename'] for d in result.affected_items}
+    assert result_files == expected_files
+
+
+@pytest.mark.parametrize('filename, relative_dirname, result', [
+    ('test1_decoders.xml', None, 'tests/data/decoders/test1_decoders.xml'),
+    ('test3_decoders.xml', None, 'tests/data/etc/decoders/test3_decoders.xml'),
+    ('test2_decoders.xml', 'tests/data/etc/decoders/subpath', 'tests/data/etc/decoders/subpath/test2_decoders.xml'),
+    ('test3_decoders.xml', 'tests/data/etc/decoders/subpath', 'tests/data/etc/decoders/subpath/test3_decoders.xml'),
+    ('test3_decoders.xml', 'tests/data/etc/decoders/subpath/', 'tests/data/etc/decoders/subpath/test3_decoders.xml'),
+    ('not_found.xml', None, ''),
+])
+def test_get_decoder_file_path(filename, relative_dirname, result, mock_wazuh_paths):
+    """Test get_decoder_file_path function."""
+    res = decoder.get_decoder_file_path(filename=filename,
+                                         relative_dirname=relative_dirname)
+    assert res == os.path.join(wazuh.core.common.WAZUH_PATH, result) if result else not res and isinstance(res, str)
+
+
+@pytest.mark.parametrize('filename, raw, relative_dirname, contains', [
+    ('test1_decoders.xml', True, None, None),
+    ('test1_decoders.xml', False, None, None),
+    ('test3_decoders.xml', True, None, 'DECODER IN USER_DECODERS_PATH.'),
+    ('test2_decoders.xml', True, 'tests/data/etc/decoders/subpath', None),
+    ('test3_decoders.xml', True, 'tests/data/etc/decoders/subpath',
+     'DECODER IN USER_DECODERS_PATH/subpath'),
+    ('test3_decoders.xml', True, 'tests/data/etc/decoders/subpath/',
+     'DECODER IN USER_DECODERS_PATH/subpath'),
+])
+def test_get_decoder_file(filename, raw, relative_dirname, contains, mock_wazuh_paths):
+    """Test get file function.
+
+    Parameters
+    ----------
+    filename : str
+        Decoder filename.
+    raw: bool
+        If raw is True, assert that the content is string.
+        If raw is False, assert that a structure is returned.
+    relative_dirname: str
+        Relative path of the file.
+    contains: str
+        Assert that contains parameter is found in the file content. Only used when raw is True.
+    """
+    result = decoder.get_decoder_file(filename=filename, raw=raw, relative_dirname=relative_dirname)
+
+    if raw:
+        # Assert the result is a plain text str
+        assert isinstance(result, str)
+        if contains:
+            assert result.find(contains)
+    else:
+        # Assert the result is an AffectedItemsWazuhResult
+        assert isinstance(result, AffectedItemsWazuhResult)
+        assert result.affected_items
+        assert not result.failed_items
+
+
+def test_get_decoder_file_exceptions():
+    """Test exceptions on get method."""
+
+    # File does not exist in default ruleset
+    result = decoder.get_decoder_file(filename='non_existing_file.xml')
+    assert not result.affected_items
+    assert result.render()['data']['failed_items'][0]['error']['code'] == 1503
+
+    # File does not exist in user ruleset
+    result = decoder.get_decoder_file(filename='non_existing_file.xml',
+                                      raw=False, relative_dirname=USER_DECODERS_PATH)
+    assert not result.affected_items
+    assert result.render()['data']['failed_items'][0]['error']['code'] == 1503
+
+    # File exists in default ruleset but not in custom ruleset
+    result = decoder.get_decoder_file(filename='test1_decoders.xml',
+                                      raw=False, relative_dirname=USER_DECODERS_PATH)
+    assert not result.affected_items
+    assert result.render()['data']['failed_items'][0]['error']['code'] == 1503
+
+    # Invalid XML
+    result = decoder.get_decoder_file(filename='wrong_decoders.xml')
+    assert not result.affected_items
+    assert result.render()['data']['failed_items'][0]['error']['code'] == 1501
+
+    # File permissions
+    with patch('builtins.open', side_effect=PermissionError):
+        result = decoder.get_decoder_file(filename='test2_decoders.xml')
+        assert not result.affected_items
+        assert result.render()['data']['failed_items'][0]['error']['code'] == 1502
+
+
+@pytest.mark.parametrize('relative_dirname, res_path, err_code', [
+    (None, 'tests/data/etc/decoders', None),
+    ('tests/data/etc/decoders/', 'tests/data/etc/decoders', None),
+    ('tests/data/etc/decoders/subpath', 'tests/data/etc/decoders/subpath', None),
+    ('tests/data/etc/decoders/subpath/', 'tests/data/etc/decoders/subpath', None),
+    ('tests/data/etc/decoders3', 'tests/data/etc/decoders3', 1505),
+    ('tests/data/decoders', 'tests/data/decoders', 1506),
+    ('tests/data/etc/decoders2', 'tests/data/etc/decoders2', 1507),
+])
+def test_validate_upload_delete_dir(relative_dirname, res_path, err_code):
+    """Test validate_upload_delete_dir function."""
+    ret_path, ret_err = decoder.validate_upload_delete_dir(relative_dirname = relative_dirname)
+    assert ret_path == res_path and (ret_err.code == err_code if err_code else not ret_err)
+
+
+@pytest.mark.parametrize('file, relative_dirname, overwrite, decoder_path', [
+    ('test1_decoders.xml', None, True, "tests/data/etc/decoders/test1_decoders.xml"),
+    ('test2_decoders.xml', 'tests/data/etc/decoders/subpath', True,
+     'tests/data/etc/decoders/subpath/test2_decoders.xml'),
+    ('test_new_decoders.xml', None, False,
+     'tests/data/etc/decoders/test_new_decoders.xml'),
+    ('test_new_decoders.xml', 'tests/data/etc/decoders/subpath/', False,
+     'tests/data/etc/decoders/subpath/test_new_decoders.xml'),
+])
+@patch('wazuh.decoder.delete_decoder_file')
+@patch('wazuh.decoder.full_copy')
+@patch('wazuh.decoder.validate_wazuh_xml')
+@patch('wazuh.decoder.upload_file')
+@patch('wazuh.decoder.remove')
+@patch('wazuh.decoder.safe_move')
+@patch('wazuh.decoder.validate_dummy_logtest')
+def test_upload_file(mock_logtest, mock_safe_move, mock_remove, mock_upload_file,
+                     mock_xml, mock_full_copy, mock_delete, mock_wazuh_paths,
+                     file, relative_dirname, overwrite, decoder_path):
+    """Test uploading a decoder file.
+
+    Parameters
+    ----------
+    file : str
+        Decoder filename.
+    relative_dirname: str
+        Relative path of the file.
+    overwrite : boolean
+        True for updating existing files, False otherwise.
+    decoder_path: str
+        Relative path of the file.
+    """
+
+    content = 'test'
+    ret_validation = decoder.validate_upload_delete_dir(relative_dirname=relative_dirname)
+    with patch('wazuh.decoder.validate_upload_delete_dir', return_value=ret_validation):
+        with patch('wazuh.decoder.exists', return_value=overwrite):
+            with patch('wazuh.decoder.to_relative_path',
+                    side_effect=lambda x: os.path.relpath(x, wazuh.core.common.WAZUH_PATH)):
+                with patch('wazuh.decoder.send_reload_ruleset_msg', return_value=RulesetReloadResponse({'error': 0})) as mock_reload:
+                    result = decoder.upload_decoder_file(filename=file, content=content,
+                                                            relative_dirname=relative_dirname,
+                                                            overwrite=overwrite)
+
+            # Assert data match what was expected, type of the result
+            # and correct parameters in delete() method.
+            assert isinstance(result, AffectedItemsWazuhResult), 'No expected result type'
+
+            mock_xml.assert_called_once_with(content)
+            mock_upload_file.assert_called_once_with(content, decoder_path)
+            if overwrite:
+                full_path = os.path.join(wazuh.common.WAZUH_PATH, decoder_path)
+                backup_file = full_path+'.backup'
+                mock_full_copy.assert_called_once_with(full_path, backup_file), \
+                'full_copy function not called with expected parameters'
+                mock_delete.assert_called_once_with(filename=file,
+                                                    relative_dirname=os.path.dirname(decoder_path)), \
+                'delete_decoder_file function not called with expected parameters'
+                mock_remove.assert_called_once()
+                mock_safe_move.assert_called_once()
+
+
+@patch('wazuh.decoder.delete_decoder_file', side_effect=WazuhError(1019))
+@patch('wazuh.decoder.upload_file')
+@patch('wazuh.decoder.safe_move')
+@patch('wazuh.core.utils.check_remote_commands')
+def test_upload_file_ko(*_):
+    """Test exceptions on upload function."""
+    ret_validation = decoder.validate_upload_delete_dir(relative_dirname=None)
+    with patch('wazuh.decoder.validate_upload_delete_dir', return_value=ret_validation):
+        with patch('wazuh.decoder.exists'):
+            # Error when file exists and overwrite is not True
+            result = decoder.upload_decoder_file(filename='test_decoders.xml',
+                                                content='test', overwrite=False)
+            assert isinstance(result, AffectedItemsWazuhResult), 'No expected result type'
+            assert result.render()['data']['failed_items'][0]['error']['code'] == 1905,\
+            'Error code not expected.'
+
+    # Error when content is empty
+    result = decoder.upload_decoder_file(filename='no_exist.xml', content='', overwrite=False)
+    assert isinstance(result, AffectedItemsWazuhResult), 'No expected result type'
+    assert result.render()['data']['failed_items'][0]['error']['code'] == 1112,\
+        'Error code not expected.'
+
+    # Error doing backup
+    result = decoder.upload_decoder_file(filename='test3_decoders.xml',
+                                         content='test', overwrite=True)
+    assert isinstance(result, AffectedItemsWazuhResult), 'No expected result type'
+    assert result.render()['data']['failed_items'][0]['error']['code'] == 1019,\
+        'Error code not expected.'
+
+    # Error relative_path is not declared in decoder_dir
+    result = decoder.upload_decoder_file(filename='test3_decoders.xml',
+                                        relative_dirname='tests/data/etc/decoders3',
+                                        content='test')
+    assert isinstance(result, AffectedItemsWazuhResult), 'No expected result type'
+    assert result.render()['data']['failed_items'][0]['error']['code'] == 1505,\
+        'Error code not expected.'
+
+    # Error uploading decoder to default ruleset
+    result = decoder.upload_decoder_file(filename='test3_decoders.xml',
+                                         relative_dirname='tests/data/decoders',
+                                         content='test', overwrite=True)
+    assert isinstance(result, AffectedItemsWazuhResult), 'No expected result type'
+    assert result.render()['data']['failed_items'][0]['error']['code'] == 1506,\
+        'Error code not expected.'
+
+    # Error upload file to existing decoder_dir but the directory is not found
+    result = decoder.upload_decoder_file(filename='test3_decoders.xml',
+                                        relative_dirname='tests/data/etc/decoders2',
+                                        content='test')
+    assert isinstance(result, AffectedItemsWazuhResult), 'No expected result type'
+    assert result.render()['data']['failed_items'][0]['error']['code'] == 1507,\
+        'Error code not expected.'
+
+    # clean backup files
+    search_pattern = os.path.join(wazuh.core.common.WAZUH_PATH, "**", "*.backup")
+    for bkp in glob.glob(search_pattern, recursive=True):
+        os.remove(bkp)
+
+
+@pytest.mark.parametrize('filename, relative_dirname', [
+    ('test1_decoders.xml', None),
+    ('test3_decoders.xml', None),
+    ('test2_decoders.xml', 'tests/data/etc/decoders/subpath'),
+    ('test3_decoders.xml', 'tests/data/etc/decoders/subpath'),
+    ('test3_decoders.xml', 'tests/data/etc/decoders/subpath/'),
+])
+def test_delete_decoder_file(filename, relative_dirname):
+    """Test deleting a decoder file."""
+    with patch('wazuh.decoder.exists', return_value=True):
+        # Assert returned type is AffectedItemsWazuhResult when everything is correct
+        with patch('wazuh.decoder.remove'):
+            with patch('wazuh.decoder.send_reload_ruleset_msg', return_value=RulesetReloadResponse({'error': 0})) as mock_reload:
+                assert(isinstance(decoder.delete_decoder_file(filename=filename,
+                                                              relative_dirname=relative_dirname),
+                                                              AffectedItemsWazuhResult))
+                mock_reload.assert_called_once()
+
+
+def test_delete_decoder_file_ko():
+    """Test exceptions on delete method."""
+    # Assert error code when remove() method returns IOError
+    with patch('wazuh.decoder.exists', return_value=True):
+        with patch('wazuh.decoder.remove', side_effect=IOError()):
+            result = decoder.delete_decoder_file(filename='file')
+            assert isinstance(result, AffectedItemsWazuhResult), 'No expected result type'
+            assert result.render()['data']['failed_items'][0]['error']['code'] == 1907,\
+                'Error code not expected.'
+
+    # Assert error code when decoder does not exist
+    result = decoder.delete_decoder_file(filename='file')
+    assert isinstance(result, AffectedItemsWazuhResult), 'No expected result type'
+    assert result.render()['data']['failed_items'][0]['error']['code'] == 1906,\
+        'Error code not expected.'
+
+    # Assert error code passing invalid relative_dirname
+    result = decoder.delete_decoder_file(filename='test_decoder.xml',
+                                            relative_dirname='etc/not_exists')
+    assert isinstance(result, AffectedItemsWazuhResult), 'No expected result type'
+    assert result.render()['data']['failed_items'][0]['error']['code'] == 1505,\
+        'Error code not expected.'
+
+    # Assert error code when decoder file is in default ruleset
+    result = decoder.delete_decoder_file(filename='test1_decoder.xml',
+                                         relative_dirname='tests/data/decoders')
+    assert isinstance(result, AffectedItemsWazuhResult), 'No expected result type'
+    assert result.render()['data']['failed_items'][0]['error']['code'] == 1506,\
+        'Error code not expected.'