--- conflicted
+++ resolved
@@ -1019,11 +1019,7 @@
     def _process_filter(self, field_name, field_filter, q_filter):
         if field_name == "status":
             self._filter_status(q_filter)
-<<<<<<< HEAD
         elif field_name in self.date_fields and not isinstance(q_filter['value'], (int, float)):
-=======
-        elif field_name in self.date_fields and re.match(r"^[0-9]+(\.([0-9]+))?$", q_filter['value']) is None:
->>>>>>> 98433725
             # Filter a date, but only if it is in string (YYYY-MM-DD hh:mm:ss) format.
             # If it matches the same format as DB (timestamp integer), filter directly by value (next if cond).
             self._filter_date(q_filter, field_name)
@@ -1117,10 +1113,8 @@
 
         :return: The default query
         """
-<<<<<<< HEAD
-
-=======
->>>>>>> 98433725
+        return "SELECT {0} FROM " + self.table if not self.distinct else "SELECT DISTINCT {0} FROM " + self.table
+
         return "SELECT {0} FROM " + self.table if not self.distinct else "SELECT DISTINCT {0} FROM " + self.table
 
     def _default_count_query(self):
