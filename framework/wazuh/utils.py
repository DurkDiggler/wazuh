# Copyright (C) 2015-2019, Wazuh Inc.
# Created by Wazuh, Inc. <info@wazuh.com>.
# This program is free software; you can redistribute it and/or modify it under the terms of GPLv2

from wazuh.exception import WazuhException
from wazuh.database import Connection
from wazuh.wdb import WazuhDBConnection
from wazuh import common
from tempfile import mkstemp
from subprocess import call, CalledProcessError
from os import remove, chmod, chown, path, listdir, close, mkdir, curdir, rename, utime
from datetime import datetime, timedelta
import hashlib
import json
import stat
import shutil
import re
import errno
import operator
import typing
from itertools import groupby, chain
from xml.etree.ElementTree import fromstring
import glob
import sys
# Python 2/3 compatibility
if sys.version_info[0] == 3:
    unicode = str

try:
    from subprocess import check_output
except ImportError:
    def check_output(arguments, stdin=None, stderr=None, shell=False):
        temp_f = mkstemp()
        returncode = call(arguments, stdin=stdin, stdout=temp_f[0], stderr=stderr, shell=shell)
        close(temp_f[0])
        file_o = open(temp_f[1], 'r')
        cmd_output = file_o.read()
        file_o.close()
        remove(temp_f[1])

        if returncode != 0:
            error_cmd = CalledProcessError(returncode, arguments[0])
            error_cmd.output = cmd_output
            raise error_cmd
        else:
            return cmd_output


def previous_month(n=1):
    """
    Returns the first date of the previous n month.

    :param n: Number of months.
    :return: First date of the previous n month.
    """

    date = datetime.utcnow().replace(day=1)  # First day of current month

    for i in range(0, int(n)):
        date = (date - timedelta(days=1)).replace(day=1)  # (first_day - 1) = previous month

    return date.replace(hour=00, minute=00, second=00, microsecond=00)


def execute(command):
    """
    Executes a command. It is used to execute ossec commands.

    :param command: Command as list.
    :return: If output.error !=0 returns output.data, otherwise launches a WazuhException with output.error as error code and output.message as description.
    """

    try:
        output = check_output(command)
    except CalledProcessError as error:
        output = error.output
    except Exception as e:
        raise WazuhException(1002, "{0}: {1}".format(command, e))  # Error executing command

    try:
        output_json = json.loads(output)
    except Exception as e:
        raise WazuhException(1003, command)  # Command output not in json

    keys = output_json.keys()  # error and (data or message)
    if 'error' not in keys or ('data' not in keys and 'message' not in keys):
        raise WazuhException(1004, command)  # Malformed command output

    if output_json['error'] != 0:
        raise WazuhException(output_json['error'], output_json['message'], True)
    else:
        return output_json['data']


def cut_array(array, offset, limit):
    """
    Returns a part of the array: from offset to offset + limit.
    :param array: Array to cut.
    :param offset: First element to return.
    :param limit: Maximum number of elements to return. 0 means no cut array.
    :return: cut array.
    """

    if limit is not None:
        if limit > common.maximum_database_limit:
            raise WazuhException(1405, str(limit))
        elif limit == 0:
            raise WazuhException(1406)

    elif not array or limit is None:
        return array

    offset = int(offset)
    limit = int(limit)

    if offset < 0:
        raise WazuhException(1400)
    elif limit < 1:
        raise WazuhException(1401)
    else:
        return array[offset:offset + limit]


def sort_array(array, sort_by=None, order='asc', allowed_sort_fields=None):
    """
    Sorts an array.

    :param array: Array to sort.
    :param sort_by: Array of fields.
    :param order: asc or desc.
    :param allowed_sort_fields: Check sort_by with allowed_sort_fields (array).
    :return: sorted array.
    """
    def check_sort_fields(allowed_sort_fields, sort_by):
        # Check if every element in sort['fields'] is in allowed_sort_fields
        if not sort_by.issubset(allowed_sort_fields):
            incorrect_fields = ', '.join(sort_by - allowed_sort_fields)
            raise WazuhException(1403, 'Allowed sort fields: {0}. Fields: {1}'.format(', '.join(allowed_sort_fields), incorrect_fields))

    if not array:
        return array

    if order.lower() == 'desc':
        order_desc = True
    elif order.lower() == 'asc':
        order_desc = False
    else:
        raise WazuhException(1402)

    if allowed_sort_fields:
        check_sort_fields(set(allowed_sort_fields), set(sort_by))

    if sort_by:  # array should be a dictionary or a Class
        if type(array[0]) is dict:
            check_sort_fields(set(array[0].keys()), set(sort_by))

            return sorted(array,
                          key=lambda o: tuple(o.get(a).lower() if type(o.get(a)) in (str,unicode) else o.get(a) for a in sort_by),
                          reverse=order_desc)
        else:
            return sorted(array,
                          key=lambda o: tuple(getattr(o, a).lower() if type(getattr(o, a)) in (str,unicode) else getattr(o, a) for a in sort_by),
                          reverse=order_desc)
    else:
        if type(array) is set or (type(array[0]) is not dict and 'class \'wazuh' not in str(type(array[0]))):
            return sorted(array, reverse=order_desc)
        else:
            raise WazuhException(1404)


def get_values(o, fields=None):
    """
    Converts the values of an object to an array of strings.
    :param o: Object.
    :param fields: fields to get values of (only for dictionaries)
    :return: Array of strings.
    """
    strings = []

    try:
        obj = o.to_dict()  # Rule, Decoder, Agent...
    except:
        obj = o

    if type(obj) is list:
        for o in obj:
            strings.extend(get_values(o))
    elif type(obj) is dict:
        for key in obj:
            if not fields or key in fields:
                strings.extend(get_values(obj[key]))
    else:
        strings.append(obj.lower() if isinstance(obj, str) or isinstance(obj, unicode) else str(obj))

    return strings


def search_array(array, text, negation=False, fields=None):
    """
    Looks for the string 'text' in the elements of the array.

    :param array: Array.
    :param text: Text to search.
    :param negation: the text must not be in the array.
    :param fields: fields of the array to search in
    :return: True or False.
    """

    found = []

    for item in array:

        values = get_values(o=item, fields=fields)

        if not negation:
            for v in values:
                if text.lower() in v:
                    found.append(item)
                    break
        else:
            not_in_values = True
            for v in values:
                if text.lower() in v:
                    not_in_values = False
                    break
            if not_in_values:
                found.append(item)

    return found


_filemode_table = (
    ((stat.S_IFLNK, "l"),
     (stat.S_IFREG, "-"),
     (stat.S_IFBLK, "b"),
     (stat.S_IFDIR, "d"),
     (stat.S_IFCHR, "c"),
     (stat.S_IFIFO, "p")),

    ((stat.S_IRUSR, "r"),),
    ((stat.S_IWUSR, "w"),),
    ((stat.S_IXUSR | stat.S_ISUID, "s"),
     (stat.S_ISUID, "S"),
     (stat.S_IXUSR, "x")),

    ((stat.S_IRGRP, "r"),),
    ((stat.S_IWGRP, "w"),),
    ((stat.S_IXGRP | stat.S_ISGID, "s"),
     (stat.S_ISGID, "S"),
     (stat.S_IXGRP, "x")),

    ((stat.S_IROTH, "r"),),
    ((stat.S_IWOTH, "w"),),
    ((stat.S_IXOTH | stat.S_ISVTX, "t"),
     (stat.S_ISVTX, "T"),
     (stat.S_IXOTH, "x"))
)


def filemode(mode):
    """
    Convert a file's mode to a string of the form '-rwxrwxrwx'.
    :param mode: Mode.
    :return: String.
    """

    perm = []
    for table in _filemode_table:
        for bit, char in table:
            if mode & bit == bit:
                perm.append(char)
                break
        else:
            perm.append("-")
    return "".join(perm)


def tail(filename, n=20):
    """
    Returns last 'n' lines of the file 'filename'.
    :param filename: Path to the file.
    :param n: number of lines.
    :return: Array of last lines.
    """
    with open(filename, 'rb') as f:
        total_lines_wanted = n

        BLOCK_SIZE = 1024
        f.seek(0, 2)
        block_end_byte = f.tell()
        lines_to_go = total_lines_wanted
        block_number = -1
        blocks = []  # blocks of size BLOCK_SIZE, in reverse order starting from the end of the file
        while lines_to_go > 0 and block_end_byte > 0:
            if (block_end_byte - BLOCK_SIZE > 0):
                # read the last block we haven't yet read
                f.seek(block_number * BLOCK_SIZE, 2)
                blocks.append(f.read(BLOCK_SIZE).decode('utf-8', errors='replace'))
            else:
                # file too small, start from beginning
                f.seek(0, 0)
                # only read what was not read
                blocks.append(f.read(block_end_byte).decode('utf-8', errors='replace'))
            lines_found = blocks[-1].count('\n')
            lines_to_go -= lines_found
            block_end_byte -= BLOCK_SIZE
            block_number -= 1
        all_read_text = ''.join(reversed(blocks))

    return all_read_text.splitlines()[-total_lines_wanted:]


def chmod_r(filepath, mode):
    """
    Recursive chmod.
    :param filepath: Path to the file.
    :param mode: file mode in octal.
    """

    chmod(filepath, mode)

    if path.isdir(filepath):
        for item in listdir(filepath):
            itempath = path.join(filepath, item)
            if path.isfile(itempath):
                chmod(itempath, mode)
            elif path.isdir(itempath):
                chmod_r(itempath, mode)


def chown_r(filepath, uid, gid):
    """
    Recursive chmod.
    :param filepath: Path to the file.
    :param uid: user ID.
    :param gid: group ID.
    """

    chown(filepath, uid, gid)

    if path.isdir(filepath):
        for item in listdir(filepath):
            itempath = path.join(filepath, item)
            if path.isfile(itempath):
                chown(itempath, uid, gid)
            elif path.isdir(itempath):
                chown_r(itempath, uid, gid)


def safe_move(source, target, ownership=(common.ossec_uid(), common.ossec_gid()), time=None, permissions=None):
    """Moves a file even between filesystems

    This function is useful to move files even when target directory is in a different filesystem from the source.
    Write permissions are required on target directory.

    :param source: full path to source file
    :param target: full path to target file
    :param ownership: tuple in the form (user, group) to be set up after the file is moved
    :param time: tuple in the form (addition_timestamp, modified_timestamp)
    :param permissions: string mask in octal notation. I.e.: '0o640'
    """
<<<<<<< HEAD
    # Create temp file
    tmp_target = f"{target}.tmp"
=======
    # Create temp file. Move between
    tmp_path, tmp_filename = path.split(target)
    tmp_target = path.join(tmp_path, f".{tmp_filename}.tmp")
>>>>>>> a6fe34e0
    shutil.move(source, tmp_target, copy_function=shutil.copyfile)

    try:
        # Overwrite the file atomically
        rename(tmp_target, target)
    except OSError:
        shutil.move(tmp_target, target, copy_function=shutil.copyfile)

    # Set up metadata
    chown(target, *ownership)
    if permissions is not None:
        chmod(target, permissions)
    if time is not None:
        utime(target, time)


def mkdir_with_mode(name, mode=0o770):
    """
    Creates a directory with specified permissions.

    :param directory: directory path
    :param mode: permissions to set to the directory
    """
    head, tail = path.split(name)
    if not tail:
        head, tail = path.split(head)
    if head and tail and not path.exists(head):
        try:
            mkdir_with_mode(head, mode)
        except OSError as e:
            # be happy if someone already created the path
            if e.errno != errno.EEXIST:
                raise
        if tail == curdir:           # xxx/newdir/. exists if xxx/newdir exists
            return
    try:
        mkdir(name, mode)
    except OSError as e:
        # be happy if someone already created the path
        if e.errno != errno.EEXIST:
            raise

    chmod(name, mode)


def md5(fname):
    hash_md5 = hashlib.md5()
    with open(fname, "rb") as f:
        for chunk in iter(lambda: f.read(4096), b""):
            hash_md5.update(chunk)
    return hash_md5.hexdigest()


def _get_hashing_algorithm(hash_algorithm):
    # check hash algorithm
    try:
        algorithm_list = hashlib.algorithms_available
    except Exception as e:
        algorithm_list = hashlib.algorithms

    if not hash_algorithm in algorithm_list:
        raise WazuhException(1723, "Available algorithms are {0}.".format(', '.join(algorithm_list)))

    return hashlib.new(hash_algorithm)


def get_hash(filename, hash_algorithm='md5', return_hex=True):
    hashing = _get_hashing_algorithm(hash_algorithm)

    try:
        with open(filename, 'rb') as f:
            for chunk in iter(lambda: f.read(65536), b""):
                hashing.update(chunk)
    except IOError:
        return None

    return hashing.hexdigest() if return_hex else hashing.digest()


def get_hash_str(my_str, hash_algorithm='md5'):
    hashing = _get_hashing_algorithm(hash_algorithm)
    hashing.update(my_str.encode())
    return hashing.hexdigest()


def get_fields_to_nest(fields, force_fields=[], split_character="_"):
    nest = {k:set(filter(lambda x: x != k, chain.from_iterable(g)))
             for k,g in groupby(map(lambda x: x.split(split_character), sorted(fields)),
             key=lambda x:x[0])}
    nested = filter(lambda x: len(x[1]) > 1 or x[0] in force_fields, nest.items())
    nested = [(field,{(subfield, split_character.join([field,subfield])) for subfield in subfields}) for field, subfields in nested]
    non_nested = set(filter(lambda x: x.split(split_character)[0] not in map(operator.itemgetter(0), nested), fields))
    return nested, non_nested


def plain_dict_to_nested_dict(data, nested=None, non_nested=None, force_fields=[], split_character='_'):
    """
    Turns an input dictionary with "nested" fields in form
                field_subfield
    into a real nested dictionary in form
                field {subfield}
    For example, the following input dictionary
    data = {
       "ram_free": "1669524",
       "board_serial": "BSS-0123456789",
       "cpu_name": "Intel(R) Core(TM) i7-4700MQ CPU @ 2.40GHz",
       "cpu_cores": "4",
       "ram_total": "2045956",
       "cpu_mhz": "2394.464"
    }
    will output this way:
    data = {
      "ram": {
         "total": "2045956",
         "free": "1669524"
      },
      "cpu": {
         "cores": "4",
         "mhz": "2394.464",
         "name": "Intel(R) Core(TM) i7-4700MQ CPU @ 2.40GHz"
      },
      "board_serial": "BSS-0123456789"
    }
    :param data: dictionary to nest
    :param nested: fields to nest
    :param force_fields: fields to force nesting in
    """
    # separate fields and subfields:
    # nested = {'board': ['serial'], 'cpu': ['cores', 'mhz', 'name'], 'ram': ['free', 'total']}
    nested = {k:list(filter(lambda x: x != k, chain.from_iterable(g)))
             for k,g in groupby(map(lambda x: x.split(split_character), sorted(data.keys())),
             key=lambda x:x[0])}

    # create a nested dictionary with those fields that have subfields
    # (board_serial won't be added because it only has one subfield)
    #  nested_dict = {
    #       'cpu': {
    #           'cores': '4',
    #           'mhz': '2394.464',
    #           'name': 'Intel(R) Core(TM) i7-4700MQ CPU @ 2.40GHz'
    #       },
    #       'ram': {
    #           'free': '1669524',
    #           'total': '2045956'
    #       }
    #    }
    nested_dict = {f:{sf:data['{0}{2}{1}'.format(f,sf,split_character)] for sf in sfl} for f,sfl
                  in nested.items() if len(sfl) > 1 or f in force_fields}

    # create a dictionary with the non nested fields
    # non_nested_dict = {'board_serial': 'BSS-0123456789'}
    non_nested_dict = {f:data[f] for f in data.keys() if f.split(split_character)[0]
                       not in nested_dict.keys()}

    # append both dictonaries
    nested_dict.update(non_nested_dict)

    return nested_dict


def load_wazuh_xml(xml_path):
    with open(xml_path) as f:
        data = f.read()

    # -- characters are not allowed in XML comments
    xml_comment = re.compile(r"(<!--(.*?)-->)", flags=re.MULTILINE | re.DOTALL)
    for comment in xml_comment.finditer(data):
        good_comment = comment.group(2).replace('--','..')
        data = data.replace(comment.group(2), good_comment)

    # < characters should be scaped as &lt; unless < is starting a <tag> or a comment
    data = re.sub(r"<(?!/?\w+.+>|!--)", "&lt;", data)

    # replace \< by &lt;
    data = re.sub(r'\\<', '&lt;', data)

    # replace \> by &gt;
    data = re.sub(r'\\>', '&gt;', data)

    # & characters should be scaped if they don't represent an &entity;
    data = re.sub(r"&(?!(amp|lt|gt|apos|quot);)", "&amp;", data)

    return fromstring('<root_tag>' + data + '</root_tag>')


class WazuhVersion:

    def __init__(self, version):

        pattern = r"(?:Wazuh )?v?(\d+)\.(\d+)\.(\d+)\-?(alpha|beta|rc)?(\d*)"
        m = re.match(pattern, version)

        if m:
            self.__mayor = int(m.group(1))
            self.__minor = int(m.group(2))
            self.__patch = int(m.group(3))
            self.__dev = m.group(4)
            self.__dev_ver = m.group(5)
        else:
            raise ValueError("Invalid version format.")

    def to_array(self):
        array = [str(self.__mayor)]
        array.extend(str(self.__minor))
        array.extend(str(self.__patch))
        if self.__dev:
            array.append(self.__dev)
        if self.__dev_ver:
            array.append(self.__dev_ver)
        return array

    def __to_string(self):
        ver_string = "{0}.{1}.{2}".format(self.__mayor, self.__minor, self.__patch)
        if self.__dev:
            ver_string = "{0}-{1}{2}".format(ver_string, self.__dev, self.__dev_ver)
        return ver_string

    def __str__(self):
        return self.__to_string()

    def __eq__(self, new_version):
        return (self.__to_string() == new_version.__to_string())

    def __ne__(self, new_version):
        return (self.__to_string() != new_version.__to_string())

    def __ge__(self, new_version):
        if self.__mayor < new_version.__mayor:
            return False
        elif self.__mayor == new_version.__mayor:
            if self.__minor < new_version.__minor:
                return False
            elif self.__minor == new_version.__minor:
                if self.__patch < new_version.__patch:
                    return False
                elif self.__patch == new_version.__patch:
                    if (self.__dev) and not (new_version.__dev):
                        return False
                    elif (self.__dev) and (new_version.__dev):
                            if ord(self.__dev[0]) < ord(new_version.__dev[0]):
                                return False
                            elif ord(self.__dev[0]) == ord(new_version.__dev[0]) and self.__dev_ver < new_version.__dev_ver:
                                return False

        return True

    def __lt__(self, new_version):
        return not (self >= new_version)

    def __gt__(self, new_version):
        return (self >= new_version and self != new_version)

    def __le__(self, new_version):
        return (not (self > new_version) or self == new_version)


def get_timeframe_in_seconds(timeframe):
    """
    Gets number of seconds from a timeframe.
    :param timeframe: Time in seconds | "[n_days]d" | "[n_hours]h" | "[n_minutes]m" | "[n_seconds]s".

    :return: Time in seconds.
    """
    if not timeframe.isdigit():
        if 'h' not in timeframe and 'd' not in timeframe and 'm' not in timeframe and 's' not in timeframe:
            raise WazuhException(1411, timeframe)

        regex, seconds = re.compile(r'(\d+)(\w)'), 0
        time_equivalence_seconds = {'d': 86400, 'h': 3600, 'm': 60, 's':1}
        for time, unit in regex.findall(timeframe):
            # it's not necessarry to check whether the unit is in the dictionary, because it's been validated before.
            seconds += int(time) * time_equivalence_seconds[unit]
    else:
        seconds = int(timeframe)

    return seconds


def filter_array_by_query(q: str, input_array: typing.List) -> typing.List:
    """
    Filters a list of dictionaries by 'q' parameter, like as a SQL query

    :param input_array: list to be filtered
    :param q: query for filtering a list

    :return: list with processed query
    """

    def check_clause(value1: typing.Union[str, int], op: str, value2: str) -> bool:
        """
        Checks an operation between value1 and value2. 'value1' could be an
        integer, it is necessary cast value2 to integer if this happens

        :param value1: first value of the operation
        :param op: operation to be done
        :param value2: second value of the operation

        :return: True if operation is satisfied, False otherwise
        """
        operators = {'=': operator.eq,
                    '!=': operator.ne,
                    '<': operator.lt,
                    '>': operator.gt}
        if op == '~':
            # value1 should be str if operator is '~'
            value1 = str(value1) if type(value1) == int else value1
            if value1.startswith(value2, 0):
                return True
            else:
                return False
        else:
            # cast value2 to integer if value1 is integer
            value2 = int(value2) if type(value1) == int else value2
            return operators[op](value1, value2)

    # compile regular expression only one time when function is called
    re_get_elements = re.compile(r'([\w\-.]+)(=|!=|<|>|~)([\w\-.]+)')  # regex for getting elements in a clause
    # get a list with OR clauses
    or_clauses = q.split(',')
    output_array = []
    # process elements of input_array
    for elem in input_array:
        # if an element matches an OR clause, it will be added to output
        for or_clause in or_clauses:
            # all AND clauses should match for adding an element to output
            and_clauses = or_clause.split(';')
            match = True  # flag for checking clauses
            for and_clause in and_clauses:
                # get elements in a clause
                field_name, op, value = re_get_elements.match(and_clause).groups()
                # check if a clause is satisfied
                if field_name in elem and check_clause(elem[field_name], op, value):
                   continue
                else:
                    match = False
                    break
            # if match = True, add element to output and break the loop
            if match:
                output_array.append(elem)
                break
    return output_array


class AbstractDatabaseBackend:
    """
    This class describes an abstract database backend that executes database queries
    """
    def __init__(self):
        self.conn = self.connect_to_db()

    def connect_to_db(self):
        raise NotImplementedError

    def execute(self, query, request, count=False):
        raise NotImplementedError


class SQLiteBackend(AbstractDatabaseBackend):
    """
    This class describes a sqlite database backend that executes database queries
    """
    def __init__(self, db_path):
        self.db_path = db_path
        super().__init__()

    def connect_to_db(self):
        if not glob.glob(self.db_path):
            raise WazuhException(1600)
        return Connection(self.db_path)

    def _get_data(self):
        return [{k: v for k, v in db_tuple.items() if v is not None} for db_tuple in self.conn]

    def execute(self, query, request, count=False):
        self.conn.execute(query, request)
        return self._get_data() if not count else self.conn.fetch()


class WazuhDBBackend(AbstractDatabaseBackend):
    """
    This class describes a wazuh db backend that executes database queries
    """
    def __init__(self, agent_id):
        self.agent_id = agent_id
        super().__init__()

    def connect_to_db(self):
        return WazuhDBConnection()

    def _substitute_params(self, query, request):
        """
        Substitute request parameters in query. This is only necessary when the backend is wdb. Sqlite substitutes
        parameters by itself.
        """
        for k, v in request.items():
            query = query.replace(f':{k}', f"{v}" if isinstance(v, int) else f"'{v}'")
        return query

    def execute(self, query, request, count=False):
        query = self._substitute_params(query, request)
        return self.conn.execute(query=f'agent {self.agent_id} sql {query}', count=count)


class WazuhDBQuery(object):
    """
    This class describes a database query for wazuh
    """
    def __init__(self, offset, limit, table, sort, search, select, query, fields, default_sort_field, count,
                 get_data, backend, default_sort_order='ASC', filters={}, min_select_fields=set(), date_fields=set(),
                 extra_fields=set()):
        """
        Wazuh DB Query constructor

        :param offset: First item to return.
        :param limit: Maximum number of items to return.
        :param sort: Sorts the items. Format: {"fields":["field1","field2"],"order":"asc|desc"}.
        :param select: Select fields to return. Format: {"fields":["field1","field2"]}.
        :param filters: Defines field filters required by the user. Format: {"field1":"value1", "field2":["value2","value3"]}
        :param query: query to filter in database. Format: field operator value.
        :param search: Looks for items with the specified string. Format: {"fields": ["field1","field2"]}
        :param table: table to do the query
        :param fields: all available fields
        :param default_sort_field: by default, return elements sorted by this field
        :param db_path: database path
        :param default_sort_order: by default, return elements sorted in this order
        :param min_select_fields: fields that must be always be selected because they're necessary to compute other fields
        :param count: whether to compute totalItems or not
        :param date_fields: database fields that represent a date
        :param get_data: whether to return data or not
        :param backend: Database engine to use. Possible options are 'wdb' and 'sqlite3'.
        :param agent_id: Agent to fetch information about.
        """
        self.offset = offset
        self.limit = limit
        self.table = table
        self.sort = sort
        self.search = search
        self.select = None if not select else select.copy()
        self.fields = fields.copy()
        self.query = self._default_query()
        self.request = {}
        self.default_sort_field = default_sort_field
        self.default_sort_order = default_sort_order
        self.query_filters = []
        self.count = count
        self.data = get_data
        self.total_items = 0
        self.min_select_fields = min_select_fields
        self.query_operators = {"=":"=", "!=":"!=", "<":"<", ">":">", "~":'LIKE'}
        self.query_separators = {',':'OR',';':'AND','':''}
        # To correctly turn a query into SQL, a regex is used. This regex will extract all necessary information:
        # For example, the following regex -> (name!=wazuh;id>5),group=webserver <- would return 3 different matches:
        #   (name != wazuh ;
        #    id   > 5      ),
        #    group=webserver
        self.query_regex = re.compile(
            r'(\()?' +                                                     # A ( character.
            r'([\w.]+)' +                                                  # Field name: name of the field to look on DB
            '([' + ''.join(self.query_operators.keys()) + "]{1,2})" +      # Operator: looks for =, !=, <, > or ~.
            r"([\w _\-\.:/']+)" +                                          # Value: A string.
            r"(\))?" +                                                     # A ) character
            "([" + ''.join(self.query_separators.keys())+"])?"             # Separator: looks for ;, , or nothing.
        )
        self.date_regex = re.compile(r"\d{4}-\d{2}-\d{2} \d{2}:\d{2}:\d{2}")
        self.date_fields = date_fields
        self.extra_fields = extra_fields
        self.q = query
        self.legacy_filters = filters
        self.inverse_fields = {v: k for k, v in self.fields.items()}
        self.backend = backend

    def _add_limit_to_query(self):
        if self.limit:
            if self.limit > common.maximum_database_limit:
                raise WazuhException(1405, str(self.limit))
            self.query += ' LIMIT :limit OFFSET :offset'
            self.request['offset'] = self.offset
            self.request['limit'] = self.limit
        elif self.limit == 0:  # 0 is not a valid limit
            raise WazuhException(1406)

    def _sort_query(self, field):
        return '{} {}'.format(self.fields[field], self.sort['order'])

    def _add_sort_to_query(self):
        if self.sort:
            if self.sort['fields']:
                sort_fields, allowed_sort_fields = set(self.sort['fields']), set(self.fields.keys())
                # check every element in sort['fields'] is in allowed_sort_fields
                if not sort_fields.issubset(allowed_sort_fields):
                    raise WazuhException(1403, "Allowerd sort fields: {}. Fields: {}".format(
                        allowed_sort_fields, ', '.join(sort_fields - allowed_sort_fields)
                    ))
                self.query += ' ORDER BY ' + ','.join([self._sort_query(i) for i in sort_fields])
            else:
                self.query += ' ORDER BY {0} {1}'.format(self.default_sort_field, self.sort['order'])
        else:
            self.query += ' ORDER BY {0} {1}'.format(self.default_sort_field, self.default_sort_order)

    def _add_search_to_query(self):
        if self.search:
            self.query += " AND NOT" if bool(self.search['negation']) else ' AND'
            self.query += " (" + " OR ".join(f'({x.split(" as ")[0]} LIKE :search AND {x.split(" as ")[0]} IS NOT NULL)' for x in self.fields.values()) + ')'
            self.query = self.query.replace('WHERE  AND', 'WHERE')
            self.request['search'] = "%{0}%".format(self.search['value'])

    def _parse_select_filter(self, select_fields):
        if select_fields:
            set_select_fields = set(select_fields['fields'])
            set_fields_keys = set(self.fields.keys()) - self.extra_fields
            # if select is empty, it will be a subset of any set
            if not set_select_fields or not set_select_fields.issubset(set_fields_keys):
                raise WazuhException(1724, "Allowed select fields: {0}. Fields {1}". \
                                     format(', '.join(self.fields.keys()), ', '.join(set_select_fields - set_fields_keys)))

            select_fields['fields'] = set_select_fields
        else:
            select_fields = {'fields': set(self.fields.keys())}

        return select_fields

    def _add_select_to_query(self):
        self.select = self._parse_select_filter(self.select)

    def _parse_query(self):
        """
        A query has the following pattern: field operator value separator field operator value...
        An example of query: status=never connected;name!=pepe
            * Field must be a database field (it must be contained in self.fields variable)
            * operator must be one of = != < >
            * value can be anything
            * Separator can be either ; for 'and' or , for 'or'.

        :return: A list with processed query (self.fields)
        """
        if not self.query_regex.match(self.q):
            raise WazuhException(1407, self.q)

        level = 0
        for open_level, field, operator, value, close_level, separator in self.query_regex.findall(self.q):
            if field not in self.fields.keys():
                raise WazuhException(1408, "Available fields: {}. Field: {}".format(', '.join(self.fields), field))
            if operator not in self.query_operators:
                raise WazuhException(1409, "Valid operators: {}. Used operator: {}".format(', '.join(self.query_operators), operator))

            if open_level:
                level += 1
            if close_level:
                level -= 1

            if not self._pass_filter(value):
                op_index = len(list(filter(lambda x: field in x['field'], self.query_filters)))
                self.query_filters.append({'value': None if value == "null" else value,
                                           'operator': self.query_operators[operator],
                                           'field': '{}${}'.format(field, op_index),
                                           'separator': self.query_separators[separator], 'level': level})

    def _parse_legacy_filters(self):
        """
        Parses legacy filters.
        """
        # some legacy filters can contain multiple values to filter separated by commas. That must split in a list.
        legacy_filters_as_list = {name: value.split(',') if isinstance(value, str) else (value if isinstance(value, list) else [value])
                                  for name, value in self.legacy_filters.items()}
        # each filter is represented using a dictionary containing the following fields:
        #   * Value     -> Value to filter by
        #   * Field     -> Field to filter by. Since there can be multiple filters over the same field, a numeric ID
        #                  must be added to the field name.
        #   * Operator  -> Operator to use in the database query. In legacy filters the only available one is =.
        #   * Separator -> Logical operator used to join queries. In legacy filters, the AND operator is used when
        #                  different fields are filtered and the OR operator is used when filtering by the same field
        #                  multiple times.
        #   * Level     -> The level defines the number of parenthesis the query has. In legacy filters, no
        #                  parenthesis are used except when filtering over the same field.
        self.query_filters += [{'value': None if subvalue == "null" else subvalue,
                                'field': '{}${}'.format(name, i),
                                'operator': '=',
                                'separator': 'OR' if len(value) > 1 else 'AND',
                                'level': 0 if i == len(value) - 1 else 1}
                               for name, value in legacy_filters_as_list.items()
                               for subvalue, i in zip(value, range(len(value))) if not self._pass_filter(subvalue)]
        if self.query_filters:
            # if only traditional filters have been defined, remove last AND from the query.
            self.query_filters[-1]['separator'] = '' if not self.q else 'AND'

    def _parse_filters(self):
        if self.legacy_filters:
            self._parse_legacy_filters()
        if self.q:
            self._parse_query()
        if self.search or self.query_filters:
            self.query += " WHERE " if 'WHERE' not in self.query else ' AND '

    def _process_filter(self, field_name, field_filter, q_filter):
        if field_name == "status":
            self._filter_status(q_filter)
        elif field_name in self.date_fields and not self.date_regex.match(q_filter['value']):
            # filter a date, but only if it is in timeframe format.
            # If it matches the same format as DB (YYYY-MM-DD hh:mm:ss), filter directly by value (next if cond).
            self._filter_date(q_filter, field_name)
        else:
            if q_filter['value'] is not None:
                self.request[field_filter] = q_filter['value'] if field_name != "version" else re.sub(
                    r'([a-zA-Z])([v])', r'\1 \2', q_filter['value'])
                if q_filter['operator'] == 'LIKE':
                    self.request[field_filter] = "%{}%".format(self.request[field_filter])
                self.query += '{} {} :{}'.format(self.fields[field_name].split(' as ')[0], q_filter['operator'], field_filter)
                if not field_filter.isdigit():
                    # filtering without being uppercase/lowercase sensitive
                    self.query += ' COLLATE NOCASE'
            else:
                self.query += '{} IS null'.format(self.fields[field_name])

    def _add_filters_to_query(self):
        self._parse_filters()
        curr_level = 0
        for q_filter in self.query_filters:
            field_name = q_filter['field'].split('$',1)[0]
            field_filter = q_filter['field'].replace('.','_')

            self.query += '((' if curr_level < q_filter['level'] else '('

            self._process_filter(field_name, field_filter, q_filter)

            self.query += ('))' if curr_level > q_filter['level'] else ')') + ' {} '.format(q_filter['separator'])
            curr_level = q_filter['level']

    def _get_total_items(self):
        self.total_items = self.backend.execute(self.query.format(self._default_count_query()), self.request, True)

    def _execute_data_query(self):
        query_with_select_fields = self.query.format(','.join(map(lambda x: f"{self.fields[x]} as '{x}'",
                                                                  self.select['fields'] | self.min_select_fields)))

        self._data = self.backend.execute(query_with_select_fields, self.request)

    def _format_data_into_dictionary(self):
        return {'items': self._data, 'totalItems': self.total_items}

    def _filter_status(self, status_filter):
        raise NotImplementedError

    def _filter_date(self, date_filter, filter_db_name):
        # date_filter['value'] can be either a timeframe or a date in format %Y-%m-%d %H:%M:%S
        if date_filter['value'].isdigit() or re.match(r'\d+[dhms]', date_filter['value']):
            query_operator = '>' if date_filter['operator'] == '<' or date_filter['operator'] == '=' else '<'
            self.request[date_filter['field']] = get_timeframe_in_seconds(date_filter['value'])
            self.query += "({0} IS NOT NULL AND {0} {1}" \
                          " strftime('%s', 'now') - :{2}) ".format(self.fields[filter_db_name],
                                                                   query_operator,
                                                                   date_filter['field'])
        elif re.match(r'\d{4}-\d{2}-\d{2}', date_filter['value']):
            self.query += "{0} IS NOT NULL AND {0} {1} :{2}".format(self.fields[filter_db_name], date_filter['operator'], date_filter['field'])
            self.request[date_filter['field']] = date_filter['value']
        else:
            raise WazuhException(1412, date_filter['value'])

    def run(self):
        """
        Builds the query and runs it on the database
        """
        self._add_select_to_query()
        self._add_filters_to_query()
        self._add_search_to_query()
        if self.count:
            self._get_total_items()
        self._add_sort_to_query()
        self._add_limit_to_query()
        if self.data:
            self._execute_data_query()
            return self._format_data_into_dictionary()

    def reset(self):
        """
        Resets query to its initial value. Useful when doing several requests to the same DB.
        """
        self.query = self._default_query()
        self.query_filters = []
        self.select['fields'] -= self.extra_fields

    def _default_query(self):
        """
        :return: The default query
        """
        return "SELECT {0} FROM " + self.table

    def _default_count_query(self):
        return "COUNT(*)"

    @staticmethod
    def _pass_filter(db_filter):
        return db_filter == "all"


class WazuhDBQueryDistinct(WazuhDBQuery):
    """
    Retrieves unique values for a given field.
    """

    def _default_query(self):
        return "SELECT DISTINCT {0} FROM " + self.table


    def _default_count_query(self):
        return "COUNT (DISTINCT {0})".format(','.join(map(lambda x: self.fields[x], self.select['fields'])))


    def _add_filters_to_query(self):
        WazuhDBQuery._add_filters_to_query(self)
        self.query += ' WHERE ' if not self.q and 'WHERE' not in self.query else ' AND '
        self.query += ' AND '.join(["{0} IS NOT null AND {0} != ''".format(self.fields[field]) for field in self.select['fields']])


    def _add_select_to_query(self):
        if len(self.select['fields']) > 1:
            raise WazuhException(1410)

        WazuhDBQuery._add_select_to_query(self)

    def _format_data_into_dictionary(self):
        self._data = [next(iter(x.values())) for x in self._data]
        return WazuhDBQuery._format_data_into_dictionary(self)


class WazuhDBQueryGroupBy(WazuhDBQuery):
    """
    Retrieves unique values for multiple fields using group by
    """
    def __init__(self, filter_fields, *args, **kwargs):
        WazuhDBQuery.__init__(self, *args, **kwargs)
        self.filter_fields = filter_fields


    def _get_total_items(self):
        # take total items without grouping, and add the group by clause just after getting total items
        WazuhDBQuery._get_total_items(self)
        self.select['fields'].add('count')
        self.inverse_fields['COUNT(*)'] = 'count'
        self.fields['count'] = 'COUNT(*)'
        self.query += ' GROUP BY ' + ','.join(map(lambda x: self.fields[x], self.filter_fields['fields']))


    def _add_select_to_query(self):
        WazuhDBQuery._add_select_to_query(self)
        self.filter_fields = self._parse_select_filter(self.filter_fields)
        self.select['fields'] = self.select['fields'] & self.filter_fields['fields']<|MERGE_RESOLUTION|>--- conflicted
+++ resolved
@@ -359,14 +359,9 @@
     :param time: tuple in the form (addition_timestamp, modified_timestamp)
     :param permissions: string mask in octal notation. I.e.: '0o640'
     """
-<<<<<<< HEAD
-    # Create temp file
-    tmp_target = f"{target}.tmp"
-=======
     # Create temp file. Move between
     tmp_path, tmp_filename = path.split(target)
     tmp_target = path.join(tmp_path, f".{tmp_filename}.tmp")
->>>>>>> a6fe34e0
     shutil.move(source, tmp_target, copy_function=shutil.copyfile)
 
     try:
