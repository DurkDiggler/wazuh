# Spec file for AIX systems
Name:        wazuh-agent
Version:     %{_version}
Release:     %{_release}
License:     GPL
URL:         https://www.wazuh.com/
Vendor:      Wazuh, Inc <info@wazuh.com>
Packager:    Wazuh, Inc <info@wazuh.com>
Summary:     The Wazuh agent, used for threat detection, incident response and integrity monitoring.

Group: System Environment/Daemons
AutoReqProv: no
Source0: %{name}-%{version}.tar.gz
Conflicts: ossec-hids ossec-hids-agent wazuh-manager wazuh-local
BuildRoot: %{_tmppath}/%{name}-%{version}-%{release}-root-%(%{__id_u} -n)

Requires: bash
BuildRequires: coreutils automake autoconf libtool

%description
Wazuh is an open source security monitoring solution for threat detection, integrity monitoring, incident response and compliance.

%prep
%setup -q
deps_version=`cat src/Makefile | grep "DEPS_VERSION =" | cut -d " " -f 3`
cd src && gmake clean && gmake deps RESOURCES_URL=http://packages.wazuh.com/deps/${deps_version} TARGET=agent
gmake TARGET=agent USE_SELINUX=no
cd ..

%install
# Clean BUILDROOT
rm -fr %{buildroot}

echo 'USER_LANGUAGE="en"' > ./etc/preloaded-vars.conf
echo 'USER_NO_STOP="y"' >> ./etc/preloaded-vars.conf
echo 'USER_INSTALL_TYPE="agent"' >> ./etc/preloaded-vars.conf
echo 'USER_DIR="%{_localstatedir}"' >> ./etc/preloaded-vars.conf
echo 'USER_DELETE_DIR="y"' >> ./etc/preloaded-vars.conf
echo 'USER_ENABLE_ACTIVE_RESPONSE="y"' >> ./etc/preloaded-vars.conf
echo 'USER_ENABLE_SYSCHECK="y"' >> ./etc/preloaded-vars.conf
echo 'USER_ENABLE_ROOTCHECK="y"' >> ./etc/preloaded-vars.conf
echo 'USER_ENABLE_OPENSCAP="n"' >> ./etc/preloaded-vars.conf
echo 'USER_ENABLE_CISCAT="n"' >> ./etc/preloaded-vars.conf
echo 'USER_UPDATE="n"' >> ./etc/preloaded-vars.conf
echo 'USER_AGENT_SERVER_IP="MANAGER_IP"' >> ./etc/preloaded-vars.conf
echo 'USER_CA_STORE="/path/to/my_cert.pem"' >> ./etc/preloaded-vars.conf
echo 'USER_AUTO_START="n"' >> ./etc/preloaded-vars.conf
./install.sh || { echo "install.sh failed! Aborting." >&2; exit 1; }

# Remove unnecessary files or directories
rm -rf %{_localstatedir}/selinux

# Create directories
mkdir -p ${RPM_BUILD_ROOT}%{_init_scripts}
mkdir -p ${RPM_BUILD_ROOT}%{_localstatedir}/.ssh

# Copy the files into RPM_BUILD_ROOT directory
sed "s:WAZUH_HOME_TMP:%{_localstatedir}:g" src/init/templates/ossec-hids-aix.init > src/init/templates/ossec-hids-aix.init.tmp
mv src/init/templates/ossec-hids-aix.init.tmp src/init/templates/ossec-hids-aix.init
/opt/freeware/bin/install -m 0750 src/init/templates/ossec-hids-aix.init ${RPM_BUILD_ROOT}%{_init_scripts}/wazuh-agent
cp -pr %{_localstatedir}/* ${RPM_BUILD_ROOT}%{_localstatedir}/

# Add configuration scripts
mkdir -p ${RPM_BUILD_ROOT}%{_localstatedir}/tmp/
cp gen_ossec.sh ${RPM_BUILD_ROOT}%{_localstatedir}/tmp/
cp add_localfiles.sh ${RPM_BUILD_ROOT}%{_localstatedir}/tmp/
cp VERSION.json ${RPM_BUILD_ROOT}%{_localstatedir}/tmp/

# Support files for dynamic creation of configuraiton file
mkdir -p ${RPM_BUILD_ROOT}%{_localstatedir}/tmp/etc/templates/config/generic
cp -pr etc/templates/config/generic/* ${RPM_BUILD_ROOT}%{_localstatedir}/tmp/etc/templates/config/generic
mkdir -p ${RPM_BUILD_ROOT}%{_localstatedir}/tmp/etc/templates/config/generic/localfile-logs
cp -pr etc/templates/config/generic/localfile-logs/* ${RPM_BUILD_ROOT}%{_localstatedir}/tmp/etc/templates/config/generic/localfile-logs

# Support scripts for post installation
mkdir -p ${RPM_BUILD_ROOT}%{_localstatedir}/tmp/src/init
cp src/init/*.sh ${RPM_BUILD_ROOT}%{_localstatedir}/tmp/src/init

exit 0

%pre

# Create wazuh user and group
if ! grep "^wazuh:" /etc/group > /dev/null 2>&1; then
  /usr/bin/mkgroup wazuh
fi
if ! grep "^wazuh" /etc/passwd > /dev/null 2>&1; then
  /usr/sbin/useradd wazuh
  /usr/sbin/usermod -G wazuh wazuh
fi

# Remove existent config file and notify user for new installations
if [ $1 = 1 ]; then
  if [ -f %{_localstatedir}/etc/ossec.conf ]; then
    echo "A backup from your ossec.conf has been created at %{_localstatedir}/etc/ossec.conf.rpmorig"
    echo "Please verify your ossec.conf configuration at %{_localstatedir}/etc/ossec.conf"
    mv %{_localstatedir}/etc/ossec.conf %{_localstatedir}/etc/ossec.conf.rpmorig
  fi
fi

if [ $1 = 2 ]; then
  if /etc/rc.d/init.d/wazuh-agent status 2>/dev/null | grep "is running" > /dev/null 2>&1; then
    /etc/rc.d/init.d/wazuh-agent stop > /dev/null 2>&1 || :
    touch %{_localstatedir}/tmp/wazuh.restart
  fi
  %{_localstatedir}/bin/ossec-control stop > /dev/null 2>&1 || %{_localstatedir}/bin/wazuh-control stop > /dev/null 2>&1
fi

if [ $1 = 2 ]; then
  if [ -d %{_localstatedir}/logs/ossec ]; then
    cp -rp %{_localstatedir}/logs/ossec %{_localstatedir}/tmp/logs/wazuh > /dev/null 2>&1
    rm -rf %{_localstatedir}/logs/ossec/*
    rm -rf %{_localstatedir}/logs/ossec/.??*
  fi

  if [ -d %{_localstatedir}/queue/ossec ]; then
    cp -rp %{_localstatedir}/queue/ossec %{_localstatedir}/tmp/queue/sockets > /dev/null 2>&1
    rm -rf %{_localstatedir}/queue/ossec/*
    rm -rf %{_localstatedir}/queue/ossec/.??*
  fi
fi

%post

if [ $1 = 2 ]; then
  if [ -d %{_localstatedir}/tmp/logs/wazuh ]; then
    rm -rf %{_localstatedir}/logs/wazuh
    mv %{_localstatedir}/tmp/logs/ossec %{_localstatedir}/logs/wazuh> /dev/null 2>&1
  fi

  if [ -d %{_localstatedir}/tmp/queue/sockets ]; then
    rm -rf %{_localstatedir}/queue/sockets
    mv %{_localstatedir}/tmp/queue/ossec %{_localstatedir}/queue/sockets > /dev/null 2>&1
  fi
fi

# New installations
if [ $1 = 1 ]; then

  # Generating ossec.conf file
  . %{_localstatedir}/tmp/src/init/dist-detect.sh
  %{_localstatedir}/tmp/gen_ossec.sh conf agent ${DIST_NAME} ${DIST_VER}.${DIST_SUBVER} %{_localstatedir} > %{_localstatedir}/etc/ossec.conf

  # Add default local_files to ossec.conf
  %{_localstatedir}/tmp/add_localfiles.sh %{_localstatedir} >> %{_localstatedir}/etc/ossec.conf

  # Restore Wazuh agent configuration
  if [ -f %{_localstatedir}/etc/ossec.conf.rpmorig ]; then
    %{_localstatedir}/tmp/src/init/replace_manager_ip.sh %{_localstatedir}/etc/ossec.conf.rpmorig %{_localstatedir}/etc/ossec.conf
  fi

  # Fix for AIX: netstat command
  sed 's/netstat -tulpn/netstat -tu/' %{_localstatedir}/etc/ossec.conf > %{_localstatedir}/etc/ossec.conf.tmp
  mv %{_localstatedir}/etc/ossec.conf.tmp %{_localstatedir}/etc/ossec.conf
  sed 's/sort -k 4 -g/sort -n -k 4/' %{_localstatedir}/etc/ossec.conf > %{_localstatedir}/etc/ossec.conf.tmp
  mv %{_localstatedir}/etc/ossec.conf.tmp %{_localstatedir}/etc/ossec.conf

  # Generate the active-responses.log file
  touch %{_localstatedir}/logs/active-responses.log
  chown wazuh:wazuh %{_localstatedir}/logs/active-responses.log
  chmod 0660 %{_localstatedir}/logs/active-responses.log

  %{_localstatedir}/tmp/src/init/register_configure_agent.sh %{_localstatedir} > /dev/null || :

fi
chown root:wazuh %{_localstatedir}/etc/ossec.conf
ln -fs /etc/rc.d/init.d/wazuh-agent /etc/rc.d/rc2.d/S97wazuh-agent
ln -fs /etc/rc.d/init.d/wazuh-agent /etc/rc.d/rc3.d/S97wazuh-agent

rm -rf %{_localstatedir}/tmp/etc
rm -rf %{_localstatedir}/tmp/src
rm -f %{_localstatedir}/tmp/add_localfiles.sh

chmod 0660 %{_localstatedir}/etc/ossec.conf

# Remove old ossec user and group if exists and change ownwership of files

if grep "^ossec:" /etc/group > /dev/null 2>&1; then
  find %{_localstatedir}/ -group ossec -user root -exec chown root:wazuh {} \; > /dev/null 2>&1 || true
  if grep "^ossec" /etc/passwd > /dev/null 2>&1; then
    find %{_localstatedir}/ -group ossec -user ossec -exec chown wazuh:wazuh {} \; > /dev/null 2>&1 || true
    userdel ossec
  fi
  if grep "^ossecm" /etc/passwd > /dev/null 2>&1; then
    find %{_localstatedir}/ -group ossec -user ossecm -exec chown wazuh:wazuh {} \; > /dev/null 2>&1 || true
    userdel ossecm
  fi
  if grep "^ossecr" /etc/passwd > /dev/null 2>&1; then
    find %{_localstatedir}/ -group ossec -user ossecr -exec chown wazuh:wazuh {} \; > /dev/null 2>&1 || true
    userdel ossecr
  fi
  rmgroup ossec
fi

if [ -f %{_localstatedir}/tmp/wazuh.restart ]; then
  rm -f %{_localstatedir}/tmp/wazuh.restart
  /etc/rc.d/init.d/wazuh-agent restart > /dev/null 2>&1 || :
fi

%preun

if [ $1 = 0 ]; then

  /etc/rc.d/init.d/wazuh-agent stop > /dev/null 2>&1 || :
  find %{_localstatedir}/queue \( -type f -o -type s \) -exec rm -f {} \; || :

fi


%postun

# Remove wazuh user and group
if [ $1 = 0 ];then
  if grep "^wazuh" /etc/passwd > /dev/null 2>&1; then
    userdel wazuh
  fi
  if grep "^wazuh:" /etc/group > /dev/null 2>&1; then
    rmgroup wazuh
  fi

  rm -rf %{_localstatedir}/ruleset
fi

%clean
rm -fr %{buildroot}

%files
%{_init_scripts}/*

%dir %attr(750, root, wazuh) %{_localstatedir}
%attr(440, wazuh, wazuh) %{_localstatedir}/VERSION.json
%attr(750, root, wazuh) %{_localstatedir}/agentless
%dir %attr(770, root, wazuh) %{_localstatedir}/.ssh
%dir %attr(750, root, wazuh) %{_localstatedir}/active-response
%dir %attr(750, root, wazuh) %{_localstatedir}/active-response/bin
%attr(750, root, wazuh) %{_localstatedir}/active-response/bin/*
%dir %attr(750, root,system) %{_localstatedir}/bin
%attr(750, root,system) %{_localstatedir}/bin/*
%dir %attr(750, root, wazuh) %{_localstatedir}/backup
%dir %attr(770, wazuh, wazuh) %{_localstatedir}/etc
%attr(640, root, wazuh) %config(noreplace) %{_localstatedir}/etc/client.keys
%attr(640, root, wazuh) %{_localstatedir}/etc/internal_options*
%attr(640, root, wazuh) %config(noreplace) %{_localstatedir}/etc/local_internal_options.conf
%attr(660, root, wazuh) %config(noreplace) %{_localstatedir}/etc/ossec.conf
%attr(640, root, wazuh) %{_localstatedir}/etc/wpk_root.pem
%dir %attr(770, root, wazuh) %{_localstatedir}/etc/shared
%attr(660, root, wazuh) %config(missingok,noreplace) %{_localstatedir}/etc/shared/*
%dir %attr(750, root, system) %{_localstatedir}/lib
%attr(750, root, wazuh) %{_localstatedir}/lib/*
%dir %attr(770, wazuh, wazuh) %{_localstatedir}/logs
%attr(660, wazuh, wazuh) %ghost %config(missingok) %{_localstatedir}/logs/active-responses.log
%attr(660, root, wazuh) %ghost %config(missingok) %{_localstatedir}/logs/ossec.log
%attr(660, root, wazuh) %ghost %config(missingok) %{_localstatedir}/logs/ossec.json
%dir %attr(750, wazuh, wazuh) %{_localstatedir}/logs/wazuh
%dir %attr(750, root, wazuh) %{_localstatedir}/queue
%dir %attr(770, wazuh, wazuh) %{_localstatedir}/queue/sockets
%dir %attr(750, wazuh, wazuh) %{_localstatedir}/queue/diff
%dir %attr(750, wazuh, wazuh) %{_localstatedir}/queue/fim
%dir %attr(750, wazuh, wazuh) %{_localstatedir}/queue/fim/db
%dir %attr(750, wazuh, wazuh) %{_localstatedir}/queue/syscollector
%dir %attr(750, wazuh, wazuh) %{_localstatedir}/queue/syscollector/db
%attr(640, root, wazuh) %config(missingok) %{_localstatedir}/queue/syscollector/norm_config.json
%dir %attr(770, wazuh, wazuh) %{_localstatedir}/queue/alerts
%dir %attr(750, wazuh, wazuh) %{_localstatedir}/queue/rids
%dir %attr(750, wazuh, wazuh) %{_localstatedir}/queue/logcollector
%dir %attr(750, wazuh, wazuh) %{_localstatedir}/ruleset/sca
%attr(640, root, wazuh) %{_localstatedir}/ruleset/sca/*
%dir %attr(1750, root, wazuh) %config(missingok) %{_localstatedir}/tmp
%attr(750, root,system) %config(missingok) %{_localstatedir}/tmp/add_localfiles.sh
%attr(750, root,system) %config(missingok) %{_localstatedir}/tmp/gen_ossec.sh
%attr(440, wazuh, wazuh) %config(missingok) %{_localstatedir}/tmp/VERSION.json
%attr(750, root,system) %config(missingok) %{_localstatedir}/tmp/etc/templates/config/generic/*.template
%attr(750, root,system) %config(missingok) %{_localstatedir}/tmp/etc/templates/config/generic/localfile-logs/*.template
%attr(750, root,system) %config(missingok) %{_localstatedir}/tmp/src/init/*.sh
%dir %attr(750, root, wazuh) %{_localstatedir}/var
%dir %attr(770, root, wazuh) %{_localstatedir}/var/incoming
%dir %attr(770, root, wazuh) %{_localstatedir}/var/run
%dir %attr(770, root, wazuh) %{_localstatedir}/var/upgrade
%dir %attr(770, root, wazuh) %{_localstatedir}/var/wodles
%dir %attr(750, root, wazuh) %{_localstatedir}/wodles
%attr(750, root, wazuh) %{_localstatedir}/wodles/*

%changelog
<<<<<<< HEAD
* Wed Jun 04 2025 support <info@wazuh.com> - 4.13.0
- More info: https://documentation.wazuh.com/current/release-notes/release-4-13-0.html
* Wed Apr 09 2025 support <info@wazuh.com> - 4.12.0
=======
* Wed May 14 2025 support <info@wazuh.com> - 4.12.1
- More info: https://documentation.wazuh.com/current/release-notes/release-4-12-1.html
* Wed Apr 30 2025 support <info@wazuh.com> - 4.12.0
>>>>>>> cbf3be15
- More info: https://documentation.wazuh.com/current/release-notes/release-4-12-0.html
* Tue Apr 01 2025 support <info@wazuh.com> - 4.11.2
- More info: https://documentation.wazuh.com/current/release-notes/release-4-11-2.html
* Wed Mar 12 2025 support <info@wazuh.com> - 4.11.1
- More info: https://documentation.wazuh.com/current/release-notes/release-4-11-1.html
* Wed Feb 19 2025 support <info@wazuh.com> - 4.11.0
- More info: https://documentation.wazuh.com/current/release-notes/release-4-11-0.html
* Thu Jan 16 2025 support <info@wazuh.com> - 4.10.1
- More info: https://documentation.wazuh.com/current/release-notes/release-4-10-1.html
* Thu Jan 09 2025 support <info@wazuh.com> - 4.10.0
- More info: https://documentation.wazuh.com/current/release-notes/release-4-10-0.html
* Thu Sep 26 2024 support <info@wazuh.com> - 4.9.1
- More info: https://documentation.wazuh.com/current/release-notes/release-4-9-1.html
* Thu Sep 05 2024 support <info@wazuh.com> - 4.9.0
- More info: https://documentation.wazuh.com/current/release-notes/release-4-9-0.html
* Tue Aug 20 2024 support <info@wazuh.com> - 4.8.2
- More info: https://documentation.wazuh.com/current/release-notes/release-4-8-2.html
* Thu Jul 18 2024 support <info@wazuh.com> - 4.8.1
- More info: https://documentation.wazuh.com/current/release-notes/release-4-8-1.html
* Wed Jun 12 2024 support <info@wazuh.com> - 4.8.0
- More info: https://documentation.wazuh.com/current/release-notes/release-4-8-0.html
* Thu May 30 2024 support <info@wazuh.com> - 4.7.5
- More info: https://documentation.wazuh.com/current/release-notes/release-4-7-5.html
* Thu Apr 25 2024 support <info@wazuh.com> - 4.7.4
- More info: https://documentation.wazuh.com/current/release-notes/release-4-7-4.html
* Tue Feb 27 2024 support <info@wazuh.com> - 4.7.3
- More info: https://documentation.wazuh.com/current/release-notes/release-4-7-3.html
* Tue Jan 09 2024 support <info@wazuh.com> - 4.7.2
- More info: https://documentation.wazuh.com/current/release-notes/release-4-7-2.html
* Wed Dec 13 2023 support <info@wazuh.com> - 4.7.1
- More info: https://documentation.wazuh.com/current/release-notes/release-4-7-1.html
* Tue Nov 21 2023 support <info@wazuh.com> - 4.7.0
- More info: https://documentation.wazuh.com/current/release-notes/release-4-7-0.html
* Tue Oct 31 2023 support <info@wazuh.com> - 4.6.0
- More info: https://documentation.wazuh.com/current/release-notes/release-4-6-0.html
* Tue Oct 24 2023 support <info@wazuh.com> - 4.5.4
- More info: https://documentation.wazuh.com/current/release-notes/release-4-5-4.html
* Tue Oct 10 2023 support <info@wazuh.com> - 4.5.3
- More info: https://documentation.wazuh.com/current/release-notes/release-4-5-3.html
* Thu Aug 31 2023 support <info@wazuh.com> - 4.5.2
- More info: https://documentation.wazuh.com/current/release-notes/release-4-5-2.html
* Thu Aug 24 2023 support <info@wazuh.com> - 4.5.1
- More info: https://documentation.wazuh.com/current/release-notes/release-4-5.1.html
* Thu Aug 10 2023 support <info@wazuh.com> - 4.5.0
- More info: https://documentation.wazuh.com/current/release-notes/release-4-5-0.html
* Mon Jul 10 2023 support <info@wazuh.com> - 4.4.5
- More info: https://documentation.wazuh.com/current/release-notes/release-4-4-5.html
* Tue Jun 13 2023 support <info@wazuh.com> - 4.4.4
- More info: https://documentation.wazuh.com/current/release-notes/release-4-4-4.html
* Thu May 25 2023 support <info@wazuh.com> - 4.4.3
- More info: https://documentation.wazuh.com/current/release-notes/release-4-4-3.html
* Mon May 08 2023 support <info@wazuh.com> - 4.4.2
- More info: https://documentation.wazuh.com/current/release-notes/release-4-4-2.html
* Mon Apr 24 2023 support <info@wazuh.com> - 4.3.11
- More info: https://documentation.wazuh.com/current/release-notes/release-4-3.11.html
* Mon Apr 17 2023 support <info@wazuh.com> - 4.4.1
- More info: https://documentation.wazuh.com/current/release-notes/release-4-4-1.html
* Wed Jan 18 2023 support <info@wazuh.com> - 4.4.0
- More info: https://documentation.wazuh.com/current/release-notes/release-4-4-0.html
* Thu Nov 10 2022 support <info@wazuh.com> - 4.3.10
- More info: https://documentation.wazuh.com/current/release-notes/release-4-3-10.html
* Mon Oct 03 2022 support <info@wazuh.com> - 4.3.9
- More info: https://documentation.wazuh.com/current/release-notes/release-4-3-9.html
* Wed Sep 21 2022 support <info@wazuh.com> - 3.13.6
- More info: https://documentation.wazuh.com/current/release-notes/release-3-13-6.html
* Mon Sep 19 2022 support <info@wazuh.com> - 4.3.8
- More info: https://documentation.wazuh.com/current/release-notes/release-4-3-8.html
* Wed Aug 24 2022 support <info@wazuh.com> - 3.13.5
- More info: https://documentation.wazuh.com/current/release-notes/release-3-13-5.html
* Mon Aug 08 2022 support <info@wazuh.com> - 4.3.7
- More info: https://documentation.wazuh.com/current/release-notes/release-4-3-7.html
* Thu Jul 07 2022 support <info@wazuh.com> - 4.3.6
- More info: https://documentation.wazuh.com/current/release-notes/release-4-3-6.html
* Wed Jun 29 2022 support <info@wazuh.com> - 4.3.5
- More info: https://documentation.wazuh.com/current/release-notes/release-4-3-5.html
* Tue Jun 07 2022 support <info@wazuh.com> - 4.3.4
- More info: https://documentation.wazuh.com/current/release-notes/release-4-3-4.html
* Tue May 31 2022 support <info@wazuh.com> - 4.3.3
- More info: https://documentation.wazuh.com/current/release-notes/release-4-3-3.html
* Mon May 30 2022 support <info@wazuh.com> - 4.3.2
- More info: https://documentation.wazuh.com/current/release-notes/release-4-3-2.html
* Mon May 30 2022 support <info@wazuh.com> - 3.13.4
- More info: https://documentation.wazuh.com/current/release-notes/release-3-13-4.html
* Sun May 29 2022 support <info@wazuh.com> - 4.2.7
- More info: https://documentation.wazuh.com/current/release-notes/release-4-2-7.html
* Wed May 18 2022 support <info@wazuh.com> - 4.3.1
- More info: https://documentation.wazuh.com/current/release-notes/release-4-3-1.html
* Thu May 05 2022 support <info@wazuh.com> - 4.3.0
- More info: https://documentation.wazuh.com/current/release-notes/release-4-3-0.html
* Fri Mar 25 2022 support <info@wazuh.com> - 4.2.6
- More info: https://documentation.wazuh.com/current/release-notes/release-4-2-6.html
* Mon Nov 15 2021 support <info@wazuh.com> - 4.2.5
- More info: https://documentation.wazuh.com/current/release-notes/release-4-2-5.html
* Thu Oct 21 2021 support <info@wazuh.com> - 4.2.4
- More info: https://documentation.wazuh.com/current/release-notes/release-4-2-4.html
* Wed Oct 06 2021 support <info@wazuh.com> - 4.2.3
- More info: https://documentation.wazuh.com/current/release-notes/release-4-2-3.html
* Tue Sep 28 2021 support <info@wazuh.com> - 4.2.2
- More info: https://documentation.wazuh.com/current/release-notes/release-4-2-2.html
* Sat Sep 25 2021 support <info@wazuh.com> - 4.2.1
- More info: https://documentation.wazuh.com/current/release-notes/release-4-2-1.html
* Mon Apr 26 2021 support <info@wazuh.com> - 4.2.0
- More info: https://documentation.wazuh.com/current/release-notes/release-4-2-0.html
* Sat Apr 24 2021 support <info@wazuh.com> - 3.13.3
- More info: https://documentation.wazuh.com/current/release-notes/release-3-13-3.html
* Thu Apr 22 2021 support <info@wazuh.com> - 4.1.5
- More info: https://documentation.wazuh.com/current/release-notes/release-4-1-5.html
* Mon Mar 29 2021 support <info@wazuh.com> - 4.1.4
- More info: https://documentation.wazuh.com/current/release-notes/release-4-1-4.html
* Sat Mar 20 2021 support <info@wazuh.com> - 4.1.3
- More info: https://documentation.wazuh.com/current/release-notes/release-4-1-3.html
* Mon Mar 08 2021 support <info@wazuh.com> - 4.1.2
- More info: https://documentation.wazuh.com/current/release-notes/release-4-1-2.html
* Fri Mar 05 2021 support <info@wazuh.com> - 4.1.1
- More info: https://documentation.wazuh.com/current/release-notes/release-4-1-1.html
* Tue Jan 19 2021 support <info@wazuh.com> - 4.1.0
- More info: https://documentation.wazuh.com/current/release-notes/release-4-1-0.html
* Mon Nov 30 2020 support <info@wazuh.com> - 4.0.3
- More info: https://documentation.wazuh.com/current/release-notes/release-4-0-3.html
* Mon Nov 23 2020 support <info@wazuh.com> - 4.0.2
- More info: https://documentation.wazuh.com/current/release-notes/release-4-0-2.html
* Sat Oct 31 2020 support <info@wazuh.com> - 4.0.1
- More info: https://documentation.wazuh.com/current/release-notes/release-4-0-1.html
* Mon Oct 19 2020 support <info@wazuh.com> - 4.0.0
- More info: https://documentation.wazuh.com/current/release-notes/release-4-0-0.html
* Fri Aug 21 2020 support <info@wazuh.com> - 3.13.2
- More info: https://documentation.wazuh.com/current/release-notes/release-3-13-2.html
* Tue Jul 14 2020 support <info@wazuh.com> - 3.13.1
- More info: https://documentation.wazuh.com/current/release-notes/release-3-13-1.html
* Mon Jun 29 2020 support <info@wazuh.com> - 3.13.0
- More info: https://documentation.wazuh.com/current/release-notes/release-3-13-0.html
* Wed May 13 2020 support <info@wazuh.com> - 3.12.3
- More info: https://documentation.wazuh.com/current/release-notes/release-3-12-3.html
* Thu Apr 9 2020 support <info@wazuh.com> - 3.12.2
- More info: https://documentation.wazuh.com/current/release-notes/release-3-12-2.html
* Wed Apr 8 2020 support <info@wazuh.com> - 3.12.1
- More info: https://documentation.wazuh.com/current/release-notes/release-3-12-1.html
* Wed Mar 25 2020 support <info@wazuh.com> - 3.12.0
- More info: https://documentation.wazuh.com/current/release-notes/release-3-12-0.html
* Mon Feb 24 2020 support <info@wazuh.com> - 3.11.4
- More info: https://documentation.wazuh.com/current/release-notes/release-3-11-4.html
* Wed Jan 22 2020 support <info@wazuh.com> - 3.11.3
- More info: https://documentation.wazuh.com/current/release-notes/release-3-11-3.html
* Tue Jan 7 2020 support <info@wazuh.com> - 3.11.2
- More info: https://documentation.wazuh.com/current/release-notes/release-3-11-2.html
* Thu Dec 26 2019 support <info@wazuh.com> - 3.11.1
- More info: https://documentation.wazuh.com/current/release-notes/release-3-11-1.html
* Mon Oct 7 2019 support <info@wazuh.com> - 3.11.0
- More info: https://documentation.wazuh.com/current/release-notes/release-3-11-0.html
* Mon Sep 23 2019 support <support@wazuh.com> - 3.10.2
- More info: https://documentation.wazuh.com/current/release-notes/release-3-10-2.html
* Thu Sep 19 2019 support <support@wazuh.com> - 3.10.1
- More info: https://documentation.wazuh.com/current/release-notes/release-3-10-1.html
* Mon Aug 26 2019 support <support@wazuh.com> - 3.10.0
- More info: https://documentation.wazuh.com/current/release-notes/release-3-10-0.html
* Thu Aug 8 2019 support <support@wazuh.com> - 3.9.5
- More info: https://documentation.wazuh.com/current/release-notes/release-3-9-5.html
* Fri Jul 12 2019 support <support@wazuh.com> - 3.9.4
- More info: https://documentation.wazuh.com/current/release-notes/release-3-9-4.html
* Tue Jul 02 2019 support <support@wazuh.com> - 3.9.3
- More info: https://documentation.wazuh.com/current/release-notes/release-3-9-3.html
* Tue Jun 11 2019 support <support@wazuh.com> - 3.9.2
- More info: https://documentation.wazuh.com/current/release-notes/release-3-9-2.html
* Sat Jun 01 2019 support <support@wazuh.com> - 3.9.1
- More info: https://documentation.wazuh.com/current/release-notes/release-3-9-1.html
* Mon Feb 25 2019 support <support@wazuh.com> - 3.9.0
- More info: https://documentation.wazuh.com/current/release-notes/release-3-9-0.html
* Wed Jan 30 2019 support <support@wazuh.com> - 3.8.2
- More info: https://documentation.wazuh.com/current/release-notes/release-3-8-2.html
* Thu Jan 24 2019 support <support@wazuh.com> - 3.8.1
- More info: https://documentation.wazuh.com/current/release-notes/release-3-8-1.html
* Fri Jan 18 2019 support <support@wazuh.com> - 3.8.0
- More info: https://documentation.wazuh.com/current/release-notes/release-3-8-0.html
* Wed Nov 7 2018 support <support@wazuh.com> - 3.7.0
- More info: https://documentation.wazuh.com/current/release-notes/release-3-7-0.html
* Mon Sep 10 2018 support <info@wazuh.com> - 3.6.1
- More info: https://documentation.wazuh.com/current/release-notes/release-3-6-1.html
* Fri Sep 7 2018 support <support@wazuh.com> - 3.6.0
- More info: https://documentation.wazuh.com/current/release-notes/release-3-6-0.html
* Wed Jul 25 2018 support <support@wazuh.com> - 3.5.0
- More info: https://documentation.wazuh.com/current/release-notes/release-3-5-0.html
* Wed Jul 11 2018 support <support@wazuh.com> - 3.4.0
- More info: https://documentation.wazuh.com/current/release-notes/release-3-4-0.html
* Mon Jun 18 2018 support <support@wazuh.com> - 3.3.1
- More info: https://documentation.wazuh.com/current/release-notes/release-3-3-1.html
* Mon Jun 11 2018 support <support@wazuh.com> - 3.3.0
- More info: https://documentation.wazuh.com/current/release-notes/release-3-3-0.html
* Wed May 30 2018 support <support@wazuh.com> - 3.2.4
- More info: https://documentation.wazuh.com/current/release-notes/release-3-2-4.html
* Thu May 10 2018 support <support@wazuh.com> - 3.2.3
- More info: https://documentation.wazuh.com/current/release-notes/release-3-2-3.html
* Mon Apr 09 2018 support <support@wazuh.com> - 3.2.2
- More info: https://documentation.wazuh.com/current/release-notes/release-3-2-2.html
* Wed Feb 21 2018 support <support@wazuh.com> - 3.2.1
- More info: https://documentation.wazuh.com/current/release-notes/rerlease-3-2-1.html
* Wed Feb 07 2018 support <support@wazuh.com> - 3.2.0
- More info: https://documentation.wazuh.com/current/release-notes/release-3-2-0.html
* Thu Dec 21 2017 support <support@wazuh.com> - 3.1.0
- More info: https://documentation.wazuh.com/current/release-notes/release-3-1-0.html
* Mon Nov 06 2017 support <support@wazuh.com> - 3.0.0
- More info: https://documentation.wazuh.com/current/release-notes/release-3-0-0.html<|MERGE_RESOLUTION|>--- conflicted
+++ resolved
@@ -281,15 +281,11 @@
 %attr(750, root, wazuh) %{_localstatedir}/wodles/*
 
 %changelog
-<<<<<<< HEAD
 * Wed Jun 04 2025 support <info@wazuh.com> - 4.13.0
 - More info: https://documentation.wazuh.com/current/release-notes/release-4-13-0.html
-* Wed Apr 09 2025 support <info@wazuh.com> - 4.12.0
-=======
 * Wed May 14 2025 support <info@wazuh.com> - 4.12.1
 - More info: https://documentation.wazuh.com/current/release-notes/release-4-12-1.html
 * Wed Apr 30 2025 support <info@wazuh.com> - 4.12.0
->>>>>>> cbf3be15
 - More info: https://documentation.wazuh.com/current/release-notes/release-4-12-0.html
 * Tue Apr 01 2025 support <info@wazuh.com> - 4.11.2
 - More info: https://documentation.wazuh.com/current/release-notes/release-4-11-2.html
