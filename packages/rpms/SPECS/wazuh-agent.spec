--- conflicted
+++ resolved
@@ -777,13 +777,10 @@
 %attr(750, root, wazuh) %{_localstatedir}/wodles/gcloud/*
 
 %changelog
-<<<<<<< HEAD
 * Wed Apr 09 2025 support <info@wazuh.com> - 4.12.0
 - More info: https://documentation.wazuh.com/current/release-notes/release-4-12-0.html
-=======
 * Tue Apr 01 2025 support <info@wazuh.com> - 4.11.2
 - More info: https://documentation.wazuh.com/current/release-notes/release-4-11-2.html
->>>>>>> dccbb41b
 * Wed Mar 12 2025 support <info@wazuh.com> - 4.11.1
 - More info: https://documentation.wazuh.com/current/release-notes/release-4-11-1.html
 * Wed Feb 19 2025 support <info@wazuh.com> - 4.11.0
