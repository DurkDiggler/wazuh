%if %{_debugenabled} == yes
  %global _enable_debug_package 0
  %global debug_package %{nil}
  %global __os_install_post %{nil}
  %define __strip /bin/true
%endif

%if %{_isstage} == no
  %define _rpmfilename %%{NAME}_%%{VERSION}-%%{RELEASE}_%%{ARCH}_%{_hashcommit}.rpm
%else
  %define _rpmfilename %%{NAME}-%%{VERSION}-%%{RELEASE}.%%{ARCH}.rpm
%endif

Summary:     Wazuh helps you to gain security visibility into your infrastructure by monitoring hosts at an operating system and application level. It provides the following capabilities: log analysis, file integrity monitoring, intrusions detection and policy and compliance monitoring
Name:        wazuh-manager
Version:     %{_version}
Release:     %{_release}
License:     GPL
Group:       System Environment/Daemons
Source0:     %{name}-%{version}.tar.gz
URL:         https://www.wazuh.com/
BuildRoot:   %{_tmppath}/%{name}-%{version}-%{release}-root-%(%{__id_u} -n)
Vendor:      Wazuh, Inc <info@wazuh.com>
Packager:    Wazuh, Inc <info@wazuh.com>
Requires(pre):    /usr/sbin/groupadd /usr/sbin/useradd
Requires(postun): /usr/sbin/groupdel /usr/sbin/userdel
Conflicts:   ossec-hids ossec-hids-agent wazuh-agent wazuh-local
Obsoletes: wazuh-api < 4.0.0
AutoReqProv: no

Requires: coreutils
BuildRequires: coreutils glibc-devel automake autoconf libtool policycoreutils-python curl perl

ExclusiveOS: linux

%define _source_payload w9.xzdio
%define _binary_payload w9.xzdio

%description
Wazuh helps you to gain security visibility into your infrastructure by monitoring
hosts at an operating system and application level. It provides the following capabilities:
log analysis, file integrity monitoring, intrusions detection and policy and compliance monitoring

# Don't generate build_id links to prevent conflicts with other
# packages.
%global _build_id_links none

%prep
%setup -q

./gen_ossec.sh conf manager centos %rhel %{_localstatedir} > etc/ossec-server.conf

%build
pushd src
# Rebuild for server
make clean

# Build Wazuh sources
make deps TARGET=server
make -j%{_threads} TARGET=server USE_SELINUX=yes DEBUG=%{_debugenabled}

popd

%install
# Clean BUILDROOT
rm -fr %{buildroot}

echo 'USER_LANGUAGE="en"' > ./etc/preloaded-vars.conf
echo 'USER_NO_STOP="y"' >> ./etc/preloaded-vars.conf
echo 'USER_INSTALL_TYPE="server"' >> ./etc/preloaded-vars.conf
echo 'USER_DIR="%{_localstatedir}"' >> ./etc/preloaded-vars.conf
echo 'USER_DELETE_DIR="y"' >> ./etc/preloaded-vars.conf
echo 'USER_ENABLE_ACTIVE_RESPONSE="y"' >> ./etc/preloaded-vars.conf
echo 'USER_ENABLE_SYSCHECK="y"' >> ./etc/preloaded-vars.conf
echo 'USER_ENABLE_ROOTCHECK="y"' >> ./etc/preloaded-vars.conf
echo 'USER_ENABLE_OPENSCAP="n"' >> ./etc/preloaded-vars.conf
echo 'USER_ENABLE_CISCAT="y"' >> ./etc/preloaded-vars.conf
echo 'USER_ENABLE_SYSCOLLECTOR="y"' >> ./etc/preloaded-vars.conf
echo 'USER_UPDATE="n"' >> ./etc/preloaded-vars.conf
echo 'USER_ENABLE_EMAIL="n"' >> ./etc/preloaded-vars.conf
echo 'USER_WHITE_LIST="n"' >> ./etc/preloaded-vars.conf
echo 'USER_ENABLE_SYSLOG="y"' >> ./etc/preloaded-vars.conf
echo 'USER_ENABLE_AUTHD="y"' >> ./etc/preloaded-vars.conf
echo 'USER_SERVER_IP="MANAGER_IP"' >> ./etc/preloaded-vars.conf
echo 'USER_CA_STORE="/path/to/my_cert.pem"' >> ./etc/preloaded-vars.conf
echo 'USER_GENERATE_AUTHD_CERT="y"' >> ./etc/preloaded-vars.conf
echo 'USER_AUTO_START="n"' >> ./etc/preloaded-vars.conf
echo 'USER_CREATE_SSL_CERT="n"' >> ./etc/preloaded-vars.conf
echo 'DOWNLOAD_CONTENT="y"' >> ./etc/preloaded-vars.conf
./install.sh

# Create directories
mkdir -p ${RPM_BUILD_ROOT}%{_initrddir}
mkdir -p ${RPM_BUILD_ROOT}%{_localstatedir}/.ssh

# Copy the installed files into RPM_BUILD_ROOT directory
cp -pr %{_localstatedir}/* ${RPM_BUILD_ROOT}%{_localstatedir}/
sed -i "s:WAZUH_HOME_TMP:%{_localstatedir}:g" src/init/templates/ossec-hids-rh.init
install -m 0755 src/init/templates/ossec-hids-rh.init ${RPM_BUILD_ROOT}%{_initrddir}/wazuh-manager
mkdir -p ${RPM_BUILD_ROOT}/usr/lib/systemd/system/
sed -i "s:WAZUH_HOME_TMP:%{_localstatedir}:g" src/init/templates/wazuh-manager.service
install -m 0644 src/init/templates/wazuh-manager.service ${RPM_BUILD_ROOT}/usr/lib/systemd/system/

# Clean the preinstalled configuration assesment files
rm -f ${RPM_BUILD_ROOT}%{_localstatedir}/ruleset/sca/*

# Add configuration scripts
mkdir -p ${RPM_BUILD_ROOT}%{_localstatedir}/packages_files/manager_installation_scripts/
cp gen_ossec.sh ${RPM_BUILD_ROOT}%{_localstatedir}/packages_files/manager_installation_scripts/
cp add_localfiles.sh ${RPM_BUILD_ROOT}%{_localstatedir}/packages_files/manager_installation_scripts/

# Templates for initscript
mkdir -p ${RPM_BUILD_ROOT}%{_localstatedir}/packages_files/manager_installation_scripts/src/init
mkdir -p ${RPM_BUILD_ROOT}%{_localstatedir}/packages_files/manager_installation_scripts/etc/templates/config/generic
mkdir -p ${RPM_BUILD_ROOT}%{_localstatedir}/packages_files/manager_installation_scripts/etc/templates/config/centos
mkdir -p ${RPM_BUILD_ROOT}%{_localstatedir}/packages_files/manager_installation_scripts/etc/templates/config/rhel
mkdir -p ${RPM_BUILD_ROOT}%{_localstatedir}/packages_files/manager_installation_scripts/etc/templates/config/suse
mkdir -p ${RPM_BUILD_ROOT}%{_localstatedir}/packages_files/manager_installation_scripts/etc/templates/config/sles

# Install configuration assesment files and files templates
mkdir -p ${RPM_BUILD_ROOT}%{_localstatedir}/tmp/sca-%{version}-%{release}-tmp/{applications,generic}
mkdir -p ${RPM_BUILD_ROOT}%{_localstatedir}/tmp/sca-%{version}-%{release}-tmp/amzn/{1,2,2023}
mkdir -p ${RPM_BUILD_ROOT}%{_localstatedir}/tmp/sca-%{version}-%{release}-tmp/centos/{8,7,6,5}
mkdir -p ${RPM_BUILD_ROOT}%{_localstatedir}/tmp/sca-%{version}-%{release}-tmp/darwin/{15,16,17,18,19,20,21,22,23}
mkdir -p ${RPM_BUILD_ROOT}%{_localstatedir}/tmp/sca-%{version}-%{release}-tmp/debian/{7,8,9,10,11,12}
mkdir -p ${RPM_BUILD_ROOT}%{_localstatedir}/tmp/sca-%{version}-%{release}-tmp/ol/{9}
mkdir -p ${RPM_BUILD_ROOT}%{_localstatedir}/tmp/sca-%{version}-%{release}-tmp/ubuntu/{12,14,16,18,20,22}/04
mkdir -p ${RPM_BUILD_ROOT}%{_localstatedir}/tmp/sca-%{version}-%{release}-tmp/rhel/{9,8,7,6,5}
mkdir -p ${RPM_BUILD_ROOT}%{_localstatedir}/tmp/sca-%{version}-%{release}-tmp/sles/{11,12,15}
mkdir -p ${RPM_BUILD_ROOT}%{_localstatedir}/tmp/sca-%{version}-%{release}-tmp/suse/{11,12}
mkdir -p ${RPM_BUILD_ROOT}%{_localstatedir}/tmp/sca-%{version}-%{release}-tmp/sunos
mkdir -p ${RPM_BUILD_ROOT}%{_localstatedir}/tmp/sca-%{version}-%{release}-tmp/windows
mkdir -p ${RPM_BUILD_ROOT}%{_localstatedir}/tmp/sca-%{version}-%{release}-tmp/fedora/{29,30,31,32,33,34}
mkdir -p ${RPM_BUILD_ROOT}%{_localstatedir}/tmp/sca-%{version}-%{release}-tmp/almalinux/{8,9}
mkdir -p ${RPM_BUILD_ROOT}%{_localstatedir}/tmp/sca-%{version}-%{release}-tmp/rocky/{8,9}

cp -r ruleset/sca/{applications,generic,mongodb,nginx,oracledb,centos,darwin,debian,ol,rhel,sles,sunos,windows,amazon,ubuntu,rocky,almalinux} ${RPM_BUILD_ROOT}%{_localstatedir}/tmp/sca-%{version}-%{release}-tmp

cp etc/templates/config/generic/{sca.files,sca.manager.files} ${RPM_BUILD_ROOT}%{_localstatedir}/tmp/sca-%{version}-%{release}-tmp/generic

cp etc/templates/config/amzn/1/sca.files ${RPM_BUILD_ROOT}%{_localstatedir}/tmp/sca-%{version}-%{release}-tmp/amzn/1
cp etc/templates/config/amzn/2/sca.files ${RPM_BUILD_ROOT}%{_localstatedir}/tmp/sca-%{version}-%{release}-tmp/amzn/2
cp etc/templates/config/amzn/2023/sca.files ${RPM_BUILD_ROOT}%{_localstatedir}/tmp/sca-%{version}-%{release}-tmp/amzn/2023

cp etc/templates/config/centos/sca.files ${RPM_BUILD_ROOT}%{_localstatedir}/tmp/sca-%{version}-%{release}-tmp/centos
cp etc/templates/config/centos/8/sca.files ${RPM_BUILD_ROOT}%{_localstatedir}/tmp/sca-%{version}-%{release}-tmp/centos/8
cp etc/templates/config/centos/7/sca.files ${RPM_BUILD_ROOT}%{_localstatedir}/tmp/sca-%{version}-%{release}-tmp/centos/7
cp etc/templates/config/centos/6/sca.files ${RPM_BUILD_ROOT}%{_localstatedir}/tmp/sca-%{version}-%{release}-tmp/centos/6
cp etc/templates/config/centos/5/sca.files ${RPM_BUILD_ROOT}%{_localstatedir}/tmp/sca-%{version}-%{release}-tmp/centos/5

cp etc/templates/config/ol/9/sca.files ${RPM_BUILD_ROOT}%{_localstatedir}/tmp/sca-%{version}-%{release}-tmp/ol/9

cp etc/templates/config/rhel/sca.files ${RPM_BUILD_ROOT}%{_localstatedir}/tmp/sca-%{version}-%{release}-tmp/rhel
cp etc/templates/config/rhel/9/sca.files ${RPM_BUILD_ROOT}%{_localstatedir}/tmp/sca-%{version}-%{release}-tmp/rhel/9
cp etc/templates/config/rhel/8/sca.files ${RPM_BUILD_ROOT}%{_localstatedir}/tmp/sca-%{version}-%{release}-tmp/rhel/8
cp etc/templates/config/rhel/7/sca.files ${RPM_BUILD_ROOT}%{_localstatedir}/tmp/sca-%{version}-%{release}-tmp/rhel/7
cp etc/templates/config/rhel/6/sca.files ${RPM_BUILD_ROOT}%{_localstatedir}/tmp/sca-%{version}-%{release}-tmp/rhel/6
cp etc/templates/config/rhel/5/sca.files ${RPM_BUILD_ROOT}%{_localstatedir}/tmp/sca-%{version}-%{release}-tmp/rhel/5

cp etc/templates/config/sles/sca.files ${RPM_BUILD_ROOT}%{_localstatedir}/tmp/sca-%{version}-%{release}-tmp/sles
cp etc/templates/config/sles/11/sca.files ${RPM_BUILD_ROOT}%{_localstatedir}/tmp/sca-%{version}-%{release}-tmp/sles/11
cp etc/templates/config/sles/12/sca.files ${RPM_BUILD_ROOT}%{_localstatedir}/tmp/sca-%{version}-%{release}-tmp/sles/12
cp etc/templates/config/sles/15/sca.files ${RPM_BUILD_ROOT}%{_localstatedir}/tmp/sca-%{version}-%{release}-tmp/sles/15

cp etc/templates/config/suse/sca.files ${RPM_BUILD_ROOT}%{_localstatedir}/tmp/sca-%{version}-%{release}-tmp/suse
cp etc/templates/config/suse/11/sca.files ${RPM_BUILD_ROOT}%{_localstatedir}/tmp/sca-%{version}-%{release}-tmp/suse/11
cp etc/templates/config/suse/12/sca.files ${RPM_BUILD_ROOT}%{_localstatedir}/tmp/sca-%{version}-%{release}-tmp/suse/12

cp etc/templates/config/fedora/sca.files ${RPM_BUILD_ROOT}%{_localstatedir}/tmp/sca-%{version}-%{release}-tmp/fedora
cp etc/templates/config/fedora/29/sca.files ${RPM_BUILD_ROOT}%{_localstatedir}/tmp/sca-%{version}-%{release}-tmp/fedora/29
cp etc/templates/config/fedora/30/sca.files ${RPM_BUILD_ROOT}%{_localstatedir}/tmp/sca-%{version}-%{release}-tmp/fedora/30
cp etc/templates/config/fedora/31/sca.files ${RPM_BUILD_ROOT}%{_localstatedir}/tmp/sca-%{version}-%{release}-tmp/fedora/31
cp etc/templates/config/fedora/32/sca.files ${RPM_BUILD_ROOT}%{_localstatedir}/tmp/sca-%{version}-%{release}-tmp/fedora/32
cp etc/templates/config/fedora/33/sca.files ${RPM_BUILD_ROOT}%{_localstatedir}/tmp/sca-%{version}-%{release}-tmp/fedora/33
cp etc/templates/config/fedora/34/sca.files ${RPM_BUILD_ROOT}%{_localstatedir}/tmp/sca-%{version}-%{release}-tmp/fedora/34

cp etc/templates/config/almalinux/8/sca.files ${RPM_BUILD_ROOT}%{_localstatedir}/tmp/sca-%{version}-%{release}-tmp/almalinux/8
cp etc/templates/config/almalinux/9/sca.files ${RPM_BUILD_ROOT}%{_localstatedir}/tmp/sca-%{version}-%{release}-tmp/almalinux/9

cp etc/templates/config/rocky/9/sca.files ${RPM_BUILD_ROOT}%{_localstatedir}/tmp/sca-%{version}-%{release}-tmp/rocky/9
cp etc/templates/config/rocky/8/sca.files ${RPM_BUILD_ROOT}%{_localstatedir}/tmp/sca-%{version}-%{release}-tmp/rocky/8

# Add SUSE initscript
sed -i "s:WAZUH_HOME_TMP:%{_localstatedir}:g" src/init/templates/ossec-hids-suse.init
cp -rp src/init/templates/ossec-hids-suse.init ${RPM_BUILD_ROOT}%{_localstatedir}/packages_files/manager_installation_scripts/src/init/

# Copy scap templates
cp -rp  etc/templates/config/generic/* ${RPM_BUILD_ROOT}%{_localstatedir}/packages_files/manager_installation_scripts/etc/templates/config/generic
cp -rp  etc/templates/config/centos/* ${RPM_BUILD_ROOT}%{_localstatedir}/packages_files/manager_installation_scripts/etc/templates/config/centos
cp -rp  etc/templates/config/rhel/* ${RPM_BUILD_ROOT}%{_localstatedir}/packages_files/manager_installation_scripts/etc/templates/config/rhel

install -m 0640 src/init/*.sh ${RPM_BUILD_ROOT}%{_localstatedir}/packages_files/manager_installation_scripts/src/init

# Add installation scripts
cp src/VERSION ${RPM_BUILD_ROOT}%{_localstatedir}/packages_files/manager_installation_scripts/src/
cp src/REVISION ${RPM_BUILD_ROOT}%{_localstatedir}/packages_files/manager_installation_scripts/src/

exit 0

%pre

# Create the wazuh group if it doesn't exists
if command -v getent > /dev/null 2>&1 && ! getent group wazuh > /dev/null 2>&1; then
  groupadd -r wazuh
elif ! getent group wazuh > /dev/null 2>&1; then
  groupadd -r wazuh
fi

# Create the wazuh user if it doesn't exists
if ! getent passwd wazuh > /dev/null 2>&1; then
  useradd -g wazuh -G wazuh -d %{_localstatedir} -r -s /sbin/nologin wazuh
fi

# Stop the services to upgrade the package
if [ $1 = 2 ]; then
  if command -v systemctl > /dev/null 2>&1 && systemctl > /dev/null 2>&1 && systemctl is-active --quiet wazuh-manager > /dev/null 2>&1; then
    systemctl stop wazuh-manager.service > /dev/null 2>&1
    %{_localstatedir}/bin/ossec-control stop > /dev/null 2>&1
    touch %{_localstatedir}/tmp/wazuh.restart
  # Check for SysV
  elif command -v service > /dev/null 2>&1 && service wazuh-manager status 2>/dev/null | grep "is running" > /dev/null 2>&1; then
    service wazuh-manager stop > /dev/null 2>&1
    %{_localstatedir}/bin/ossec-control stop > /dev/null 2>&1
    touch %{_localstatedir}/tmp/wazuh.restart
  elif %{_localstatedir}/bin/wazuh-control status 2>/dev/null | grep "is running" > /dev/null 2>&1; then
    touch %{_localstatedir}/tmp/wazuh.restart
  elif %{_localstatedir}/bin/ossec-control status 2>/dev/null | grep "is running" > /dev/null 2>&1; then
    touch %{_localstatedir}/tmp/wazuh.restart
  fi
  %{_localstatedir}/bin/ossec-control stop > /dev/null 2>&1 || %{_localstatedir}/bin/wazuh-control stop > /dev/null 2>&1
fi
if pgrep -f ossec-authd > /dev/null 2>&1; then
    kill -15 $(pgrep -f ossec-authd)
fi

# Remove/relocate existing SQLite databases
rm -f %{_localstatedir}/var/db/cluster.db* || true
rm -f %{_localstatedir}/var/db/.profile.db* || true
rm -rf %{_localstatedir}/var/db/agents || true

if [ -f %{_localstatedir}/var/db/global.db ]; then
  mv %{_localstatedir}/var/db/global.db %{_localstatedir}/queue/db/
  rm -f %{_localstatedir}/var/db/global.db* || true
  rm -f %{_localstatedir}/var/db/.template.db || true
fi

if [ -f %{_localstatedir}/queue/db/global.db ]; then
  chmod 640 %{_localstatedir}/queue/db/global.db*
  chown wazuh:wazuh %{_localstatedir}/queue/db/global.db*
fi

# Remove Vuln-detector database
rm -f %{_localstatedir}/queue/vulnerabilities/cve.db || true

# Remove plain-text agent information if exists
if [ -d %{_localstatedir}/queue/agent-info ]; then
  rm -rf %{_localstatedir}/queue/agent-info/* > /dev/null 2>&1
fi

if [ -d %{_localstatedir}/queue/rootcheck ]; then
  rm -rf %{_localstatedir}/queue/rootcheck/* > /dev/null 2>&1
fi

# Delete old API backups
if [ $1 = 2 ]; then
  if [ -d %{_localstatedir}/~api ]; then
    rm -rf %{_localstatedir}/~api
  fi

  if [ -f %{_sysconfdir}/ossec-init.conf ]; then
    # Import the variables from ossec-init.conf file
    . %{_sysconfdir}/ossec-init.conf
  else
    # Ask wazuh-control the version
    VERSION=$(%{_localstatedir}/bin/wazuh-control info -v)
  fi

  # Get the major and minor version
  MAJOR=$(echo $VERSION | cut -dv -f2 | cut -d. -f1)
  MINOR=$(echo $VERSION | cut -d. -f2)

  # Delete uncompatible DBs versions
  if [ $MAJOR = 3 ] && [ $MINOR -lt 7 ]; then
    rm -f %{_localstatedir}/queue/db/*.db*
    rm -f %{_localstatedir}/queue/db/.template.db
  fi

  # Delete 3.X Wazuh API service
  if [ "$MAJOR" = "3" ] && [ -d %{_localstatedir}/api ]; then
    if command -v systemctl > /dev/null 2>&1 && systemctl > /dev/null 2>&1 ; then
      systemctl stop wazuh-api.service > /dev/null 2>&1
      systemctl disable wazuh-api.service > /dev/null 2>&1
      rm -f /etc/systemd/system/wazuh-api.service
    elif command -v service > /dev/null 2>&1 && command -v chkconfig > /dev/null 2>&1; then
      service wazuh-api stop > /dev/null 2>&1
      chkconfig wazuh-api off > /dev/null 2>&1
      chkconfig --del wazuh-api > /dev/null 2>&1
      rm -f /etc/rc.d/init.d/wazuh-api || true
    fi
  fi
fi

%post

echo "VERSION=\"$(%{_localstatedir}/bin/wazuh-control info -v)\"" > /etc/ossec-init.conf

# Upgrade install code block
if [ $1 = 2 ]; then
  if [ -d %{_localstatedir}/logs/ossec ]; then
    rm -rf %{_localstatedir}/logs/wazuh
    cp -rp %{_localstatedir}/logs/ossec %{_localstatedir}/logs/wazuh
  fi

  if [ -d %{_localstatedir}/queue/ossec ]; then
    rm -rf %{_localstatedir}/queue/sockets
    cp -rp %{_localstatedir}/queue/ossec %{_localstatedir}/queue/sockets
  fi

  FILE_PATH="%{_localstatedir}/packages_files/manager_installation_scripts/src/init/update-indexer.sh"
  if [ -f "$FILE_PATH" ]; then
    CONFIG_INDEXER_TEMPLATE="%{_localstatedir}/packages_files/manager_installation_scripts/etc/templates/config/generic/wodle-indexer.manager.template"
    . "$FILE_PATH"
    updateIndexerTemplate "%{_localstatedir}/etc/ossec.conf" $CONFIG_INDEXER_TEMPLATE
  fi
fi

%define _vdfilename vd_1.0.0_vd_4.8.0.tar.xz

# Fresh install code block
if [ $1 = 1 ]; then

  . %{_localstatedir}/packages_files/manager_installation_scripts/src/init/dist-detect.sh

  # Generating ossec.conf file
  %{_localstatedir}/packages_files/manager_installation_scripts/gen_ossec.sh conf manager ${DIST_NAME} ${DIST_VER}.${DIST_SUBVER} %{_localstatedir} > %{_localstatedir}/etc/ossec.conf

  touch %{_localstatedir}/logs/active-responses.log
  touch %{_localstatedir}/logs/integrations.log
  chown wazuh:wazuh %{_localstatedir}/logs/active-responses.log
  chown wazuh:wazuh %{_localstatedir}/logs/integrations.log
  chmod 0660 %{_localstatedir}/logs/active-responses.log
  chmod 0640 %{_localstatedir}/logs/integrations.log

  # Add default local_files to ossec.conf
  %{_localstatedir}/packages_files/manager_installation_scripts/add_localfiles.sh %{_localstatedir} >> %{_localstatedir}/etc/ossec.conf
fi

if [[ -d /run/systemd/system ]]; then
  rm -f %{_initrddir}/wazuh-manager
fi

# Generation auto-signed certificate if not exists
if [ ! -f "%{_localstatedir}/etc/sslmanager.key" ] && [ ! -f "%{_localstatedir}/etc/sslmanager.cert" ]; then
  %{_localstatedir}/bin/wazuh-authd -C 365 -B 2048 -S "/C=US/ST=California/CN=Wazuh/" -K %{_localstatedir}/etc/sslmanager.key -X %{_localstatedir}/etc/sslmanager.cert 2>/dev/null
  chmod 640 %{_localstatedir}/etc/sslmanager.key
  chmod 640 %{_localstatedir}/etc/sslmanager.cert
fi

rm -f %{_localstatedir}/etc/shared/ar.conf  >/dev/null 2>&1
rm -f %{_localstatedir}/etc/shared/merged.mg  >/dev/null 2>&1

# Set merged.mg permissions to new ones
find %{_localstatedir}/etc/shared/ -type f -name 'merged.mg' -exec chmod 644 {} \;

#AlmaLinux
if [ -r "/etc/almalinux-release" ]; then
  DIST_NAME=almalinux
  DIST_VER=`sed -rn 's/.* ([0-9]{1,2})\.*[0-9]{0,2}.*/\1/p' /etc/almalinux-release`
#Rocky
elif [ -r "/etc/rocky-release" ]; then
  DIST_NAME=rocky
  DIST_VER=`sed -rn 's/.* ([0-9]{1,2})\.*[0-9]{0,2}.*/\1/p' /etc/rocky-release`
# CentOS
elif [ -r "/etc/centos-release" ]; then
  if grep -q "AlmaLinux" /etc/centos-release; then
    DIST_NAME=almalinux
  elif grep -q "Rocky" /etc/centos-release; then
    DIST_NAME=almalinux
  else
    DIST_NAME="centos"
  fi
  DIST_VER=`sed -rn 's/.* ([0-9]{1,2})\.*[0-9]{0,2}.*/\1/p' /etc/centos-release`
# Fedora
elif [ -r "/etc/fedora-release" ]; then
    DIST_NAME="fedora"
    DIST_VER=`sed -rn 's/.* ([0-9]{1,2})\.*[0-9]{0,2}.*/\1/p' /etc/fedora-release`
# Oracle Linux
elif [ -r "/etc/oracle-release" ]; then
    DIST_NAME="ol"
    DIST_VER=`sed -rn 's/.* ([0-9]{1,2})\.*[0-9]{0,2}.*/\1/p' /etc/oracle-release`
# RedHat
elif [ -r "/etc/redhat-release" ]; then
  if grep -q "AlmaLinux" /etc/redhat-release; then
    DIST_NAME=almalinux
  elif grep -q "Rocky" /etc/redhat-release; then
    DIST_NAME=almalinux
  elif grep -q "CentOS" /etc/redhat-release; then
      DIST_NAME="centos"
  else
      DIST_NAME="rhel"
  fi
  DIST_VER=`sed -rn 's/.* ([0-9]{1,2})\.*[0-9]{0,2}.*/\1/p' /etc/redhat-release`
# SUSE
elif [ -r "/etc/SuSE-release" ]; then
  if grep -q "openSUSE" /etc/SuSE-release; then
      DIST_NAME="generic"
      DIST_VER=""
  else
      DIST_NAME="sles"
      DIST_VER=`sed -rn 's/.*VERSION = ([0-9]{1,2}).*/\1/p' /etc/SuSE-release`
  fi
elif [ -r "/etc/os-release" ]; then
  . /etc/os-release
  DIST_NAME=$ID
  DIST_VER=$(echo $VERSION_ID | sed -rn 's/[^0-9]*([0-9]+).*/\1/p')
  if [ "X$DIST_VER" = "X" ]; then
      DIST_VER="0"
  fi
  if [ "$DIST_NAME" = "amzn" ] && [ "$DIST_VER" != "2" ] && [ "$DIST_VER" != "2023" ]; then
      DIST_VER="1"
  fi
  DIST_SUBVER=$(echo $VERSION_ID | sed -rn 's/[^0-9]*[0-9]+\.([0-9]+).*/\1/p')
  if [ "X$DIST_SUBVER" = "X" ]; then
      DIST_SUBVER="0"
  fi
else
  DIST_NAME="generic"
  DIST_VER=""
fi

SCA_DIR="${DIST_NAME}/${DIST_VER}"
SCA_BASE_DIR="%{_localstatedir}/tmp/sca-%{version}-%{release}-tmp"
mkdir -p %{_localstatedir}/ruleset/sca

SCA_TMP_DIR="${SCA_BASE_DIR}/${SCA_DIR}"

# Install the configuration files needed for this hosts
if [ -r "${SCA_BASE_DIR}/${DIST_NAME}/${DIST_VER}/${DIST_SUBVER}/sca.files" ]; then
  SCA_TMP_DIR="${SCA_BASE_DIR}/${DIST_NAME}/${DIST_VER}/${DIST_SUBVER}"
elif [ -r "${SCA_BASE_DIR}/${DIST_NAME}/${DIST_VER}/sca.files" ]; then
  SCA_TMP_DIR="${SCA_BASE_DIR}/${DIST_NAME}/${DIST_VER}"
elif [ -r "${SCA_BASE_DIR}/${DIST_NAME}/sca.files" ]; then
  SCA_TMP_DIR="${SCA_BASE_DIR}/${DIST_NAME}"
else
  SCA_TMP_DIR="${SCA_BASE_DIR}/generic"
fi

SCA_TMP_FILE="${SCA_TMP_DIR}/sca.files"

if [ -r ${SCA_TMP_FILE} ] && [ -r ${SCA_BASE_DIR}/generic/sca.manager.files ]; then

  rm -f %{_localstatedir}/ruleset/sca/* || true

  for sca_file in $(cat ${SCA_TMP_FILE}); do
    if [ -f ${SCA_BASE_DIR}/${sca_file} ]; then
      mv ${SCA_BASE_DIR}/${sca_file} %{_localstatedir}/ruleset/sca
    fi
  done

  for sca_file in $(cat ${SCA_BASE_DIR}/generic/sca.manager.files); do
    filename=$(basename ${sca_file})
    if [ -f "${SCA_BASE_DIR}/${sca_file}" ] && [ ! -f "%{_localstatedir}/ruleset/sca/${filename}" ]; then
      mv ${SCA_BASE_DIR}/${sca_file} %{_localstatedir}/ruleset/sca/${filename}.disabled
    fi
  done
fi

# Fix sca permissions, group and owner
chmod 640 %{_localstatedir}/ruleset/sca/*
chown root:wazuh %{_localstatedir}/ruleset/sca/*
# Delete the temporary directory
rm -rf ${SCA_BASE_DIR}

# Add the SELinux policy
if command -v getenforce > /dev/null 2>&1 && command -v semodule > /dev/null 2>&1; then
  if [ $(getenforce) != "Disabled" ]; then
    semodule -i %{_localstatedir}/var/selinux/wazuh.pp
    semodule -e wazuh
  fi
fi

# Delete the installation files used to configure the manager
rm -rf %{_localstatedir}/packages_files

# Remove unnecessary files from default group
rm -f %{_localstatedir}/etc/shared/default/*.rpmnew

# Remove old ossec user and group if exists and change ownwership of files

if getent group ossec > /dev/null 2>&1; then
  find %{_localstatedir}/ -group ossec -user root -print0 | xargs -0 chown root:wazuh > /dev/null 2>&1 || true
  if getent passwd ossec > /dev/null 2>&1; then
    find %{_localstatedir}/ -group ossec -user ossec -print0 | xargs -0 chown wazuh:wazuh > /dev/null 2>&1 || true
    userdel ossec > /dev/null 2>&1
  fi
  if getent passwd ossecm > /dev/null 2>&1; then
    find %{_localstatedir}/ -group ossec -user ossecm -print0 | xargs -0 chown wazuh:wazuh > /dev/null 2>&1 || true
    userdel ossecm > /dev/null 2>&1
  fi
  if getent passwd ossecr > /dev/null 2>&1; then
    find %{_localstatedir}/ -group ossec -user ossecr -print0 | xargs -0 chown wazuh:wazuh > /dev/null 2>&1 || true
    userdel ossecr > /dev/null 2>&1
  fi
  if getent group ossec > /dev/null 2>&1; then
    groupdel ossec > /dev/null 2>&1
  fi
fi

%preun

if [ $1 = 0 ]; then

  # Stop the services before uninstall the package
  # Check for systemd
  if command -v systemctl > /dev/null 2>&1 && systemctl > /dev/null 2>&1 && systemctl is-active --quiet wazuh-manager > /dev/null 2>&1; then
    systemctl stop wazuh-manager.service > /dev/null 2>&1
  # Check for SysV
  elif command -v service > /dev/null 2>&1 && service wazuh-manager status 2>/dev/null | grep "is running" > /dev/null 2>&1; then
    service wazuh-manager stop > /dev/null 2>&1
  fi
  %{_localstatedir}/bin/wazuh-control stop > /dev/null 2>&1

  # Remove the SELinux policy
  if command -v getenforce > /dev/null 2>&1 && command -v semodule > /dev/null 2>&1; then
    if [ $(getenforce) != "Disabled" ]; then
      if (semodule -l | grep wazuh > /dev/null); then
        semodule -r wazuh > /dev/null
      fi
    fi
  fi

  # Remove SCA files
  rm -f %{_localstatedir}/ruleset/sca/*
fi

%postun

# If the package is been uninstalled
if [ $1 = 0 ];then
  # Remove the wazuh user if it exists
  if getent passwd wazuh > /dev/null 2>&1; then
    userdel wazuh >/dev/null 2>&1
  fi
  # Remove the wazuh group if it exists
  if command -v getent > /dev/null 2>&1 && getent group wazuh > /dev/null 2>&1; then
    groupdel wazuh >/dev/null 2>&1
  elif getent group wazuh > /dev/null 2>&1; then
    groupdel wazuh >/dev/null 2>&1
  fi

  # Backup agents centralized configuration (etc/shared)
  if [ -d %{_localstatedir}/etc/shared ]; then
    find %{_localstatedir}/etc/ -type f  -name "*save" ! -name "*rpmsave" -exec rm -f {} \;
    find %{_localstatedir}/etc/ -type f ! -name "*shared*" ! -name "*rpmsave" -exec mv {} {}.save \;
  fi

  # Backup registration service certificates (sslmanager.cert,sslmanager.key)
  if [ -f %{_localstatedir}/etc/sslmanager.cert ]; then
      mv %{_localstatedir}/etc/sslmanager.cert %{_localstatedir}/etc/sslmanager.cert.save
  fi
  if [ -f %{_localstatedir}/etc/sslmanager.key ]; then
      mv %{_localstatedir}/etc/sslmanager.key %{_localstatedir}/etc/sslmanager.key.save
  fi

  # Remove lingering folders and files
  rm -rf %{_localstatedir}/queue/
  rm -rf %{_localstatedir}/framework/
  rm -rf %{_localstatedir}/api/
  rm -rf %{_localstatedir}/stats/
  rm -rf %{_localstatedir}/var/
  rm -rf %{_localstatedir}/bin/
  rm -rf %{_localstatedir}/logs/
  rm -rf %{_localstatedir}/ruleset/
  rm -rf %{_localstatedir}/tmp
fi

# posttrans code is the last thing executed in a install/upgrade
%posttrans
if [ -f %{_sysconfdir}/systemd/system/wazuh-manager.service ]; then
  rm -rf %{_sysconfdir}/systemd/system/wazuh-manager.service
  systemctl daemon-reload > /dev/null 2>&1
fi

if [ -f %{_localstatedir}/tmp/wazuh.restart ]; then
  rm -f %{_localstatedir}/tmp/wazuh.restart
  if command -v systemctl > /dev/null 2>&1 && systemctl > /dev/null 2>&1 ; then
    systemctl daemon-reload > /dev/null 2>&1
    systemctl restart wazuh-manager.service > /dev/null 2>&1
  elif command -v service > /dev/null 2>&1 ; then
    service wazuh-manager restart > /dev/null 2>&1
  else
    %{_localstatedir}/bin/wazuh-control restart > /dev/null 2>&1
  fi
fi

if [ -d %{_localstatedir}/logs/ossec ]; then
  rm -rf %{_localstatedir}/logs/ossec/
fi

if [ -d %{_localstatedir}/queue/ossec ]; then
  rm -rf %{_localstatedir}/queue/ossec/
fi

if [ -f %{_sysconfdir}/ossec-init.conf ]; then
  rm -f %{_sysconfdir}/ossec-init.conf
  rm -f %{_localstatedir}/etc/ossec-init.conf
fi

# Remove groups backup files
rm -rf %{_localstatedir}/backup/groups

%triggerin -- glibc
[ -r %{_sysconfdir}/localtime ] && cp -fpL %{_sysconfdir}/localtime %{_localstatedir}/etc
 chown root:wazuh %{_localstatedir}/etc/localtime
 chmod 0640 %{_localstatedir}/etc/localtime

%clean
rm -fr %{buildroot}

%files
%defattr(-,root,wazuh)
%config(missingok) %{_initrddir}/wazuh-manager
%attr(640, root, wazuh) %verify(not md5 size mtime) %ghost %{_sysconfdir}/ossec-init.conf
/usr/lib/systemd/system/wazuh-manager.service
%dir %attr(750, root, wazuh) %{_localstatedir}
%attr(750, root, wazuh) %{_localstatedir}/agentless
%dir %attr(750, root, wazuh) %{_localstatedir}/active-response
%dir %attr(750, root, wazuh) %{_localstatedir}/active-response/bin
%attr(750, root, wazuh) %{_localstatedir}/active-response/bin/*
%dir %attr(750, root, wazuh) %{_localstatedir}/api
%dir %attr(770, root, wazuh) %{_localstatedir}/api/configuration
%attr(660, root, wazuh) %config(noreplace) %{_localstatedir}/api/configuration/api.yaml
%dir %attr(770, root, wazuh) %{_localstatedir}/api/configuration/security
%dir %attr(770, root, wazuh) %{_localstatedir}/api/configuration/ssl
%dir %attr(750, root, wazuh) %{_localstatedir}/api/scripts
%attr(640, root, wazuh) %{_localstatedir}/api/scripts/*.py
%dir %attr(750, root, wazuh) %{_localstatedir}/backup
%dir %attr(750, wazuh, wazuh) %{_localstatedir}/backup/db
%dir %attr(750, wazuh, wazuh) %{_localstatedir}/backup/agents
%dir %attr(750, root, wazuh) %{_localstatedir}/backup/shared
%dir %attr(750, root, wazuh) %{_localstatedir}/bin
%attr(750, root, root) %{_localstatedir}/bin/agent_control
%attr(750, root, wazuh) %{_localstatedir}/bin/agent_groups
%attr(750, root, wazuh) %{_localstatedir}/bin/agent_upgrade
%attr(750, root, root) %{_localstatedir}/bin/clear_stats
%attr(750, root, wazuh) %{_localstatedir}/bin/cluster_control
%attr(750, root, root) %{_localstatedir}/bin/manage_agents
%attr(750, root, root) %{_localstatedir}/bin/wazuh-agentlessd
%attr(750, root, root) %{_localstatedir}/bin/wazuh-analysisd
%attr(750, root, root) %{_localstatedir}/bin/wazuh-authd
%attr(750, root, root) %{_localstatedir}/bin/wazuh-control
%attr(750, root, root) %{_localstatedir}/bin/wazuh-csyslogd
%attr(750, root, root) %{_localstatedir}/bin/wazuh-dbd
%attr(750, root, root) %{_localstatedir}/bin/wazuh-execd
%attr(750, root, root) %{_localstatedir}/bin/wazuh-integratord
%attr(750, root, root) %{_localstatedir}/bin/wazuh-logcollector
%attr(750, root, root) %{_localstatedir}/bin/wazuh-logtest-legacy
%attr(750, root, wazuh) %{_localstatedir}/bin/wazuh-logtest
%attr(750, root, root) %{_localstatedir}/bin/wazuh-maild
%attr(750, root, root) %{_localstatedir}/bin/wazuh-monitord
%attr(750, root, root) %{_localstatedir}/bin/wazuh-regex
%attr(750, root, root) %{_localstatedir}/bin/wazuh-remoted
%attr(750, root, root) %{_localstatedir}/bin/wazuh-reportd
%attr(750, root, root) %{_localstatedir}/bin/wazuh-syscheckd
%attr(750, root, wazuh) %{_localstatedir}/bin/verify-agent-conf
%attr(750, root, wazuh) %{_localstatedir}/bin/wazuh-apid
%attr(750, root, wazuh) %{_localstatedir}/bin/wazuh-clusterd
%attr(750, root, root) %{_localstatedir}/bin/wazuh-db
%attr(750, root, root) %{_localstatedir}/bin/wazuh-modulesd
%attr(750, root, wazuh) %{_localstatedir}/bin/rbac_control
%attr(750, root, wazuh) %{_localstatedir}/bin/wazuh-keystore
%dir %attr(770, wazuh, wazuh) %{_localstatedir}/etc
%attr(660, root, wazuh) %config(noreplace) %{_localstatedir}/etc/ossec.conf
%attr(640, root, wazuh) %config(noreplace) %{_localstatedir}/etc/client.keys
%attr(640, root, wazuh) %{_localstatedir}/etc/internal_options*
%attr(640, root, wazuh) %config(noreplace) %{_localstatedir}/etc/local_internal_options.conf
%attr(640, root, wazuh) %{_localstatedir}/etc/localtime
%dir %attr(770, root, wazuh) %{_localstatedir}/etc/decoders
%attr(660, wazuh, wazuh) %config(noreplace) %{_localstatedir}/etc/decoders/local_decoder.xml
%dir %attr(770, root, wazuh) %{_localstatedir}/etc/lists
%dir %attr(770, wazuh, wazuh) %{_localstatedir}/etc/lists/amazon
%attr(660, wazuh, wazuh) %config(noreplace) %{_localstatedir}/etc/lists/amazon/*
%attr(660, wazuh, wazuh) %config(noreplace) %{_localstatedir}/etc/lists/audit-keys
%attr(660, wazuh, wazuh) %config(noreplace) %{_localstatedir}/etc/lists/security-eventchannel
%dir %attr(770, root, wazuh) %{_localstatedir}/etc/shared
%dir %attr(770, wazuh, wazuh) %{_localstatedir}/etc/shared/default
%attr(660, wazuh, wazuh) %{_localstatedir}/etc/shared/agent-template.conf
%attr(660, wazuh, wazuh) %config(noreplace) %{_localstatedir}/etc/shared/default/*
%dir %attr(770, root, wazuh) %{_localstatedir}/etc/rootcheck
%attr(660, root, wazuh) %{_localstatedir}/etc/rootcheck/*.txt
%dir %attr(770, root, wazuh) %{_localstatedir}/etc/rules
%attr(660, wazuh, wazuh) %config(noreplace) %{_localstatedir}/etc/rules/local_rules.xml
%dir %attr(750, root, wazuh) %{_localstatedir}/framework
%dir %attr(750, root, wazuh) %{_localstatedir}/framework/python
%{_localstatedir}/framework/python/*
%dir %attr(750, root, wazuh) %{_localstatedir}/framework/scripts
%attr(640, root, wazuh) %{_localstatedir}/framework/scripts/*.py
%dir %attr(750, root, wazuh) %{_localstatedir}/framework/wazuh
%attr(640, root, wazuh) %{_localstatedir}/framework/wazuh/*.py
%dir %attr(750, root, wazuh) %{_localstatedir}/framework/wazuh/core/cluster
%attr(640, root, wazuh) %{_localstatedir}/framework/wazuh/core/cluster/*.py
%attr(640, root, wazuh) %{_localstatedir}/framework/wazuh/core/cluster/*.json
%dir %attr(750, root, wazuh) %{_localstatedir}/framework/wazuh/core/cluster/hap_helper
%attr(640, root, wazuh) %{_localstatedir}/framework/wazuh/core/cluster/hap_helper/*.py
%dir %attr(750, root, wazuh) %{_localstatedir}/framework/wazuh/core/cluster/dapi
%attr(640, root, wazuh) %{_localstatedir}/framework/wazuh/core/cluster/dapi/*.py
%dir %attr(750, root, wazuh) %{_localstatedir}/integrations
%attr(750, root, wazuh) %{_localstatedir}/integrations/*
%dir %attr(750, root, wazuh) %{_localstatedir}/lib
%attr(750, root, wazuh) %{_localstatedir}/lib/libwazuhext.so
%attr(750, root, wazuh) %{_localstatedir}/lib/libwazuhshared.so
%attr(750, root, wazuh) %{_localstatedir}/lib/libdbsync.so
%attr(750, root, wazuh) %{_localstatedir}/lib/librsync.so
%attr(750, root, wazuh) %{_localstatedir}/lib/libsyscollector.so
%attr(750, root, wazuh) %{_localstatedir}/lib/libsysinfo.so
%attr(750, root, wazuh) %{_localstatedir}/lib/libjemalloc.so.2
%attr(750, root, wazuh) %{_localstatedir}/lib/libstdc++.so.6
%attr(750, root, wazuh) %{_localstatedir}/lib/libgcc_s.so.1
%attr(750, root, wazuh) %{_localstatedir}/lib/libfimdb.so
%attr(750, root, wazuh) %{_localstatedir}/lib/libcontent_manager.so
%attr(750, root, wazuh) %{_localstatedir}/lib/libindexer_connector.so
%attr(750, root, wazuh) %{_localstatedir}/lib/librocksdb.so.8
%attr(750, root, wazuh) %{_localstatedir}/lib/librouter.so
%attr(750, root, wazuh) %{_localstatedir}/lib/libvulnerability_scanner.so
%{_localstatedir}/lib/libpython3.10.so.1.0
%dir %attr(770, wazuh, wazuh) %{_localstatedir}/logs
%attr(660, wazuh, wazuh)  %ghost %{_localstatedir}/logs/active-responses.log
%attr(660, wazuh, wazuh) %ghost %{_localstatedir}/logs/api.log
%attr(640, wazuh, wazuh) %ghost %{_localstatedir}/logs/integrations.log
%attr(660, wazuh, wazuh) %ghost %{_localstatedir}/logs/ossec.log
%attr(660, wazuh, wazuh) %ghost %{_localstatedir}/logs/ossec.json
%dir %attr(440, root, wazuh) %{_localstatedir}/templates
%attr(0440, root, wazuh) %{_localstatedir}/templates/vd_states_template.json
%dir %attr(750, wazuh, wazuh) %{_localstatedir}/logs/api
%dir %attr(750, wazuh, wazuh) %{_localstatedir}/logs/archives
%dir %attr(750, wazuh, wazuh) %{_localstatedir}/logs/alerts
%dir %attr(750, wazuh, wazuh) %{_localstatedir}/logs/cluster
%dir %attr(750, wazuh, wazuh) %{_localstatedir}/logs/firewall
%dir %attr(750, wazuh, wazuh) %{_localstatedir}/logs/wazuh
%dir %attr(750, root, root) %config(missingok) %{_localstatedir}/packages_files
%dir %attr(750, root, root) %config(missingok) %{_localstatedir}/packages_files/manager_installation_scripts
%attr(750, root, root) %config(missingok) %{_localstatedir}/packages_files/manager_installation_scripts/add_localfiles.sh
%attr(750, root, root) %config(missingok) %{_localstatedir}/packages_files/manager_installation_scripts/gen_ossec.sh
%dir %attr(750, root, root) %config(missingok) %{_localstatedir}/packages_files/manager_installation_scripts/src/
%attr(750, root, root) %config(missingok) %{_localstatedir}/packages_files/manager_installation_scripts/src/REVISION
%attr(750, root, root) %config(missingok) %{_localstatedir}/packages_files/manager_installation_scripts/src/VERSION
%dir %attr(750, root, root) %config(missingok) %{_localstatedir}/packages_files/manager_installation_scripts/src/init/
%attr(750, root, root) %config(missingok) %{_localstatedir}/packages_files/manager_installation_scripts/src/init/*
%dir %attr(750, root, root) %config(missingok) %{_localstatedir}/packages_files/manager_installation_scripts/etc/templates
%dir %attr(750, root, root) %config(missingok) %{_localstatedir}/packages_files/manager_installation_scripts/etc/templates/config
%dir %attr(750, root, root) %config(missingok) %{_localstatedir}/packages_files/manager_installation_scripts/etc/templates/config/generic
%attr(750, root, root) %config(missingok) %{_localstatedir}/packages_files/manager_installation_scripts/etc/templates/config/generic/*
%dir %attr(750, root, root) %config(missingok) %{_localstatedir}/packages_files/manager_installation_scripts/etc/templates/config/centos
%attr(750, root, root) %config(missingok) %{_localstatedir}/packages_files/manager_installation_scripts/etc/templates/config/centos/*
%dir %attr(750, root, root) %config(missingok) %{_localstatedir}/packages_files/manager_installation_scripts/etc/templates/config/rhel
%attr(750, root, root) %config(missingok) %{_localstatedir}/packages_files/manager_installation_scripts/etc/templates/config/rhel/*
%attr(750, wazuh, wazuh) %missingok %{_localstatedir}/tmp/%{_vdfilename}
%dir %attr(750, root, wazuh) %{_localstatedir}/queue
%attr(600, root, wazuh) %ghost %{_localstatedir}/queue/agents-timestamp
%dir %attr(750, wazuh, wazuh) %{_localstatedir}/queue/agentless
%dir %attr(770, wazuh, wazuh) %{_localstatedir}/queue/alerts
%dir %attr(770, wazuh, wazuh) %{_localstatedir}/queue/cluster
%dir %attr(750, wazuh, wazuh) %{_localstatedir}/queue/db
%dir %attr(750, wazuh, wazuh) %{_localstatedir}/queue/diff
%dir %attr(750, wazuh, wazuh) %{_localstatedir}/queue/fim
%dir %attr(750, wazuh, wazuh) %{_localstatedir}/queue/fim/db
%dir %attr(750, wazuh, wazuh) %{_localstatedir}/queue/syscollector
%dir %attr(750, wazuh, wazuh) %{_localstatedir}/queue/syscollector/db
%attr(640, root, wazuh) %{_localstatedir}/queue/syscollector/norm_config.json
%dir %attr(750, wazuh, wazuh) %{_localstatedir}/queue/fts
%dir %attr(770, wazuh, wazuh) %{_localstatedir}/queue/rids
%dir %attr(770, wazuh, wazuh) %{_localstatedir}/queue/tasks
%dir %attr(770, wazuh, wazuh) %{_localstatedir}/queue/sockets
%dir %attr(660, root, wazuh) %{_localstatedir}/queue/vd
%dir %attr(660, root, wazuh) %{_localstatedir}/queue/indexer
%dir %attr(770, wazuh, wazuh) %{_localstatedir}/queue/router
%dir %attr(750, wazuh, wazuh) %{_localstatedir}/queue/logcollector
%dir %attr(750, wazuh, wazuh) %{_localstatedir}/queue/keystore
%dir %attr(750, root, wazuh) %{_localstatedir}/ruleset
%dir %attr(750, root, wazuh) %{_localstatedir}/ruleset/sca
%dir %attr(750, root, wazuh) %{_localstatedir}/ruleset/decoders
%attr(640, root, wazuh) %{_localstatedir}/ruleset/decoders/*
%dir %attr(750, root, wazuh) %{_localstatedir}/ruleset/rules
%attr(640, root, wazuh) %{_localstatedir}/ruleset/rules/*
%dir %attr(770, root, wazuh) %{_localstatedir}/.ssh
%dir %attr(750, wazuh, wazuh) %{_localstatedir}/stats
%dir %attr(1770, root, wazuh) %{_localstatedir}/tmp
%dir %attr(750, wazuh, wazuh) %config(missingok) %{_localstatedir}/tmp/sca-%{version}-%{release}-tmp
%dir %attr(750, wazuh, wazuh) %config(missingok) %{_localstatedir}/tmp/sca-%{version}-%{release}-tmp/applications
%attr(640, root, wazuh) %config(missingok) %{_localstatedir}/tmp/sca-%{version}-%{release}-tmp/applications/*
%dir %attr(750, wazuh, wazuh) %config(missingok) %{_localstatedir}/tmp/sca-%{version}-%{release}-tmp/generic
%attr(640, root, wazuh) %config(missingok) %{_localstatedir}/tmp/sca-%{version}-%{release}-tmp/generic/*
%dir %attr(750, wazuh, wazuh) %config(missingok) %{_localstatedir}/tmp/sca-%{version}-%{release}-tmp/mongodb
%attr(640, root, wazuh) %config(missingok) %{_localstatedir}/tmp/sca-%{version}-%{release}-tmp/mongodb/*
%dir %attr(750, wazuh, wazuh) %config(missingok) %{_localstatedir}/tmp/sca-%{version}-%{release}-tmp/nginx
%attr(640, root, wazuh) %config(missingok) %{_localstatedir}/tmp/sca-%{version}-%{release}-tmp/nginx/*
%dir %attr(750, wazuh, wazuh) %config(missingok) %{_localstatedir}/tmp/sca-%{version}-%{release}-tmp/oracledb
%attr(640, root, wazuh) %config(missingok) %{_localstatedir}/tmp/sca-%{version}-%{release}-tmp/oracledb/*
%dir %attr(750, wazuh, wazuh) %config(missingok) %{_localstatedir}/tmp/sca-%{version}-%{release}-tmp/amzn
%dir %attr(750, wazuh, wazuh) %config(missingok) %{_localstatedir}/tmp/sca-%{version}-%{release}-tmp/amzn/1
%attr(640, root, wazuh) %config(missingok) %{_localstatedir}/tmp/sca-%{version}-%{release}-tmp/amzn/1/*
%dir %attr(750, wazuh, wazuh) %config(missingok) %{_localstatedir}/tmp/sca-%{version}-%{release}-tmp/amzn/2
%attr(640, root, wazuh) %config(missingok) %{_localstatedir}/tmp/sca-%{version}-%{release}-tmp/amzn/2/*
%dir %attr(750, wazuh, wazuh) %config(missingok) %{_localstatedir}/tmp/sca-%{version}-%{release}-tmp/amzn/2023
%attr(640, root, wazuh) %config(missingok) %{_localstatedir}/tmp/sca-%{version}-%{release}-tmp/amzn/2023/*
%dir %attr(750, wazuh, wazuh) %config(missingok) %{_localstatedir}/tmp/sca-%{version}-%{release}-tmp/centos
%attr(640, root, wazuh) %config(missingok) %{_localstatedir}/tmp/sca-%{version}-%{release}-tmp/centos/sca.files
%dir %attr(750, wazuh, wazuh) %config(missingok) %{_localstatedir}/tmp/sca-%{version}-%{release}-tmp/centos/5
%attr(640, root, wazuh) %config(missingok) %{_localstatedir}/tmp/sca-%{version}-%{release}-tmp/centos/5/*
%dir %attr(750, wazuh, wazuh) %config(missingok) %{_localstatedir}/tmp/sca-%{version}-%{release}-tmp/centos/6
%attr(640, root, wazuh) %config(missingok) %{_localstatedir}/tmp/sca-%{version}-%{release}-tmp/centos/6/*
%dir %attr(750, wazuh, wazuh) %config(missingok) %{_localstatedir}/tmp/sca-%{version}-%{release}-tmp/centos/7
%attr(640, root, wazuh) %config(missingok) %{_localstatedir}/tmp/sca-%{version}-%{release}-tmp/centos/7/*
%dir %attr(750, wazuh, wazuh) %config(missingok) %{_localstatedir}/tmp/sca-%{version}-%{release}-tmp/centos/8
%attr(640, root, wazuh) %config(missingok) %{_localstatedir}/tmp/sca-%{version}-%{release}-tmp/centos/8/*
%dir %attr(750, wazuh, wazuh) %config(missingok) %{_localstatedir}/tmp/sca-%{version}-%{release}-tmp/darwin
%dir %attr(750, wazuh, wazuh) %config(missingok) %{_localstatedir}/tmp/sca-%{version}-%{release}-tmp/darwin/15
%attr(640, root, wazuh) %config(missingok) %{_localstatedir}/tmp/sca-%{version}-%{release}-tmp/darwin/15/*
%dir %attr(750, wazuh, wazuh) %config(missingok) %{_localstatedir}/tmp/sca-%{version}-%{release}-tmp/darwin/16
%attr(640, root, wazuh) %config(missingok) %{_localstatedir}/tmp/sca-%{version}-%{release}-tmp/darwin/16/*
%dir %attr(750, wazuh, wazuh) %config(missingok) %{_localstatedir}/tmp/sca-%{version}-%{release}-tmp/darwin/17
%attr(640, root, wazuh) %config(missingok) %{_localstatedir}/tmp/sca-%{version}-%{release}-tmp/darwin/17/*
%dir %attr(750, wazuh, wazuh) %config(missingok) %{_localstatedir}/tmp/sca-%{version}-%{release}-tmp/darwin/18
%attr(640, root, wazuh) %config(missingok) %{_localstatedir}/tmp/sca-%{version}-%{release}-tmp/darwin/18/*
%dir %attr(750, wazuh, wazuh) %config(missingok) %{_localstatedir}/tmp/sca-%{version}-%{release}-tmp/darwin/19
%attr(640, root, wazuh) %config(missingok) %{_localstatedir}/tmp/sca-%{version}-%{release}-tmp/darwin/19/*
%dir %attr(750, wazuh, wazuh) %config(missingok) %{_localstatedir}/tmp/sca-%{version}-%{release}-tmp/darwin/20
%attr(640, root, wazuh) %config(missingok) %{_localstatedir}/tmp/sca-%{version}-%{release}-tmp/darwin/20/*
%dir %attr(750, wazuh, wazuh) %config(missingok) %{_localstatedir}/tmp/sca-%{version}-%{release}-tmp/darwin/21
%attr(640, root, wazuh) %config(missingok) %{_localstatedir}/tmp/sca-%{version}-%{release}-tmp/darwin/21/*
%dir %attr(750, wazuh, wazuh) %config(missingok) %{_localstatedir}/tmp/sca-%{version}-%{release}-tmp/darwin/22
%attr(640, root, wazuh) %config(missingok) %{_localstatedir}/tmp/sca-%{version}-%{release}-tmp/darwin/22/*
%dir %attr(750, wazuh, wazuh) %config(missingok) %{_localstatedir}/tmp/sca-%{version}-%{release}-tmp/darwin/23
%attr(640, root, wazuh) %config(missingok) %{_localstatedir}/tmp/sca-%{version}-%{release}-tmp/darwin/23/*
%dir %attr(750, wazuh, wazuh) %config(missingok) %{_localstatedir}/tmp/sca-%{version}-%{release}-tmp/debian
%attr(640, root, wazuh) %config(missingok) %{_localstatedir}/tmp/sca-%{version}-%{release}-tmp/debian/*
%dir %attr(750, wazuh, wazuh) %config(missingok) %{_localstatedir}/tmp/sca-%{version}-%{release}-tmp/ol/9
%attr(640, root, wazuh) %config(missingok) %{_localstatedir}/tmp/sca-%{version}-%{release}-tmp/ol/9/*
%dir %attr(750, wazuh, wazuh) %config(missingok) %{_localstatedir}/tmp/sca-%{version}-%{release}-tmp/rhel
%attr(640, root, wazuh) %config(missingok) %{_localstatedir}/tmp/sca-%{version}-%{release}-tmp/rhel/sca.files
%dir %attr(750, wazuh, wazuh) %config(missingok) %{_localstatedir}/tmp/sca-%{version}-%{release}-tmp/rhel/5
%attr(640, root, wazuh) %config(missingok) %{_localstatedir}/tmp/sca-%{version}-%{release}-tmp/rhel/5/*
%dir %attr(750, wazuh, wazuh) %config(missingok) %{_localstatedir}/tmp/sca-%{version}-%{release}-tmp/rhel/6
%attr(640, root, wazuh) %config(missingok) %{_localstatedir}/tmp/sca-%{version}-%{release}-tmp/rhel/6/*
%dir %attr(750, wazuh, wazuh) %config(missingok) %{_localstatedir}/tmp/sca-%{version}-%{release}-tmp/rhel/7
%attr(640, root, wazuh) %config(missingok) %{_localstatedir}/tmp/sca-%{version}-%{release}-tmp/rhel/7/*
%dir %attr(750, wazuh, wazuh) %config(missingok) %{_localstatedir}/tmp/sca-%{version}-%{release}-tmp/rhel/8
%attr(640, root, wazuh) %config(missingok) %{_localstatedir}/tmp/sca-%{version}-%{release}-tmp/rhel/8/*
%dir %attr(750, wazuh, wazuh) %config(missingok) %{_localstatedir}/tmp/sca-%{version}-%{release}-tmp/rhel/9
%attr(640, root, wazuh) %config(missingok) %{_localstatedir}/tmp/sca-%{version}-%{release}-tmp/rhel/9/*
%dir %attr(750, wazuh, wazuh) %config(missingok) %{_localstatedir}/tmp/sca-%{version}-%{release}-tmp/sles
%attr(640, root, wazuh) %config(missingok) %{_localstatedir}/tmp/sca-%{version}-%{release}-tmp/sles/sca.files
%dir %attr(750, wazuh, wazuh) %config(missingok) %{_localstatedir}/tmp/sca-%{version}-%{release}-tmp/sles/11
%attr(640, root, wazuh) %config(missingok) %{_localstatedir}/tmp/sca-%{version}-%{release}-tmp/sles/11/*
%dir %attr(750, wazuh, wazuh) %config(missingok) %{_localstatedir}/tmp/sca-%{version}-%{release}-tmp/sles/12
%attr(640, root, wazuh) %config(missingok) %{_localstatedir}/tmp/sca-%{version}-%{release}-tmp/sles/12/*
%dir %attr(750, wazuh, wazuh) %config(missingok) %{_localstatedir}/tmp/sca-%{version}-%{release}-tmp/sles/15
%attr(640, root, wazuh) %config(missingok) %{_localstatedir}/tmp/sca-%{version}-%{release}-tmp/sles/15/*
%dir %attr(750, wazuh, wazuh) %config(missingok) %{_localstatedir}/tmp/sca-%{version}-%{release}-tmp/sunos
%attr(640, root, wazuh) %config(missingok) %{_localstatedir}/tmp/sca-%{version}-%{release}-tmp/sunos/*
%attr(640, root, wazuh) %config(missingok) %{_localstatedir}/tmp/sca-%{version}-%{release}-tmp/suse/sca.files
%dir %attr(750, wazuh, wazuh) %config(missingok) %{_localstatedir}/tmp/sca-%{version}-%{release}-tmp/suse/11
%attr(640, root, wazuh) %config(missingok) %{_localstatedir}/tmp/sca-%{version}-%{release}-tmp/suse/11/*
%dir %attr(750, wazuh, wazuh) %config(missingok) %{_localstatedir}/tmp/sca-%{version}-%{release}-tmp/suse/12
%attr(640, root, wazuh) %config(missingok) %{_localstatedir}/tmp/sca-%{version}-%{release}-tmp/suse/12/*
%dir %attr(750, wazuh, wazuh) %config(missingok) %{_localstatedir}/tmp/sca-%{version}-%{release}-tmp/ubuntu
%attr(640, root, wazuh) %config(missingok) %{_localstatedir}/tmp/sca-%{version}-%{release}-tmp/ubuntu/*
%dir %attr(750, wazuh, wazuh) %config(missingok) %{_localstatedir}/tmp/sca-%{version}-%{release}-tmp/amazon
%attr(640, root, wazuh) %config(missingok) %{_localstatedir}/tmp/sca-%{version}-%{release}-tmp/amazon/*
%dir %attr(750, wazuh, wazuh) %config(missingok) %{_localstatedir}/tmp/sca-%{version}-%{release}-tmp/fedora
%attr(640, root, wazuh) %config(missingok) %{_localstatedir}/tmp/sca-%{version}-%{release}-tmp/fedora/*
%dir %attr(750, wazuh, wazuh) %config(missingok) %{_localstatedir}/tmp/sca-%{version}-%{release}-tmp/windows
%attr(640, root, wazuh) %config(missingok) %{_localstatedir}/tmp/sca-%{version}-%{release}-tmp/windows/*
%dir %attr(750, wazuh, wazuh) %config(missingok) %{_localstatedir}/tmp/sca-%{version}-%{release}-tmp/almalinux
%attr(640, root, wazuh) %config(missingok) %{_localstatedir}/tmp/sca-%{version}-%{release}-tmp/almalinux/*
%dir %attr(750, wazuh, wazuh) %config(missingok) %{_localstatedir}/tmp/sca-%{version}-%{release}-tmp/rocky
%attr(640, root, wazuh) %config(missingok) %{_localstatedir}/tmp/sca-%{version}-%{release}-tmp/rocky/*
%dir %attr(750, root, wazuh) %{_localstatedir}/var
%dir %attr(770, root, wazuh) %{_localstatedir}/var/db
%attr(660, root, wazuh) %{_localstatedir}/var/db/mitre.db
%dir %attr(770, root, wazuh) %{_localstatedir}/var/download
%dir %attr(770, wazuh, wazuh) %{_localstatedir}/var/multigroups
%dir %attr(770, root, wazuh) %{_localstatedir}/var/run
%dir %attr(770, root, wazuh) %{_localstatedir}/var/selinux
%attr(640, root, wazuh) %{_localstatedir}/var/selinux/*
%dir %attr(770, root, wazuh) %{_localstatedir}/var/upgrade
%dir %attr(770, root, wazuh) %{_localstatedir}/var/wodles
%dir %attr(750, root, wazuh) %{_localstatedir}/wodles
%attr(750,root, wazuh) %{_localstatedir}/wodles/*
%dir %attr(750, root, wazuh) %{_localstatedir}/wodles/aws
%attr(750, root, wazuh) %{_localstatedir}/wodles/aws/*
%dir %attr(750, root, wazuh) %{_localstatedir}/wodles/azure
%attr(750, root, wazuh) %{_localstatedir}/wodles/azure/*
%dir %attr(750, root, wazuh) %{_localstatedir}/wodles/docker
%attr(750, root, wazuh) %{_localstatedir}/wodles/docker/*
%dir %attr(750, root, wazuh) %{_localstatedir}/wodles/gcloud
%attr(750, root, wazuh) %{_localstatedir}/wodles/gcloud/*

%changelog
<<<<<<< HEAD
* Wed Jun 19 2024 support <info@wazuh.com> - 4.10.0
- More info: https://documentation.wazuh.com/current/release-notes/release-4-10-0.html
* Wed Aug 15 2024 support <info@wazuh.com> - 4.9.0
=======
* Tue Jul 23 2024 support <info@wazuh.com> - 4.9.1
- More info: https://documentation.wazuh.com/current/release-notes/release-4-9-1.html
* Thu Aug 15 2024 support <info@wazuh.com> - 4.9.0
>>>>>>> c69c3a1f
- More info: https://documentation.wazuh.com/current/release-notes/release-4-9-0.html
* Wed Jul 10 2024 support <info@wazuh.com> - 4.8.1
- More info: https://documentation.wazuh.com/current/release-notes/release-4-8-1.html
* Wed Jun 12 2024 support <info@wazuh.com> - 4.8.0
- More info: https://documentation.wazuh.com/current/release-notes/release-4-8-0.html
* Thu May 30 2024 support <info@wazuh.com> - 4.7.5
- More info: https://documentation.wazuh.com/current/release-notes/release-4-7-5.html
* Thu Apr 25 2024 support <info@wazuh.com> - 4.7.4
- More info: https://documentation.wazuh.com/current/release-notes/release-4-7-4.html
* Tue Feb 27 2024 support <info@wazuh.com> - 4.7.3
- More info: https://documentation.wazuh.com/current/release-notes/release-4-7-3.html
* Tue Jan 09 2024 support <info@wazuh.com> - 4.7.2
- More info: https://documentation.wazuh.com/current/release-notes/release-4-7-2.html
* Wed Dec 13 2023 support <info@wazuh.com> - 4.7.1
- More info: https://documentation.wazuh.com/current/release-notes/release-4-7-1.html
* Tue Nov 21 2023 support <info@wazuh.com> - 4.7.0
- More info: https://documentation.wazuh.com/current/release-notes/release-4-7-0.html
* Tue Oct 31 2023 support <info@wazuh.com> - 4.6.0
- More info: https://documentation.wazuh.com/current/release-notes/release-4-6-0.html
* Tue Oct 24 2023 support <info@wazuh.com> - 4.5.4
- More info: https://documentation.wazuh.com/current/release-notes/release-4-5-4.html
* Tue Oct 10 2023 support <info@wazuh.com> - 4.5.3
- More info: https://documentation.wazuh.com/current/release-notes/release-4-5-3.html
* Thu Aug 31 2023 support <info@wazuh.com> - 4.5.2
- More info: https://documentation.wazuh.com/current/release-notes/release-4-5-2.html
* Thu Aug 24 2023 support <info@wazuh.com> - 4.5.1
- More info: https://documentation.wazuh.com/current/release-notes/release-4-5.1.html
* Thu Aug 10 2023 support <info@wazuh.com> - 4.5.0
- More info: https://documentation.wazuh.com/current/release-notes/release-4-5-0.html
* Mon Jul 10 2023 support <info@wazuh.com> - 4.4.5
- More info: https://documentation.wazuh.com/current/release-notes/release-4-4-5.html
* Tue Jun 13 2023 support <info@wazuh.com> - 4.4.4
- More info: https://documentation.wazuh.com/current/release-notes/release-4-4-4.html
* Thu May 25 2023 support <info@wazuh.com> - 4.4.3
- More info: https://documentation.wazuh.com/current/release-notes/release-4-4-3.html
* Mon May 08 2023 support <info@wazuh.com> - 4.4.2
- More info: https://documentation.wazuh.com/current/release-notes/release-4-4-2.html
* Mon Apr 24 2023 support <info@wazuh.com> - 4.3.11
- More info: https://documentation.wazuh.com/current/release-notes/release-4-3.11.html
* Mon Apr 17 2023 support <info@wazuh.com> - 4.4.1
- More info: https://documentation.wazuh.com/current/release-notes/release-4-4-1.html
* Wed Jan 18 2023 support <info@wazuh.com> - 4.4.0
- More info: https://documentation.wazuh.com/current/release-notes/release-4-4-0.html
* Thu Nov 10 2022 support <info@wazuh.com> - 4.3.10
- More info: https://documentation.wazuh.com/current/release-notes/release-4-3-10.html
* Mon Oct 03 2022 support <info@wazuh.com> - 4.3.9
- More info: https://documentation.wazuh.com/current/release-notes/release-4-3-9.html
* Wed Sep 21 2022 support <info@wazuh.com> - 3.13.6
- More info: https://documentation.wazuh.com/current/release-notes/release-3-13-6.html
* Mon Sep 19 2022 support <info@wazuh.com> - 4.3.8
- More info: https://documentation.wazuh.com/current/release-notes/release-4-3-8.html
* Wed Aug 24 2022 support <info@wazuh.com> - 3.13.5
- More info: https://documentation.wazuh.com/current/release-notes/release-3-13-5.html
* Mon Aug 08 2022 support <info@wazuh.com> - 4.3.7
- More info: https://documentation.wazuh.com/current/release-notes/release-4-3-7.html
* Thu Jul 07 2022 support <info@wazuh.com> - 4.3.6
- More info: https://documentation.wazuh.com/current/release-notes/release-4-3-6.html
* Wed Jun 29 2022 support <info@wazuh.com> - 4.3.5
- More info: https://documentation.wazuh.com/current/release-notes/release-4-3-5.html
* Tue Jun 07 2022 support <info@wazuh.com> - 4.3.4
- More info: https://documentation.wazuh.com/current/release-notes/release-4-3-4.html
* Tue May 31 2022 support <info@wazuh.com> - 4.3.3
- More info: https://documentation.wazuh.com/current/release-notes/release-4-3-3.html
* Mon May 30 2022 support <info@wazuh.com> - 4.3.2
- More info: https://documentation.wazuh.com/current/release-notes/release-4-3-2.html
* Mon May 30 2022 support <info@wazuh.com> - 3.13.4
- More info: https://documentation.wazuh.com/current/release-notes/release-3-13-4.html
* Sun May 29 2022 support <info@wazuh.com> - 4.2.7
- More info: https://documentation.wazuh.com/current/release-notes/release-4-2-7.html
* Wed May 18 2022 support <info@wazuh.com> - 4.3.1
- More info: https://documentation.wazuh.com/current/release-notes/release-4-3-1.html
* Thu May 05 2022 support <info@wazuh.com> - 4.3.0
- More info: https://documentation.wazuh.com/current/release-notes/release-4-3-0.html
* Fri Mar 25 2022 support <info@wazuh.com> - 4.2.6
- More info: https://documentation.wazuh.com/current/release-notes/release-4-2-6.html
* Mon Nov 15 2021 support <info@wazuh.com> - 4.2.5
- More info: https://documentation.wazuh.com/current/release-notes/release-4-2-5.html
* Thu Oct 21 2021 support <info@wazuh.com> - 4.2.4
- More info: https://documentation.wazuh.com/current/release-notes/release-4-2-4.html
* Wed Oct 06 2021 support <info@wazuh.com> - 4.2.3
- More info: https://documentation.wazuh.com/current/release-notes/release-4-2-3.html
* Tue Sep 28 2021 support <info@wazuh.com> - 4.2.2
- More info: https://documentation.wazuh.com/current/release-notes/release-4-2-2.html
* Sat Sep 25 2021 support <info@wazuh.com> - 4.2.1
- More info: https://documentation.wazuh.com/current/release-notes/release-4-2-1.html
* Mon Apr 26 2021 support <info@wazuh.com> - 4.2.0
- More info: https://documentation.wazuh.com/current/release-notes/release-4-2-0.html
* Sat Apr 24 2021 support <info@wazuh.com> - 3.13.3
- More info: https://documentation.wazuh.com/current/release-notes/release-3-13-3.html
* Thu Apr 22 2021 support <info@wazuh.com> - 4.1.5
- More info: https://documentation.wazuh.com/current/release-notes/release-4-1-5.html
* Mon Mar 29 2021 support <info@wazuh.com> - 4.1.4
- More info: https://documentation.wazuh.com/current/release-notes/release-4-1-4.html
* Sat Mar 20 2021 support <info@wazuh.com> - 4.1.3
- More info: https://documentation.wazuh.com/current/release-notes/release-4-1-3.html
* Mon Mar 08 2021 support <info@wazuh.com> - 4.1.2
- More info: https://documentation.wazuh.com/current/release-notes/release-4-1-2.html
* Fri Mar 05 2021 support <info@wazuh.com> - 4.1.1
- More info: https://documentation.wazuh.com/current/release-notes/release-4-1-1.html
* Tue Jan 19 2021 support <info@wazuh.com> - 4.1.0
- More info: https://documentation.wazuh.com/current/release-notes/release-4-1-0.html
* Mon Nov 30 2020 support <info@wazuh.com> - 4.0.3
- More info: https://documentation.wazuh.com/current/release-notes/release-4-0-3.html
* Mon Nov 23 2020 support <info@wazuh.com> - 4.0.2
- More info: https://documentation.wazuh.com/current/release-notes/release-4-0-2.html
* Sat Oct 31 2020 support <info@wazuh.com> - 4.0.1
- More info: https://documentation.wazuh.com/current/release-notes/release-4-0-1.html
* Mon Oct 19 2020 support <info@wazuh.com> - 4.0.0
- More info: https://documentation.wazuh.com/current/release-notes/release-4-0-0.html
* Fri Aug 21 2020 support <info@wazuh.com> - 3.13.2
- More info: https://documentation.wazuh.com/current/release-notes/release-3-13-2.html
* Tue Jul 14 2020 support <info@wazuh.com> - 3.13.1
- More info: https://documentation.wazuh.com/current/release-notes/release-3-13-1.html
* Mon Jun 29 2020 support <info@wazuh.com> - 3.13.0
- More info: https://documentation.wazuh.com/current/release-notes/release-3-13-0.html
* Wed May 13 2020 support <info@wazuh.com> - 3.12.3
- More info: https://documentation.wazuh.com/current/release-notes/release-3-12-3.html
* Thu Apr 9 2020 support <info@wazuh.com> - 3.12.2
- More info: https://documentation.wazuh.com/current/release-notes/release-3-12-2.html
* Wed Apr 8 2020 support <info@wazuh.com> - 3.12.1
- More info: https://documentation.wazuh.com/current/release-notes/release-3-12-1.html
* Wed Mar 25 2020 support <info@wazuh.com> - 3.12.0
- More info: https://documentation.wazuh.com/current/release-notes/release-3-12-0.html
* Mon Feb 24 2020 support <info@wazuh.com> - 3.11.4
- More info: https://documentation.wazuh.com/current/release-notes/release-3-11-4.html
* Wed Jan 22 2020 support <info@wazuh.com> - 3.11.3
- More info: https://documentation.wazuh.com/current/release-notes/release-3-11-3.html
* Tue Jan 7 2020 support <info@wazuh.com> - 3.11.2
- More info: https://documentation.wazuh.com/current/release-notes/release-3-11-2.html
* Thu Dec 26 2019 support <info@wazuh.com> - 3.11.1
- More info: https://documentation.wazuh.com/current/release-notes/release-3-11-1.html
* Mon Oct 7 2019 support <info@wazuh.com> - 3.11.0
- More info: https://documentation.wazuh.com/current/release-notes/release-3-11-0.html
* Mon Sep 23 2019 support <support@wazuh.com> - 3.10.2
- More info: https://documentation.wazuh.com/current/release-notes/release-3-10-2.html
* Thu Sep 19 2019 support <support@wazuh.com> - 3.10.1
- More info: https://documentation.wazuh.com/current/release-notes/release-3-10-1.html
* Mon Aug 26 2019 support <support@wazuh.com> - 3.10.0
- More info: https://documentation.wazuh.com/current/release-notes/release-3-10-0.html
* Thu Aug 8 2019 support <support@wazuh.com> - 3.9.5
- More info: https://documentation.wazuh.com/current/release-notes/release-3-9-5.html
* Fri Jul 12 2019 support <support@wazuh.com> - 3.9.4
- More info: https://documentation.wazuh.com/current/release-notes/release-3-9-4.html
* Tue Jul 02 2019 support <support@wazuh.com> - 3.9.3
- More info: https://documentation.wazuh.com/current/release-notes/release-3-9-3.html
* Tue Jun 11 2019 support <support@wazuh.com> - 3.9.2
- More info: https://documentation.wazuh.com/current/release-notes/release-3-9-2.html
* Sat Jun 01 2019 support <support@wazuh.com> - 3.9.1
- More info: https://documentation.wazuh.com/current/release-notes/release-3-9-1.html
* Mon Feb 25 2019 support <support@wazuh.com> - 3.9.0
- More info: https://documentation.wazuh.com/current/release-notes/release-3-9-0.html
* Wed Jan 30 2019 support <support@wazuh.com> - 3.8.2
- More info: https://documentation.wazuh.com/current/release-notes/release-3-8-2.html
* Thu Jan 24 2019 support <support@wazuh.com> - 3.8.1
- More info: https://documentation.wazuh.com/current/release-notes/release-3-8-1.html
* Fri Jan 18 2019 support <support@wazuh.com> - 3.8.0
- More info: https://documentation.wazuh.com/current/release-notes/release-3-8-0.html
* Wed Nov 7 2018 support <support@wazuh.com> - 3.7.0
- More info: https://documentation.wazuh.com/current/release-notes/release-3-7-0.html
* Mon Sep 10 2018 support <info@wazuh.com> - 3.6.1
- More info: https://documentation.wazuh.com/current/release-notes/release-3-6-1.html
* Fri Sep 7 2018 support <support@wazuh.com> - 3.6.0
- More info: https://documentation.wazuh.com/current/release-notes/release-3-6-0.html
* Wed Jul 25 2018 support <support@wazuh.com> - 3.5.0
- More info: https://documentation.wazuh.com/current/release-notes/release-3-5-0.html
* Wed Jul 11 2018 support <support@wazuh.com> - 3.4.0
- More info: https://documentation.wazuh.com/current/release-notes/release-3-4-0.html
* Mon Jun 18 2018 support <support@wazuh.com> - 3.3.1
- More info: https://documentation.wazuh.com/current/release-notes/release-3-3-1.html
* Mon Jun 11 2018 support <support@wazuh.com> - 3.3.0
- More info: https://documentation.wazuh.com/current/release-notes/release-3-3-0.html
* Wed May 30 2018 support <support@wazuh.com> - 3.2.4
- More info: https://documentation.wazuh.com/current/release-notes/release-3-2-4.html
* Thu May 10 2018 support <support@wazuh.com> - 3.2.3
- More info: https://documentation.wazuh.com/current/release-notes/release-3-2-3.html
* Mon Apr 09 2018 support <support@wazuh.com> - 3.2.2
- More info: https://documentation.wazuh.com/current/release-notes/release-3-2-2.html
* Wed Feb 21 2018 support <support@wazuh.com> - 3.2.1
- More info: https://documentation.wazuh.com/current/release-notes/rerlease-3-2-1.html
* Wed Feb 07 2018 support <support@wazuh.com> - 3.2.0
- More info: https://documentation.wazuh.com/current/release-notes/release-3-2-0.html
* Thu Dec 21 2017 support <support@wazuh.com> - 3.1.0
- More info: https://documentation.wazuh.com/current/release-notes/release-3-1-0.html
* Mon Nov 06 2017 support <support@wazuh.com> - 3.0.0
- More info: https://documentation.wazuh.com/current/release-notes/release-3-0-0.html
* Tue Jun 06 2017 support <support@wazuh.com> - 2.0.1
- Changed random data generator for a secure OS-provided generator.
- Changed Windows installer file name (depending on version).
- Linux distro detection using standard os-release file.
- Changed some URLs to documentation.
- Disable synchronization with SQLite databases for Syscheck by default.
- Minor changes at Rootcheck formatter for JSON alerts.
- Added debugging messages to Integrator logs.
- Show agent ID when possible on logs about incorrectly formatted messages.
- Use default maximum inotify event queue size.
- Show remote IP on encoding format errors when unencrypting messages.
- Fix permissions in agent-info folder
- Fix permissions in rids folder.
* Fri Apr 21 2017 Jose Luis Ruiz <jose@wazuh.com> - 2.0
- Changed random data generator for a secure OS-provided generator.
- Changed Windows installer file name (depending on version).
- Linux distro detection using standard os-release file.
- Changed some URLs to documentation.
- Disable synchronization with SQLite databases for Syscheck by default.
- Minor changes at Rootcheck formatter for JSON alerts.
- Added debugging messages to Integrator logs.
- Show agent ID when possible on logs about incorrectly formatted messages.
- Use default maximum inotify event queue size.
- Show remote IP on encoding format errors when unencrypting messages.
- Fixed resource leaks at rules configuration parsing.
- Fixed memory leaks at rules parser.
- Fixed memory leaks at XML decoders parser.
- Fixed TOCTOU condition when removing directories recursively.
- Fixed insecure temporary file creation for old POSIX specifications.
- Fixed missing agentless devices identification at JSON alerts.
- Fixed FIM timestamp and file name issue at SQLite database.
- Fixed cryptographic context acquirement on Windows agents.
- Fixed debug mode for Analysisd.
- Fixed bad exclusion of BTRFS filesystem by Rootcheck.
- Fixed compile errors on macOS.
- Fixed option -V for Integrator.
- Exclude symbolic links to directories when sending FIM diffs (by Stephan Joerrens).
- Fixed daemon list for service reloading at ossec-control.
- Fixed socket waiting issue on Windows agents.
- Fixed PCI_DSS definitions grouping issue at Rootcheck controls.<|MERGE_RESOLUTION|>--- conflicted
+++ resolved
@@ -897,15 +897,11 @@
 %attr(750, root, wazuh) %{_localstatedir}/wodles/gcloud/*
 
 %changelog
-<<<<<<< HEAD
 * Wed Jun 19 2024 support <info@wazuh.com> - 4.10.0
 - More info: https://documentation.wazuh.com/current/release-notes/release-4-10-0.html
-* Wed Aug 15 2024 support <info@wazuh.com> - 4.9.0
-=======
 * Tue Jul 23 2024 support <info@wazuh.com> - 4.9.1
 - More info: https://documentation.wazuh.com/current/release-notes/release-4-9-1.html
 * Thu Aug 15 2024 support <info@wazuh.com> - 4.9.0
->>>>>>> c69c3a1f
 - More info: https://documentation.wazuh.com/current/release-notes/release-4-9-0.html
 * Wed Jul 10 2024 support <info@wazuh.com> - 4.8.1
 - More info: https://documentation.wazuh.com/current/release-notes/release-4-8-1.html
