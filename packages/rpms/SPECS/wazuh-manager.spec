%if %{_isstage} == no
  %define _rpmfilename %%{NAME}_%%{VERSION}-%%{RELEASE}_%%{ARCH}_%{_hashcommit}.rpm
%else
  %define _rpmfilename %%{NAME}-%%{VERSION}-%%{RELEASE}.%%{ARCH}.rpm
%endif

Summary:     Wazuh helps you to gain security visibility into your infrastructure by monitoring hosts at an operating system and application level. It provides the following capabilities: log analysis, file integrity monitoring, intrusions detection and policy and compliance monitoring
Name:        wazuh-manager
Version:     %{_version}
Release:     %{_release}
License:     GPL
Group:       System Environment/Daemons
Source0:     %{name}-%{version}.tar.gz
URL:         https://www.wazuh.com/
BuildRoot:   %{_tmppath}/%{name}-%{version}-%{release}-root-%(%{__id_u} -n)
Vendor:      Wazuh, Inc <info@wazuh.com>
Packager:    Wazuh, Inc <info@wazuh.com>
Requires(pre):    /usr/sbin/groupadd /usr/sbin/useradd
Requires(postun): /usr/sbin/groupdel /usr/sbin/userdel
Conflicts:   ossec-hids ossec-hids-agent wazuh-agent wazuh-local
Obsoletes: wazuh-api < 4.0.0
AutoReqProv: no

Requires: coreutils
BuildRequires: coreutils glibc-devel automake autoconf libtool policycoreutils-python curl perl

ExclusiveOS: linux

%define _source_payload w9.xzdio
%define _binary_payload w9.xzdio

%description
Wazuh helps you to gain security visibility into your infrastructure by monitoring
hosts at an operating system and application level. It provides the following capabilities:
log analysis, file integrity monitoring, intrusions detection and policy and compliance monitoring

# Don't generate build_id links to prevent conflicts with other
# packages.
%global _build_id_links none

# Build debuginfo package
%debug_package
%package wazuh-manager-debuginfo
Summary: Debug information for package %{name}.
%description wazuh-manager-debuginfo
This package provides debug information for package %{name}.


%prep
%setup -q

./gen_ossec.sh conf manager centos %rhel %{_localstatedir} > etc/ossec-server.conf

%build
pushd src
# Rebuild for server
make clean

# Build Wazuh sources
make deps TARGET=server
make -j%{_threads} TARGET=server USE_SELINUX=yes DEBUG=%{_debugenabled}

popd

%install
# Clean BUILDROOT
rm -fr %{buildroot}

echo 'USER_LANGUAGE="en"' > ./etc/preloaded-vars.conf
echo 'USER_NO_STOP="y"' >> ./etc/preloaded-vars.conf
echo 'USER_INSTALL_TYPE="server"' >> ./etc/preloaded-vars.conf
echo 'USER_DIR="%{_localstatedir}"' >> ./etc/preloaded-vars.conf
echo 'USER_DELETE_DIR="y"' >> ./etc/preloaded-vars.conf
echo 'USER_ENABLE_ACTIVE_RESPONSE="y"' >> ./etc/preloaded-vars.conf
echo 'USER_ENABLE_SYSCHECK="y"' >> ./etc/preloaded-vars.conf
echo 'USER_ENABLE_ROOTCHECK="y"' >> ./etc/preloaded-vars.conf
echo 'USER_ENABLE_OPENSCAP="n"' >> ./etc/preloaded-vars.conf
echo 'USER_ENABLE_CISCAT="y"' >> ./etc/preloaded-vars.conf
echo 'USER_ENABLE_SYSCOLLECTOR="y"' >> ./etc/preloaded-vars.conf
echo 'USER_UPDATE="n"' >> ./etc/preloaded-vars.conf
echo 'USER_ENABLE_EMAIL="n"' >> ./etc/preloaded-vars.conf
echo 'USER_WHITE_LIST="n"' >> ./etc/preloaded-vars.conf
echo 'USER_ENABLE_SYSLOG="y"' >> ./etc/preloaded-vars.conf
echo 'USER_ENABLE_AUTHD="y"' >> ./etc/preloaded-vars.conf
echo 'USER_SERVER_IP="MANAGER_IP"' >> ./etc/preloaded-vars.conf
echo 'USER_CA_STORE="/path/to/my_cert.pem"' >> ./etc/preloaded-vars.conf
echo 'USER_GENERATE_AUTHD_CERT="y"' >> ./etc/preloaded-vars.conf
echo 'USER_AUTO_START="n"' >> ./etc/preloaded-vars.conf
echo 'USER_CREATE_SSL_CERT="n"' >> ./etc/preloaded-vars.conf
echo 'DOWNLOAD_CONTENT="y"' >> ./etc/preloaded-vars.conf
./install.sh

# Create directories
mkdir -p ${RPM_BUILD_ROOT}%{_initrddir}
mkdir -p ${RPM_BUILD_ROOT}%{_localstatedir}/.ssh

# Copy the installed files into RPM_BUILD_ROOT directory
cp -pr %{_localstatedir}/* ${RPM_BUILD_ROOT}%{_localstatedir}/
sed -i "s:WAZUH_HOME_TMP:%{_localstatedir}:g" src/init/templates/ossec-hids-rh.init
install -m 0755 src/init/templates/ossec-hids-rh.init ${RPM_BUILD_ROOT}%{_initrddir}/wazuh-manager
mkdir -p ${RPM_BUILD_ROOT}/usr/lib/systemd/system/
sed -i "s:WAZUH_HOME_TMP:%{_localstatedir}:g" src/init/templates/wazuh-manager.service
install -m 0644 src/init/templates/wazuh-manager.service ${RPM_BUILD_ROOT}/usr/lib/systemd/system/

# Clean the preinstalled configuration assesment files
rm -f ${RPM_BUILD_ROOT}%{_localstatedir}/ruleset/sca/*

# Add configuration scripts
mkdir -p ${RPM_BUILD_ROOT}%{_localstatedir}/packages_files/manager_installation_scripts/
cp gen_ossec.sh ${RPM_BUILD_ROOT}%{_localstatedir}/packages_files/manager_installation_scripts/
cp add_localfiles.sh ${RPM_BUILD_ROOT}%{_localstatedir}/packages_files/manager_installation_scripts/

# Templates for initscript
mkdir -p ${RPM_BUILD_ROOT}%{_localstatedir}/packages_files/manager_installation_scripts/src/init
mkdir -p ${RPM_BUILD_ROOT}%{_localstatedir}/packages_files/manager_installation_scripts/etc/templates/config/generic
mkdir -p ${RPM_BUILD_ROOT}%{_localstatedir}/packages_files/manager_installation_scripts/etc/templates/config/centos
mkdir -p ${RPM_BUILD_ROOT}%{_localstatedir}/packages_files/manager_installation_scripts/etc/templates/config/rhel
mkdir -p ${RPM_BUILD_ROOT}%{_localstatedir}/packages_files/manager_installation_scripts/etc/templates/config/suse
mkdir -p ${RPM_BUILD_ROOT}%{_localstatedir}/packages_files/manager_installation_scripts/etc/templates/config/sles

# Install configuration assesment files and files templates
mkdir -p ${RPM_BUILD_ROOT}%{_localstatedir}/tmp/sca-%{version}-%{release}-tmp/{applications,generic}
mkdir -p ${RPM_BUILD_ROOT}%{_localstatedir}/tmp/sca-%{version}-%{release}-tmp/amzn/{1,2,2023}
mkdir -p ${RPM_BUILD_ROOT}%{_localstatedir}/tmp/sca-%{version}-%{release}-tmp/centos/{8,7,6,5}
mkdir -p ${RPM_BUILD_ROOT}%{_localstatedir}/tmp/sca-%{version}-%{release}-tmp/darwin/{15,16,17,18,19,20,21,22,23}
mkdir -p ${RPM_BUILD_ROOT}%{_localstatedir}/tmp/sca-%{version}-%{release}-tmp/debian/{7,8,9,10,11,12}
mkdir -p ${RPM_BUILD_ROOT}%{_localstatedir}/tmp/sca-%{version}-%{release}-tmp/ol/{9}
mkdir -p ${RPM_BUILD_ROOT}%{_localstatedir}/tmp/sca-%{version}-%{release}-tmp/ubuntu/{12,14,16,18,20,22}/04
mkdir -p ${RPM_BUILD_ROOT}%{_localstatedir}/tmp/sca-%{version}-%{release}-tmp/rhel/{9,8,7,6,5}
mkdir -p ${RPM_BUILD_ROOT}%{_localstatedir}/tmp/sca-%{version}-%{release}-tmp/sles/{11,12,15}
mkdir -p ${RPM_BUILD_ROOT}%{_localstatedir}/tmp/sca-%{version}-%{release}-tmp/suse/{11,12}
mkdir -p ${RPM_BUILD_ROOT}%{_localstatedir}/tmp/sca-%{version}-%{release}-tmp/sunos
mkdir -p ${RPM_BUILD_ROOT}%{_localstatedir}/tmp/sca-%{version}-%{release}-tmp/windows
mkdir -p ${RPM_BUILD_ROOT}%{_localstatedir}/tmp/sca-%{version}-%{release}-tmp/fedora/{29,30,31,32,33,34}
mkdir -p ${RPM_BUILD_ROOT}%{_localstatedir}/tmp/sca-%{version}-%{release}-tmp/almalinux/{8,9}
mkdir -p ${RPM_BUILD_ROOT}%{_localstatedir}/tmp/sca-%{version}-%{release}-tmp/rocky/{8,9}

cp -r ruleset/sca/{applications,generic,mongodb,nginx,oracledb,centos,darwin,debian,ol,rhel,sles,sunos,windows,amazon,ubuntu,rocky,almalinux} ${RPM_BUILD_ROOT}%{_localstatedir}/tmp/sca-%{version}-%{release}-tmp

cp etc/templates/config/generic/{sca.files,sca.manager.files} ${RPM_BUILD_ROOT}%{_localstatedir}/tmp/sca-%{version}-%{release}-tmp/generic

cp etc/templates/config/amzn/1/sca.files ${RPM_BUILD_ROOT}%{_localstatedir}/tmp/sca-%{version}-%{release}-tmp/amzn/1
cp etc/templates/config/amzn/2/sca.files ${RPM_BUILD_ROOT}%{_localstatedir}/tmp/sca-%{version}-%{release}-tmp/amzn/2
cp etc/templates/config/amzn/2023/sca.files ${RPM_BUILD_ROOT}%{_localstatedir}/tmp/sca-%{version}-%{release}-tmp/amzn/2023

cp etc/templates/config/centos/sca.files ${RPM_BUILD_ROOT}%{_localstatedir}/tmp/sca-%{version}-%{release}-tmp/centos
cp etc/templates/config/centos/8/sca.files ${RPM_BUILD_ROOT}%{_localstatedir}/tmp/sca-%{version}-%{release}-tmp/centos/8
cp etc/templates/config/centos/7/sca.files ${RPM_BUILD_ROOT}%{_localstatedir}/tmp/sca-%{version}-%{release}-tmp/centos/7
cp etc/templates/config/centos/6/sca.files ${RPM_BUILD_ROOT}%{_localstatedir}/tmp/sca-%{version}-%{release}-tmp/centos/6
cp etc/templates/config/centos/5/sca.files ${RPM_BUILD_ROOT}%{_localstatedir}/tmp/sca-%{version}-%{release}-tmp/centos/5

cp etc/templates/config/ol/9/sca.files ${RPM_BUILD_ROOT}%{_localstatedir}/tmp/sca-%{version}-%{release}-tmp/ol/9

cp etc/templates/config/rhel/sca.files ${RPM_BUILD_ROOT}%{_localstatedir}/tmp/sca-%{version}-%{release}-tmp/rhel
cp etc/templates/config/rhel/9/sca.files ${RPM_BUILD_ROOT}%{_localstatedir}/tmp/sca-%{version}-%{release}-tmp/rhel/9
cp etc/templates/config/rhel/8/sca.files ${RPM_BUILD_ROOT}%{_localstatedir}/tmp/sca-%{version}-%{release}-tmp/rhel/8
cp etc/templates/config/rhel/7/sca.files ${RPM_BUILD_ROOT}%{_localstatedir}/tmp/sca-%{version}-%{release}-tmp/rhel/7
cp etc/templates/config/rhel/6/sca.files ${RPM_BUILD_ROOT}%{_localstatedir}/tmp/sca-%{version}-%{release}-tmp/rhel/6
cp etc/templates/config/rhel/5/sca.files ${RPM_BUILD_ROOT}%{_localstatedir}/tmp/sca-%{version}-%{release}-tmp/rhel/5

cp etc/templates/config/sles/sca.files ${RPM_BUILD_ROOT}%{_localstatedir}/tmp/sca-%{version}-%{release}-tmp/sles
cp etc/templates/config/sles/11/sca.files ${RPM_BUILD_ROOT}%{_localstatedir}/tmp/sca-%{version}-%{release}-tmp/sles/11
cp etc/templates/config/sles/12/sca.files ${RPM_BUILD_ROOT}%{_localstatedir}/tmp/sca-%{version}-%{release}-tmp/sles/12
cp etc/templates/config/sles/15/sca.files ${RPM_BUILD_ROOT}%{_localstatedir}/tmp/sca-%{version}-%{release}-tmp/sles/15

cp etc/templates/config/suse/sca.files ${RPM_BUILD_ROOT}%{_localstatedir}/tmp/sca-%{version}-%{release}-tmp/suse
cp etc/templates/config/suse/11/sca.files ${RPM_BUILD_ROOT}%{_localstatedir}/tmp/sca-%{version}-%{release}-tmp/suse/11
cp etc/templates/config/suse/12/sca.files ${RPM_BUILD_ROOT}%{_localstatedir}/tmp/sca-%{version}-%{release}-tmp/suse/12

cp etc/templates/config/fedora/sca.files ${RPM_BUILD_ROOT}%{_localstatedir}/tmp/sca-%{version}-%{release}-tmp/fedora
cp etc/templates/config/fedora/29/sca.files ${RPM_BUILD_ROOT}%{_localstatedir}/tmp/sca-%{version}-%{release}-tmp/fedora/29
cp etc/templates/config/fedora/30/sca.files ${RPM_BUILD_ROOT}%{_localstatedir}/tmp/sca-%{version}-%{release}-tmp/fedora/30
cp etc/templates/config/fedora/31/sca.files ${RPM_BUILD_ROOT}%{_localstatedir}/tmp/sca-%{version}-%{release}-tmp/fedora/31
cp etc/templates/config/fedora/32/sca.files ${RPM_BUILD_ROOT}%{_localstatedir}/tmp/sca-%{version}-%{release}-tmp/fedora/32
cp etc/templates/config/fedora/33/sca.files ${RPM_BUILD_ROOT}%{_localstatedir}/tmp/sca-%{version}-%{release}-tmp/fedora/33
cp etc/templates/config/fedora/34/sca.files ${RPM_BUILD_ROOT}%{_localstatedir}/tmp/sca-%{version}-%{release}-tmp/fedora/34

cp etc/templates/config/almalinux/8/sca.files ${RPM_BUILD_ROOT}%{_localstatedir}/tmp/sca-%{version}-%{release}-tmp/almalinux/8
cp etc/templates/config/almalinux/9/sca.files ${RPM_BUILD_ROOT}%{_localstatedir}/tmp/sca-%{version}-%{release}-tmp/almalinux/9

cp etc/templates/config/rocky/9/sca.files ${RPM_BUILD_ROOT}%{_localstatedir}/tmp/sca-%{version}-%{release}-tmp/rocky/9
cp etc/templates/config/rocky/8/sca.files ${RPM_BUILD_ROOT}%{_localstatedir}/tmp/sca-%{version}-%{release}-tmp/rocky/8

# Add SUSE initscript
sed -i "s:WAZUH_HOME_TMP:%{_localstatedir}:g" src/init/templates/ossec-hids-suse.init
cp -rp src/init/templates/ossec-hids-suse.init ${RPM_BUILD_ROOT}%{_localstatedir}/packages_files/manager_installation_scripts/src/init/

# Copy scap templates
cp -rp  etc/templates/config/generic/* ${RPM_BUILD_ROOT}%{_localstatedir}/packages_files/manager_installation_scripts/etc/templates/config/generic
cp -rp  etc/templates/config/centos/* ${RPM_BUILD_ROOT}%{_localstatedir}/packages_files/manager_installation_scripts/etc/templates/config/centos
cp -rp  etc/templates/config/rhel/* ${RPM_BUILD_ROOT}%{_localstatedir}/packages_files/manager_installation_scripts/etc/templates/config/rhel

install -m 0640 src/init/*.sh ${RPM_BUILD_ROOT}%{_localstatedir}/packages_files/manager_installation_scripts/src/init

# Add installation scripts
cp src/VERSION ${RPM_BUILD_ROOT}%{_localstatedir}/packages_files/manager_installation_scripts/src/
cp src/REVISION ${RPM_BUILD_ROOT}%{_localstatedir}/packages_files/manager_installation_scripts/src/

%{_rpmconfigdir}/find-debuginfo.sh

exit 0

%pre

# Create the wazuh group if it doesn't exists
if command -v getent > /dev/null 2>&1 && ! getent group wazuh > /dev/null 2>&1; then
  groupadd -r wazuh
elif ! getent group wazuh > /dev/null 2>&1; then
  groupadd -r wazuh
fi

# Create the wazuh user if it doesn't exists
if ! getent passwd wazuh > /dev/null 2>&1; then
  useradd -g wazuh -G wazuh -d %{_localstatedir} -r -s /sbin/nologin wazuh
fi

# Stop the services to upgrade the package
if [ $1 = 2 ]; then
  if command -v systemctl > /dev/null 2>&1 && systemctl > /dev/null 2>&1 && systemctl is-active --quiet wazuh-manager > /dev/null 2>&1; then
    systemctl stop wazuh-manager.service > /dev/null 2>&1
    %{_localstatedir}/bin/ossec-control stop > /dev/null 2>&1
    touch %{_localstatedir}/tmp/wazuh.restart
  # Check for SysV
  elif command -v service > /dev/null 2>&1 && service wazuh-manager status 2>/dev/null | grep "is running" > /dev/null 2>&1; then
    service wazuh-manager stop > /dev/null 2>&1
    %{_localstatedir}/bin/ossec-control stop > /dev/null 2>&1
    touch %{_localstatedir}/tmp/wazuh.restart
  elif %{_localstatedir}/bin/wazuh-control status 2>/dev/null | grep "is running" > /dev/null 2>&1; then
    touch %{_localstatedir}/tmp/wazuh.restart
  elif %{_localstatedir}/bin/ossec-control status 2>/dev/null | grep "is running" > /dev/null 2>&1; then
    touch %{_localstatedir}/tmp/wazuh.restart
  fi
  %{_localstatedir}/bin/ossec-control stop > /dev/null 2>&1 || %{_localstatedir}/bin/wazuh-control stop > /dev/null 2>&1
fi
if pgrep -f ossec-authd > /dev/null 2>&1; then
    kill -15 $(pgrep -f ossec-authd)
fi

# Remove/relocate existing SQLite databases
rm -f %{_localstatedir}/var/db/cluster.db* || true
rm -f %{_localstatedir}/var/db/.profile.db* || true
rm -rf %{_localstatedir}/var/db/agents || true

if [ -f %{_localstatedir}/var/db/global.db ]; then
  mv %{_localstatedir}/var/db/global.db %{_localstatedir}/queue/db/
  rm -f %{_localstatedir}/var/db/global.db* || true
  rm -f %{_localstatedir}/var/db/.template.db || true
fi

if [ -f %{_localstatedir}/queue/db/global.db ]; then
  chmod 640 %{_localstatedir}/queue/db/global.db*
  chown wazuh:wazuh %{_localstatedir}/queue/db/global.db*
fi

# Remove Vuln-detector database
rm -f %{_localstatedir}/queue/vulnerabilities/cve.db || true

# Remove plain-text agent information if exists
if [ -d %{_localstatedir}/queue/agent-info ]; then
  rm -rf %{_localstatedir}/queue/agent-info/* > /dev/null 2>&1
fi

if [ -d %{_localstatedir}/queue/rootcheck ]; then
  rm -rf %{_localstatedir}/queue/rootcheck/* > /dev/null 2>&1
fi

# Delete old API backups
if [ $1 = 2 ]; then
  if [ -d %{_localstatedir}/~api ]; then
    rm -rf %{_localstatedir}/~api
  fi

  if [ -f %{_sysconfdir}/ossec-init.conf ]; then
    # Import the variables from ossec-init.conf file
    . %{_sysconfdir}/ossec-init.conf
  else
    # Ask wazuh-control the version
    VERSION=$(%{_localstatedir}/bin/wazuh-control info -v)
  fi

  # Get the major and minor version
  MAJOR=$(echo $VERSION | cut -dv -f2 | cut -d. -f1)
  MINOR=$(echo $VERSION | cut -d. -f2)

  # Delete uncompatible DBs versions
  if [ $MAJOR = 3 ] && [ $MINOR -lt 7 ]; then
    rm -f %{_localstatedir}/queue/db/*.db*
    rm -f %{_localstatedir}/queue/db/.template.db
  fi

  # Delete 3.X Wazuh API service
  if [ "$MAJOR" = "3" ] && [ -d %{_localstatedir}/api ]; then
    if command -v systemctl > /dev/null 2>&1 && systemctl > /dev/null 2>&1 ; then
      systemctl stop wazuh-api.service > /dev/null 2>&1
      systemctl disable wazuh-api.service > /dev/null 2>&1
      rm -f /etc/systemd/system/wazuh-api.service
    elif command -v service > /dev/null 2>&1 && command -v chkconfig > /dev/null 2>&1; then
      service wazuh-api stop > /dev/null 2>&1
      chkconfig wazuh-api off > /dev/null 2>&1
      chkconfig --del wazuh-api > /dev/null 2>&1
      rm -f /etc/rc.d/init.d/wazuh-api || true
    fi
  fi
fi

%post

echo "VERSION=\"$(%{_localstatedir}/bin/wazuh-control info -v)\"" > /etc/ossec-init.conf

# Upgrade install code block
if [ $1 = 2 ]; then
  if [ -d %{_localstatedir}/logs/ossec ]; then
    rm -rf %{_localstatedir}/logs/wazuh
    cp -rp %{_localstatedir}/logs/ossec %{_localstatedir}/logs/wazuh
  fi

  if [ -d %{_localstatedir}/queue/ossec ]; then
    rm -rf %{_localstatedir}/queue/sockets
    cp -rp %{_localstatedir}/queue/ossec %{_localstatedir}/queue/sockets
  fi

  FILE_PATH="%{_localstatedir}/packages_files/manager_installation_scripts/src/init/update-indexer.sh"
  if [ -f "$FILE_PATH" ]; then
    CONFIG_INDEXER_TEMPLATE="%{_localstatedir}/packages_files/manager_installation_scripts/etc/templates/config/generic/wodle-indexer.manager.template"
    . "$FILE_PATH"
    updateIndexerTemplate "%{_localstatedir}/etc/ossec.conf" $CONFIG_INDEXER_TEMPLATE
  fi
fi

%define _vdfilename vd_1.0.0_vd_4.10.0.tar.xz

# Fresh install code block
if [ $1 = 1 ]; then

  . %{_localstatedir}/packages_files/manager_installation_scripts/src/init/dist-detect.sh

  # Generating ossec.conf file
  %{_localstatedir}/packages_files/manager_installation_scripts/gen_ossec.sh conf manager ${DIST_NAME} ${DIST_VER}.${DIST_SUBVER} %{_localstatedir} > %{_localstatedir}/etc/ossec.conf

  touch %{_localstatedir}/logs/active-responses.log
  touch %{_localstatedir}/logs/integrations.log
  chown wazuh:wazuh %{_localstatedir}/logs/active-responses.log
  chown wazuh:wazuh %{_localstatedir}/logs/integrations.log
  chmod 0660 %{_localstatedir}/logs/active-responses.log
  chmod 0640 %{_localstatedir}/logs/integrations.log

  # Add default local_files to ossec.conf
  %{_localstatedir}/packages_files/manager_installation_scripts/add_localfiles.sh %{_localstatedir} >> %{_localstatedir}/etc/ossec.conf
fi

if [[ -d /run/systemd/system ]]; then
  rm -f %{_initrddir}/wazuh-manager
fi

# Generation auto-signed certificate if not exists
if [ ! -f "%{_localstatedir}/etc/sslmanager.key" ] && [ ! -f "%{_localstatedir}/etc/sslmanager.cert" ]; then
  %{_localstatedir}/bin/wazuh-authd -C 365 -B 2048 -S "/C=US/ST=California/CN=Wazuh/" -K %{_localstatedir}/etc/sslmanager.key -X %{_localstatedir}/etc/sslmanager.cert 2>/dev/null
  chmod 640 %{_localstatedir}/etc/sslmanager.key
  chmod 640 %{_localstatedir}/etc/sslmanager.cert
fi

rm -f %{_localstatedir}/etc/shared/ar.conf  >/dev/null 2>&1
rm -f %{_localstatedir}/etc/shared/merged.mg  >/dev/null 2>&1

# Set merged.mg permissions to new ones
find %{_localstatedir}/etc/shared/ -type f -name 'merged.mg' -exec chmod 644 {} \;

#AlmaLinux
if [ -r "/etc/almalinux-release" ]; then
  DIST_NAME=almalinux
  DIST_VER=`sed -rn 's/.* ([0-9]{1,2})\.*[0-9]{0,2}.*/\1/p' /etc/almalinux-release`
#Rocky
elif [ -r "/etc/rocky-release" ]; then
  DIST_NAME=rocky
  DIST_VER=`sed -rn 's/.* ([0-9]{1,2})\.*[0-9]{0,2}.*/\1/p' /etc/rocky-release`
# CentOS
elif [ -r "/etc/centos-release" ]; then
  if grep -q "AlmaLinux" /etc/centos-release; then
    DIST_NAME=almalinux
  elif grep -q "Rocky" /etc/centos-release; then
    DIST_NAME=almalinux
  else
    DIST_NAME="centos"
  fi
  DIST_VER=`sed -rn 's/.* ([0-9]{1,2})\.*[0-9]{0,2}.*/\1/p' /etc/centos-release`
# Fedora
elif [ -r "/etc/fedora-release" ]; then
    DIST_NAME="fedora"
    DIST_VER=`sed -rn 's/.* ([0-9]{1,2})\.*[0-9]{0,2}.*/\1/p' /etc/fedora-release`
# Oracle Linux
elif [ -r "/etc/oracle-release" ]; then
    DIST_NAME="ol"
    DIST_VER=`sed -rn 's/.* ([0-9]{1,2})\.*[0-9]{0,2}.*/\1/p' /etc/oracle-release`
# RedHat
elif [ -r "/etc/redhat-release" ]; then
  if grep -q "AlmaLinux" /etc/redhat-release; then
    DIST_NAME=almalinux
  elif grep -q "Rocky" /etc/redhat-release; then
    DIST_NAME=almalinux
  elif grep -q "CentOS" /etc/redhat-release; then
      DIST_NAME="centos"
  else
      DIST_NAME="rhel"
  fi
  DIST_VER=`sed -rn 's/.* ([0-9]{1,2})\.*[0-9]{0,2}.*/\1/p' /etc/redhat-release`
# SUSE
elif [ -r "/etc/SuSE-release" ]; then
  if grep -q "openSUSE" /etc/SuSE-release; then
      DIST_NAME="generic"
      DIST_VER=""
  else
      DIST_NAME="sles"
      DIST_VER=`sed -rn 's/.*VERSION = ([0-9]{1,2}).*/\1/p' /etc/SuSE-release`
  fi
elif [ -r "/etc/os-release" ]; then
  . /etc/os-release
  DIST_NAME=$ID
  DIST_VER=$(echo $VERSION_ID | sed -rn 's/[^0-9]*([0-9]+).*/\1/p')
  if [ "X$DIST_VER" = "X" ]; then
      DIST_VER="0"
  fi
  if [ "$DIST_NAME" = "amzn" ] && [ "$DIST_VER" != "2" ] && [ "$DIST_VER" != "2023" ]; then
      DIST_VER="1"
  fi
  DIST_SUBVER=$(echo $VERSION_ID | sed -rn 's/[^0-9]*[0-9]+\.([0-9]+).*/\1/p')
  if [ "X$DIST_SUBVER" = "X" ]; then
      DIST_SUBVER="0"
  fi
else
  DIST_NAME="generic"
  DIST_VER=""
fi

SCA_DIR="${DIST_NAME}/${DIST_VER}"
SCA_BASE_DIR="%{_localstatedir}/tmp/sca-%{version}-%{release}-tmp"
mkdir -p %{_localstatedir}/ruleset/sca

SCA_TMP_DIR="${SCA_BASE_DIR}/${SCA_DIR}"

# Install the configuration files needed for this hosts
if [ -r "${SCA_BASE_DIR}/${DIST_NAME}/${DIST_VER}/${DIST_SUBVER}/sca.files" ]; then
  SCA_TMP_DIR="${SCA_BASE_DIR}/${DIST_NAME}/${DIST_VER}/${DIST_SUBVER}"
elif [ -r "${SCA_BASE_DIR}/${DIST_NAME}/${DIST_VER}/sca.files" ]; then
  SCA_TMP_DIR="${SCA_BASE_DIR}/${DIST_NAME}/${DIST_VER}"
elif [ -r "${SCA_BASE_DIR}/${DIST_NAME}/sca.files" ]; then
  SCA_TMP_DIR="${SCA_BASE_DIR}/${DIST_NAME}"
else
  SCA_TMP_DIR="${SCA_BASE_DIR}/generic"
fi

SCA_TMP_FILE="${SCA_TMP_DIR}/sca.files"

if [ -r ${SCA_TMP_FILE} ] && [ -r ${SCA_BASE_DIR}/generic/sca.manager.files ]; then

  rm -f %{_localstatedir}/ruleset/sca/* || true

  for sca_file in $(cat ${SCA_TMP_FILE}); do
    if [ -f ${SCA_BASE_DIR}/${sca_file} ]; then
      mv ${SCA_BASE_DIR}/${sca_file} %{_localstatedir}/ruleset/sca
    fi
  done

  for sca_file in $(cat ${SCA_BASE_DIR}/generic/sca.manager.files); do
    filename=$(basename ${sca_file})
    if [ -f "${SCA_BASE_DIR}/${sca_file}" ] && [ ! -f "%{_localstatedir}/ruleset/sca/${filename}" ]; then
      mv ${SCA_BASE_DIR}/${sca_file} %{_localstatedir}/ruleset/sca/${filename}.disabled
    fi
  done
fi

# Fix sca permissions, group and owner
chmod 640 %{_localstatedir}/ruleset/sca/*
chown root:wazuh %{_localstatedir}/ruleset/sca/*
# Delete the temporary directory
rm -rf ${SCA_BASE_DIR}

# Add the SELinux policy
if command -v getenforce > /dev/null 2>&1 && command -v semodule > /dev/null 2>&1; then
  if [ $(getenforce) != "Disabled" ]; then
    semodule -i %{_localstatedir}/var/selinux/wazuh.pp
    semodule -e wazuh
  fi
fi

# Delete the installation files used to configure the manager
rm -rf %{_localstatedir}/packages_files

# Remove unnecessary files from default group
rm -f %{_localstatedir}/etc/shared/default/*.rpmnew

# Remove old ossec user and group if exists and change ownwership of files

if getent group ossec > /dev/null 2>&1; then
  find %{_localstatedir}/ -group ossec -user root -print0 | xargs -0 chown root:wazuh > /dev/null 2>&1 || true
  if getent passwd ossec > /dev/null 2>&1; then
    find %{_localstatedir}/ -group ossec -user ossec -print0 | xargs -0 chown wazuh:wazuh > /dev/null 2>&1 || true
    userdel ossec > /dev/null 2>&1
  fi
  if getent passwd ossecm > /dev/null 2>&1; then
    find %{_localstatedir}/ -group ossec -user ossecm -print0 | xargs -0 chown wazuh:wazuh > /dev/null 2>&1 || true
    userdel ossecm > /dev/null 2>&1
  fi
  if getent passwd ossecr > /dev/null 2>&1; then
    find %{_localstatedir}/ -group ossec -user ossecr -print0 | xargs -0 chown wazuh:wazuh > /dev/null 2>&1 || true
    userdel ossecr > /dev/null 2>&1
  fi
  if getent group ossec > /dev/null 2>&1; then
    groupdel ossec > /dev/null 2>&1
  fi
fi

%preun

if [ $1 = 0 ]; then

  # Stop the services before uninstall the package
  # Check for systemd
  if command -v systemctl > /dev/null 2>&1 && systemctl > /dev/null 2>&1 && systemctl is-active --quiet wazuh-manager > /dev/null 2>&1; then
    systemctl stop wazuh-manager.service > /dev/null 2>&1
  # Check for SysV
  elif command -v service > /dev/null 2>&1 && service wazuh-manager status 2>/dev/null | grep "is running" > /dev/null 2>&1; then
    service wazuh-manager stop > /dev/null 2>&1
  fi
  %{_localstatedir}/bin/wazuh-control stop > /dev/null 2>&1

  # Remove the SELinux policy
  if command -v getenforce > /dev/null 2>&1 && command -v semodule > /dev/null 2>&1; then
    if [ $(getenforce) != "Disabled" ]; then
      if (semodule -l | grep wazuh > /dev/null); then
        semodule -r wazuh > /dev/null
      fi
    fi
  fi

  # Remove SCA files
  rm -f %{_localstatedir}/ruleset/sca/*
fi

%postun

# If the package is been uninstalled
if [ $1 = 0 ];then
  # Remove the wazuh user if it exists
  if getent passwd wazuh > /dev/null 2>&1; then
    userdel wazuh >/dev/null 2>&1
  fi
  # Remove the wazuh group if it exists
  if command -v getent > /dev/null 2>&1 && getent group wazuh > /dev/null 2>&1; then
    groupdel wazuh >/dev/null 2>&1
  elif getent group wazuh > /dev/null 2>&1; then
    groupdel wazuh >/dev/null 2>&1
  fi

  # Backup agents centralized configuration (etc/shared)
  if [ -d %{_localstatedir}/etc/shared ]; then
    find %{_localstatedir}/etc/ -type f  -name "*save" ! -name "*rpmsave" -exec rm -f {} \;
    find %{_localstatedir}/etc/ -type f ! -name "*shared*" ! -name "*rpmsave" -exec mv {} {}.save \;
  fi

  # Backup registration service certificates (sslmanager.cert,sslmanager.key)
  if [ -f %{_localstatedir}/etc/sslmanager.cert ]; then
      mv %{_localstatedir}/etc/sslmanager.cert %{_localstatedir}/etc/sslmanager.cert.save
  fi
  if [ -f %{_localstatedir}/etc/sslmanager.key ]; then
      mv %{_localstatedir}/etc/sslmanager.key %{_localstatedir}/etc/sslmanager.key.save
  fi

  # Remove lingering folders and files
  rm -rf %{_localstatedir}/queue/
  rm -rf %{_localstatedir}/framework/
  rm -rf %{_localstatedir}/api/
  rm -rf %{_localstatedir}/stats/
  rm -rf %{_localstatedir}/var/
  rm -rf %{_localstatedir}/bin/
  rm -rf %{_localstatedir}/logs/
  rm -rf %{_localstatedir}/ruleset/
  rm -rf %{_localstatedir}/tmp
fi

# posttrans code is the last thing executed in a install/upgrade
%posttrans
if [ -f %{_sysconfdir}/systemd/system/wazuh-manager.service ]; then
  rm -rf %{_sysconfdir}/systemd/system/wazuh-manager.service
  systemctl daemon-reload > /dev/null 2>&1
fi

if [ -f %{_localstatedir}/tmp/wazuh.restart ]; then
  rm -f %{_localstatedir}/tmp/wazuh.restart
  if command -v systemctl > /dev/null 2>&1 && systemctl > /dev/null 2>&1 ; then
    systemctl daemon-reload > /dev/null 2>&1
    systemctl restart wazuh-manager.service > /dev/null 2>&1
  elif command -v service > /dev/null 2>&1 ; then
    service wazuh-manager restart > /dev/null 2>&1
  else
    %{_localstatedir}/bin/wazuh-control restart > /dev/null 2>&1
  fi
fi

if [ -d %{_localstatedir}/logs/ossec ]; then
  rm -rf %{_localstatedir}/logs/ossec/
fi

if [ -d %{_localstatedir}/queue/ossec ]; then
  rm -rf %{_localstatedir}/queue/ossec/
fi

if [ -f %{_sysconfdir}/ossec-init.conf ]; then
  rm -f %{_sysconfdir}/ossec-init.conf
  rm -f %{_localstatedir}/etc/ossec-init.conf
fi

# Remove groups backup files
rm -rf %{_localstatedir}/backup/groups

%triggerin -- glibc
[ -r %{_sysconfdir}/localtime ] && cp -fpL %{_sysconfdir}/localtime %{_localstatedir}/etc
 chown root:wazuh %{_localstatedir}/etc/localtime
 chmod 0640 %{_localstatedir}/etc/localtime

%clean
rm -fr %{buildroot}

%files
%defattr(-,root,wazuh)
%config(missingok) %{_initrddir}/wazuh-manager
%attr(640, root, wazuh) %verify(not md5 size mtime) %ghost %{_sysconfdir}/ossec-init.conf
/usr/lib/systemd/system/wazuh-manager.service
%dir %attr(750, root, wazuh) %{_localstatedir}
%attr(750, root, wazuh) %{_localstatedir}/agentless
%dir %attr(750, root, wazuh) %{_localstatedir}/active-response
%dir %attr(750, root, wazuh) %{_localstatedir}/active-response/bin
%attr(750, root, wazuh) %{_localstatedir}/active-response/bin/*
%dir %attr(750, root, wazuh) %{_localstatedir}/api
%dir %attr(770, root, wazuh) %{_localstatedir}/api/configuration
%attr(660, root, wazuh) %config(noreplace) %{_localstatedir}/api/configuration/api.yaml
%dir %attr(770, root, wazuh) %{_localstatedir}/api/configuration/security
%dir %attr(770, root, wazuh) %{_localstatedir}/api/configuration/ssl
%dir %attr(750, root, wazuh) %{_localstatedir}/api/scripts
%attr(640, root, wazuh) %{_localstatedir}/api/scripts/*.py
%dir %attr(750, root, wazuh) %{_localstatedir}/backup
%dir %attr(750, wazuh, wazuh) %{_localstatedir}/backup/db
%dir %attr(750, wazuh, wazuh) %{_localstatedir}/backup/agents
%dir %attr(750, root, wazuh) %{_localstatedir}/backup/shared
%dir %attr(750, root, wazuh) %{_localstatedir}/bin
%attr(750, root, root) %{_localstatedir}/bin/agent_control
%attr(750, root, wazuh) %{_localstatedir}/bin/agent_groups
%attr(750, root, wazuh) %{_localstatedir}/bin/agent_upgrade
%attr(750, root, root) %{_localstatedir}/bin/clear_stats
%attr(750, root, wazuh) %{_localstatedir}/bin/cluster_control
%attr(750, root, root) %{_localstatedir}/bin/manage_agents
%attr(750, root, root) %{_localstatedir}/bin/wazuh-agentlessd
%attr(750, root, root) %{_localstatedir}/bin/wazuh-analysisd
%attr(750, root, root) %{_localstatedir}/bin/wazuh-authd
%attr(750, root, root) %{_localstatedir}/bin/wazuh-control
%attr(750, root, root) %{_localstatedir}/bin/wazuh-csyslogd
%attr(750, root, root) %{_localstatedir}/bin/wazuh-dbd
%attr(750, root, root) %{_localstatedir}/bin/wazuh-execd
%attr(750, root, root) %{_localstatedir}/bin/wazuh-integratord
%attr(750, root, root) %{_localstatedir}/bin/wazuh-logcollector
%attr(750, root, root) %{_localstatedir}/bin/wazuh-logtest-legacy
%attr(750, root, wazuh) %{_localstatedir}/bin/wazuh-logtest
%attr(750, root, root) %{_localstatedir}/bin/wazuh-maild
%attr(750, root, root) %{_localstatedir}/bin/wazuh-monitord
%attr(750, root, root) %{_localstatedir}/bin/wazuh-regex
%attr(750, root, root) %{_localstatedir}/bin/wazuh-remoted
%attr(750, root, root) %{_localstatedir}/bin/wazuh-reportd
%attr(750, root, root) %{_localstatedir}/bin/wazuh-syscheckd
%attr(750, root, wazuh) %{_localstatedir}/bin/verify-agent-conf
%attr(750, root, wazuh) %{_localstatedir}/bin/wazuh-apid
%attr(750, root, wazuh) %{_localstatedir}/bin/wazuh-clusterd
%attr(750, root, root) %{_localstatedir}/bin/wazuh-db
%attr(750, root, root) %{_localstatedir}/bin/wazuh-modulesd
%attr(750, root, wazuh) %{_localstatedir}/bin/rbac_control
%attr(750, root, wazuh) %{_localstatedir}/bin/wazuh-keystore
%dir %attr(770, wazuh, wazuh) %{_localstatedir}/etc
%attr(660, root, wazuh) %config(noreplace) %{_localstatedir}/etc/ossec.conf
%attr(640, root, wazuh) %config(noreplace) %{_localstatedir}/etc/client.keys
%attr(640, root, wazuh) %{_localstatedir}/etc/internal_options*
%attr(640, root, wazuh) %config(noreplace) %{_localstatedir}/etc/local_internal_options.conf
%attr(640, root, wazuh) %{_localstatedir}/etc/localtime
%dir %attr(770, root, wazuh) %{_localstatedir}/etc/decoders
%attr(660, wazuh, wazuh) %config(noreplace) %{_localstatedir}/etc/decoders/local_decoder.xml
%dir %attr(770, root, wazuh) %{_localstatedir}/etc/lists
%dir %attr(770, wazuh, wazuh) %{_localstatedir}/etc/lists/amazon
%attr(660, wazuh, wazuh) %config(noreplace) %{_localstatedir}/etc/lists/amazon/*
%attr(660, wazuh, wazuh) %config(noreplace) %{_localstatedir}/etc/lists/audit-keys
%attr(660, wazuh, wazuh) %config(noreplace) %{_localstatedir}/etc/lists/security-eventchannel
%dir %attr(770, root, wazuh) %{_localstatedir}/etc/shared
%dir %attr(770, wazuh, wazuh) %{_localstatedir}/etc/shared/default
%attr(660, wazuh, wazuh) %{_localstatedir}/etc/shared/agent-template.conf
%attr(660, wazuh, wazuh) %config(noreplace) %{_localstatedir}/etc/shared/default/*
%dir %attr(770, root, wazuh) %{_localstatedir}/etc/rootcheck
%attr(660, root, wazuh) %{_localstatedir}/etc/rootcheck/*.txt
%dir %attr(770, root, wazuh) %{_localstatedir}/etc/rules
%attr(660, wazuh, wazuh) %config(noreplace) %{_localstatedir}/etc/rules/local_rules.xml
%dir %attr(750, root, wazuh) %{_localstatedir}/framework
%dir %attr(750, root, wazuh) %{_localstatedir}/framework/python
%{_localstatedir}/framework/python/*
%dir %attr(750, root, wazuh) %{_localstatedir}/framework/scripts
%attr(640, root, wazuh) %{_localstatedir}/framework/scripts/*.py
%dir %attr(750, root, wazuh) %{_localstatedir}/framework/wazuh
%attr(640, root, wazuh) %{_localstatedir}/framework/wazuh/*.py
%dir %attr(750, root, wazuh) %{_localstatedir}/framework/wazuh/core/cluster
%attr(640, root, wazuh) %{_localstatedir}/framework/wazuh/core/cluster/*.py
%attr(640, root, wazuh) %{_localstatedir}/framework/wazuh/core/cluster/*.json
%dir %attr(750, root, wazuh) %{_localstatedir}/framework/wazuh/core/cluster/hap_helper
%attr(640, root, wazuh) %{_localstatedir}/framework/wazuh/core/cluster/hap_helper/*.py
%dir %attr(750, root, wazuh) %{_localstatedir}/framework/wazuh/core/cluster/dapi
%attr(640, root, wazuh) %{_localstatedir}/framework/wazuh/core/cluster/dapi/*.py
%dir %attr(750, root, wazuh) %{_localstatedir}/integrations
%attr(750, root, wazuh) %{_localstatedir}/integrations/*
%dir %attr(750, root, wazuh) %{_localstatedir}/lib
%attr(750, root, wazuh) %{_localstatedir}/lib/libwazuhext.so
%attr(750, root, wazuh) %{_localstatedir}/lib/libwazuhshared.so
%attr(750, root, wazuh) %{_localstatedir}/lib/libdbsync.so
%attr(750, root, wazuh) %{_localstatedir}/lib/librsync.so
%attr(750, root, wazuh) %{_localstatedir}/lib/libsyscollector.so
%attr(750, root, wazuh) %{_localstatedir}/lib/libsysinfo.so
%attr(750, root, wazuh) %{_localstatedir}/lib/libjemalloc.so.2
%attr(750, root, wazuh) %{_localstatedir}/lib/libstdc++.so.6
%attr(750, root, wazuh) %{_localstatedir}/lib/libgcc_s.so.1
%attr(750, root, wazuh) %{_localstatedir}/lib/libfimdb.so
%attr(750, root, wazuh) %{_localstatedir}/lib/libcontent_manager.so
%attr(750, root, wazuh) %{_localstatedir}/lib/libindexer_connector.so
%attr(750, root, wazuh) %{_localstatedir}/lib/librocksdb.so.8
%attr(750, root, wazuh) %{_localstatedir}/lib/librouter.so
%attr(750, root, wazuh) %{_localstatedir}/lib/libvulnerability_scanner.so
%{_localstatedir}/lib/libpython3.10.so.1.0
%dir %attr(770, wazuh, wazuh) %{_localstatedir}/logs
%attr(660, wazuh, wazuh)  %ghost %{_localstatedir}/logs/active-responses.log
%attr(660, wazuh, wazuh) %ghost %{_localstatedir}/logs/api.log
%attr(640, wazuh, wazuh) %ghost %{_localstatedir}/logs/integrations.log
%attr(660, wazuh, wazuh) %ghost %{_localstatedir}/logs/ossec.log
%attr(660, wazuh, wazuh) %ghost %{_localstatedir}/logs/ossec.json
%dir %attr(440, root, wazuh) %{_localstatedir}/templates
%attr(0440, root, wazuh) %{_localstatedir}/templates/vd_states_template.json
%dir %attr(750, wazuh, wazuh) %{_localstatedir}/logs/api
%dir %attr(750, wazuh, wazuh) %{_localstatedir}/logs/archives
%dir %attr(750, wazuh, wazuh) %{_localstatedir}/logs/alerts
%dir %attr(750, wazuh, wazuh) %{_localstatedir}/logs/cluster
%dir %attr(750, wazuh, wazuh) %{_localstatedir}/logs/firewall
%dir %attr(750, wazuh, wazuh) %{_localstatedir}/logs/wazuh
%dir %attr(750, root, root) %config(missingok) %{_localstatedir}/packages_files
%dir %attr(750, root, root) %config(missingok) %{_localstatedir}/packages_files/manager_installation_scripts
%attr(750, root, root) %config(missingok) %{_localstatedir}/packages_files/manager_installation_scripts/add_localfiles.sh
%attr(750, root, root) %config(missingok) %{_localstatedir}/packages_files/manager_installation_scripts/gen_ossec.sh
%dir %attr(750, root, root) %config(missingok) %{_localstatedir}/packages_files/manager_installation_scripts/src/
%attr(750, root, root) %config(missingok) %{_localstatedir}/packages_files/manager_installation_scripts/src/REVISION
%attr(750, root, root) %config(missingok) %{_localstatedir}/packages_files/manager_installation_scripts/src/VERSION
%dir %attr(750, root, root) %config(missingok) %{_localstatedir}/packages_files/manager_installation_scripts/src/init/
%attr(750, root, root) %config(missingok) %{_localstatedir}/packages_files/manager_installation_scripts/src/init/*
%dir %attr(750, root, root) %config(missingok) %{_localstatedir}/packages_files/manager_installation_scripts/etc/templates
%dir %attr(750, root, root) %config(missingok) %{_localstatedir}/packages_files/manager_installation_scripts/etc/templates/config
%dir %attr(750, root, root) %config(missingok) %{_localstatedir}/packages_files/manager_installation_scripts/etc/templates/config/generic
%attr(750, root, root) %config(missingok) %{_localstatedir}/packages_files/manager_installation_scripts/etc/templates/config/generic/*
%dir %attr(750, root, root) %config(missingok) %{_localstatedir}/packages_files/manager_installation_scripts/etc/templates/config/centos
%attr(750, root, root) %config(missingok) %{_localstatedir}/packages_files/manager_installation_scripts/etc/templates/config/centos/*
%dir %attr(750, root, root) %config(missingok) %{_localstatedir}/packages_files/manager_installation_scripts/etc/templates/config/rhel
%attr(750, root, root) %config(missingok) %{_localstatedir}/packages_files/manager_installation_scripts/etc/templates/config/rhel/*
%attr(750, wazuh, wazuh) %missingok %{_localstatedir}/tmp/%{_vdfilename}
%dir %attr(750, root, wazuh) %{_localstatedir}/queue
%attr(600, root, wazuh) %ghost %{_localstatedir}/queue/agents-timestamp
%dir %attr(750, wazuh, wazuh) %{_localstatedir}/queue/agentless
%dir %attr(770, wazuh, wazuh) %{_localstatedir}/queue/alerts
%dir %attr(770, wazuh, wazuh) %{_localstatedir}/queue/cluster
%dir %attr(750, wazuh, wazuh) %{_localstatedir}/queue/db
%dir %attr(750, wazuh, wazuh) %{_localstatedir}/queue/diff
%dir %attr(750, wazuh, wazuh) %{_localstatedir}/queue/fim
%dir %attr(750, wazuh, wazuh) %{_localstatedir}/queue/fim/db
%dir %attr(750, wazuh, wazuh) %{_localstatedir}/queue/syscollector
%dir %attr(750, wazuh, wazuh) %{_localstatedir}/queue/syscollector/db
%attr(640, root, wazuh) %{_localstatedir}/queue/syscollector/norm_config.json
%dir %attr(750, wazuh, wazuh) %{_localstatedir}/queue/fts
%dir %attr(770, wazuh, wazuh) %{_localstatedir}/queue/rids
%dir %attr(770, wazuh, wazuh) %{_localstatedir}/queue/tasks
%dir %attr(770, wazuh, wazuh) %{_localstatedir}/queue/sockets
%dir %attr(660, root, wazuh) %{_localstatedir}/queue/vd
%dir %attr(660, root, wazuh) %{_localstatedir}/queue/indexer
%dir %attr(770, wazuh, wazuh) %{_localstatedir}/queue/router
%dir %attr(750, wazuh, wazuh) %{_localstatedir}/queue/logcollector
%dir %attr(750, wazuh, wazuh) %{_localstatedir}/queue/keystore
%dir %attr(750, root, wazuh) %{_localstatedir}/ruleset
%dir %attr(750, root, wazuh) %{_localstatedir}/ruleset/sca
%dir %attr(750, root, wazuh) %{_localstatedir}/ruleset/decoders
%attr(640, root, wazuh) %{_localstatedir}/ruleset/decoders/*
%dir %attr(750, root, wazuh) %{_localstatedir}/ruleset/rules
%attr(640, root, wazuh) %{_localstatedir}/ruleset/rules/*
%dir %attr(770, root, wazuh) %{_localstatedir}/.ssh
%dir %attr(750, wazuh, wazuh) %{_localstatedir}/stats
%dir %attr(1770, root, wazuh) %{_localstatedir}/tmp
%dir %attr(750, wazuh, wazuh) %config(missingok) %{_localstatedir}/tmp/sca-%{version}-%{release}-tmp
%dir %attr(750, wazuh, wazuh) %config(missingok) %{_localstatedir}/tmp/sca-%{version}-%{release}-tmp/applications
%attr(640, root, wazuh) %config(missingok) %{_localstatedir}/tmp/sca-%{version}-%{release}-tmp/applications/*
%dir %attr(750, wazuh, wazuh) %config(missingok) %{_localstatedir}/tmp/sca-%{version}-%{release}-tmp/generic
%attr(640, root, wazuh) %config(missingok) %{_localstatedir}/tmp/sca-%{version}-%{release}-tmp/generic/*
%dir %attr(750, wazuh, wazuh) %config(missingok) %{_localstatedir}/tmp/sca-%{version}-%{release}-tmp/mongodb
%attr(640, root, wazuh) %config(missingok) %{_localstatedir}/tmp/sca-%{version}-%{release}-tmp/mongodb/*
%dir %attr(750, wazuh, wazuh) %config(missingok) %{_localstatedir}/tmp/sca-%{version}-%{release}-tmp/nginx
%attr(640, root, wazuh) %config(missingok) %{_localstatedir}/tmp/sca-%{version}-%{release}-tmp/nginx/*
%dir %attr(750, wazuh, wazuh) %config(missingok) %{_localstatedir}/tmp/sca-%{version}-%{release}-tmp/oracledb
%attr(640, root, wazuh) %config(missingok) %{_localstatedir}/tmp/sca-%{version}-%{release}-tmp/oracledb/*
%dir %attr(750, wazuh, wazuh) %config(missingok) %{_localstatedir}/tmp/sca-%{version}-%{release}-tmp/amzn
%dir %attr(750, wazuh, wazuh) %config(missingok) %{_localstatedir}/tmp/sca-%{version}-%{release}-tmp/amzn/1
%attr(640, root, wazuh) %config(missingok) %{_localstatedir}/tmp/sca-%{version}-%{release}-tmp/amzn/1/*
%dir %attr(750, wazuh, wazuh) %config(missingok) %{_localstatedir}/tmp/sca-%{version}-%{release}-tmp/amzn/2
%attr(640, root, wazuh) %config(missingok) %{_localstatedir}/tmp/sca-%{version}-%{release}-tmp/amzn/2/*
%dir %attr(750, wazuh, wazuh) %config(missingok) %{_localstatedir}/tmp/sca-%{version}-%{release}-tmp/amzn/2023
%attr(640, root, wazuh) %config(missingok) %{_localstatedir}/tmp/sca-%{version}-%{release}-tmp/amzn/2023/*
%dir %attr(750, wazuh, wazuh) %config(missingok) %{_localstatedir}/tmp/sca-%{version}-%{release}-tmp/centos
%attr(640, root, wazuh) %config(missingok) %{_localstatedir}/tmp/sca-%{version}-%{release}-tmp/centos/sca.files
%dir %attr(750, wazuh, wazuh) %config(missingok) %{_localstatedir}/tmp/sca-%{version}-%{release}-tmp/centos/5
%attr(640, root, wazuh) %config(missingok) %{_localstatedir}/tmp/sca-%{version}-%{release}-tmp/centos/5/*
%dir %attr(750, wazuh, wazuh) %config(missingok) %{_localstatedir}/tmp/sca-%{version}-%{release}-tmp/centos/6
%attr(640, root, wazuh) %config(missingok) %{_localstatedir}/tmp/sca-%{version}-%{release}-tmp/centos/6/*
%dir %attr(750, wazuh, wazuh) %config(missingok) %{_localstatedir}/tmp/sca-%{version}-%{release}-tmp/centos/7
%attr(640, root, wazuh) %config(missingok) %{_localstatedir}/tmp/sca-%{version}-%{release}-tmp/centos/7/*
%dir %attr(750, wazuh, wazuh) %config(missingok) %{_localstatedir}/tmp/sca-%{version}-%{release}-tmp/centos/8
%attr(640, root, wazuh) %config(missingok) %{_localstatedir}/tmp/sca-%{version}-%{release}-tmp/centos/8/*
%dir %attr(750, wazuh, wazuh) %config(missingok) %{_localstatedir}/tmp/sca-%{version}-%{release}-tmp/darwin
%dir %attr(750, wazuh, wazuh) %config(missingok) %{_localstatedir}/tmp/sca-%{version}-%{release}-tmp/darwin/15
%attr(640, root, wazuh) %config(missingok) %{_localstatedir}/tmp/sca-%{version}-%{release}-tmp/darwin/15/*
%dir %attr(750, wazuh, wazuh) %config(missingok) %{_localstatedir}/tmp/sca-%{version}-%{release}-tmp/darwin/16
%attr(640, root, wazuh) %config(missingok) %{_localstatedir}/tmp/sca-%{version}-%{release}-tmp/darwin/16/*
%dir %attr(750, wazuh, wazuh) %config(missingok) %{_localstatedir}/tmp/sca-%{version}-%{release}-tmp/darwin/17
%attr(640, root, wazuh) %config(missingok) %{_localstatedir}/tmp/sca-%{version}-%{release}-tmp/darwin/17/*
%dir %attr(750, wazuh, wazuh) %config(missingok) %{_localstatedir}/tmp/sca-%{version}-%{release}-tmp/darwin/18
%attr(640, root, wazuh) %config(missingok) %{_localstatedir}/tmp/sca-%{version}-%{release}-tmp/darwin/18/*
%dir %attr(750, wazuh, wazuh) %config(missingok) %{_localstatedir}/tmp/sca-%{version}-%{release}-tmp/darwin/19
%attr(640, root, wazuh) %config(missingok) %{_localstatedir}/tmp/sca-%{version}-%{release}-tmp/darwin/19/*
%dir %attr(750, wazuh, wazuh) %config(missingok) %{_localstatedir}/tmp/sca-%{version}-%{release}-tmp/darwin/20
%attr(640, root, wazuh) %config(missingok) %{_localstatedir}/tmp/sca-%{version}-%{release}-tmp/darwin/20/*
%dir %attr(750, wazuh, wazuh) %config(missingok) %{_localstatedir}/tmp/sca-%{version}-%{release}-tmp/darwin/21
%attr(640, root, wazuh) %config(missingok) %{_localstatedir}/tmp/sca-%{version}-%{release}-tmp/darwin/21/*
%dir %attr(750, wazuh, wazuh) %config(missingok) %{_localstatedir}/tmp/sca-%{version}-%{release}-tmp/darwin/22
%attr(640, root, wazuh) %config(missingok) %{_localstatedir}/tmp/sca-%{version}-%{release}-tmp/darwin/22/*
%dir %attr(750, wazuh, wazuh) %config(missingok) %{_localstatedir}/tmp/sca-%{version}-%{release}-tmp/darwin/23
%attr(640, root, wazuh) %config(missingok) %{_localstatedir}/tmp/sca-%{version}-%{release}-tmp/darwin/23/*
%dir %attr(750, wazuh, wazuh) %config(missingok) %{_localstatedir}/tmp/sca-%{version}-%{release}-tmp/debian
%attr(640, root, wazuh) %config(missingok) %{_localstatedir}/tmp/sca-%{version}-%{release}-tmp/debian/*
%dir %attr(750, wazuh, wazuh) %config(missingok) %{_localstatedir}/tmp/sca-%{version}-%{release}-tmp/ol/9
%attr(640, root, wazuh) %config(missingok) %{_localstatedir}/tmp/sca-%{version}-%{release}-tmp/ol/9/*
%dir %attr(750, wazuh, wazuh) %config(missingok) %{_localstatedir}/tmp/sca-%{version}-%{release}-tmp/rhel
%attr(640, root, wazuh) %config(missingok) %{_localstatedir}/tmp/sca-%{version}-%{release}-tmp/rhel/sca.files
%dir %attr(750, wazuh, wazuh) %config(missingok) %{_localstatedir}/tmp/sca-%{version}-%{release}-tmp/rhel/5
%attr(640, root, wazuh) %config(missingok) %{_localstatedir}/tmp/sca-%{version}-%{release}-tmp/rhel/5/*
%dir %attr(750, wazuh, wazuh) %config(missingok) %{_localstatedir}/tmp/sca-%{version}-%{release}-tmp/rhel/6
%attr(640, root, wazuh) %config(missingok) %{_localstatedir}/tmp/sca-%{version}-%{release}-tmp/rhel/6/*
%dir %attr(750, wazuh, wazuh) %config(missingok) %{_localstatedir}/tmp/sca-%{version}-%{release}-tmp/rhel/7
%attr(640, root, wazuh) %config(missingok) %{_localstatedir}/tmp/sca-%{version}-%{release}-tmp/rhel/7/*
%dir %attr(750, wazuh, wazuh) %config(missingok) %{_localstatedir}/tmp/sca-%{version}-%{release}-tmp/rhel/8
%attr(640, root, wazuh) %config(missingok) %{_localstatedir}/tmp/sca-%{version}-%{release}-tmp/rhel/8/*
%dir %attr(750, wazuh, wazuh) %config(missingok) %{_localstatedir}/tmp/sca-%{version}-%{release}-tmp/rhel/9
%attr(640, root, wazuh) %config(missingok) %{_localstatedir}/tmp/sca-%{version}-%{release}-tmp/rhel/9/*
%dir %attr(750, wazuh, wazuh) %config(missingok) %{_localstatedir}/tmp/sca-%{version}-%{release}-tmp/sles
%attr(640, root, wazuh) %config(missingok) %{_localstatedir}/tmp/sca-%{version}-%{release}-tmp/sles/sca.files
%dir %attr(750, wazuh, wazuh) %config(missingok) %{_localstatedir}/tmp/sca-%{version}-%{release}-tmp/sles/11
%attr(640, root, wazuh) %config(missingok) %{_localstatedir}/tmp/sca-%{version}-%{release}-tmp/sles/11/*
%dir %attr(750, wazuh, wazuh) %config(missingok) %{_localstatedir}/tmp/sca-%{version}-%{release}-tmp/sles/12
%attr(640, root, wazuh) %config(missingok) %{_localstatedir}/tmp/sca-%{version}-%{release}-tmp/sles/12/*
%dir %attr(750, wazuh, wazuh) %config(missingok) %{_localstatedir}/tmp/sca-%{version}-%{release}-tmp/sles/15
%attr(640, root, wazuh) %config(missingok) %{_localstatedir}/tmp/sca-%{version}-%{release}-tmp/sles/15/*
%dir %attr(750, wazuh, wazuh) %config(missingok) %{_localstatedir}/tmp/sca-%{version}-%{release}-tmp/sunos
%attr(640, root, wazuh) %config(missingok) %{_localstatedir}/tmp/sca-%{version}-%{release}-tmp/sunos/*
%attr(640, root, wazuh) %config(missingok) %{_localstatedir}/tmp/sca-%{version}-%{release}-tmp/suse/sca.files
%dir %attr(750, wazuh, wazuh) %config(missingok) %{_localstatedir}/tmp/sca-%{version}-%{release}-tmp/suse/11
%attr(640, root, wazuh) %config(missingok) %{_localstatedir}/tmp/sca-%{version}-%{release}-tmp/suse/11/*
%dir %attr(750, wazuh, wazuh) %config(missingok) %{_localstatedir}/tmp/sca-%{version}-%{release}-tmp/suse/12
%attr(640, root, wazuh) %config(missingok) %{_localstatedir}/tmp/sca-%{version}-%{release}-tmp/suse/12/*
%dir %attr(750, wazuh, wazuh) %config(missingok) %{_localstatedir}/tmp/sca-%{version}-%{release}-tmp/ubuntu
%attr(640, root, wazuh) %config(missingok) %{_localstatedir}/tmp/sca-%{version}-%{release}-tmp/ubuntu/*
%dir %attr(750, wazuh, wazuh) %config(missingok) %{_localstatedir}/tmp/sca-%{version}-%{release}-tmp/amazon
%attr(640, root, wazuh) %config(missingok) %{_localstatedir}/tmp/sca-%{version}-%{release}-tmp/amazon/*
%dir %attr(750, wazuh, wazuh) %config(missingok) %{_localstatedir}/tmp/sca-%{version}-%{release}-tmp/fedora
%attr(640, root, wazuh) %config(missingok) %{_localstatedir}/tmp/sca-%{version}-%{release}-tmp/fedora/*
%dir %attr(750, wazuh, wazuh) %config(missingok) %{_localstatedir}/tmp/sca-%{version}-%{release}-tmp/windows
%attr(640, root, wazuh) %config(missingok) %{_localstatedir}/tmp/sca-%{version}-%{release}-tmp/windows/*
%dir %attr(750, wazuh, wazuh) %config(missingok) %{_localstatedir}/tmp/sca-%{version}-%{release}-tmp/almalinux
%attr(640, root, wazuh) %config(missingok) %{_localstatedir}/tmp/sca-%{version}-%{release}-tmp/almalinux/*
%dir %attr(750, wazuh, wazuh) %config(missingok) %{_localstatedir}/tmp/sca-%{version}-%{release}-tmp/rocky
%attr(640, root, wazuh) %config(missingok) %{_localstatedir}/tmp/sca-%{version}-%{release}-tmp/rocky/*
%dir %attr(750, root, wazuh) %{_localstatedir}/var
%dir %attr(770, root, wazuh) %{_localstatedir}/var/db
%attr(660, root, wazuh) %{_localstatedir}/var/db/mitre.db
%dir %attr(770, root, wazuh) %{_localstatedir}/var/download
%dir %attr(770, wazuh, wazuh) %{_localstatedir}/var/multigroups
%dir %attr(770, root, wazuh) %{_localstatedir}/var/run
%dir %attr(770, root, wazuh) %{_localstatedir}/var/selinux
%attr(640, root, wazuh) %{_localstatedir}/var/selinux/*
%dir %attr(770, root, wazuh) %{_localstatedir}/var/upgrade
%dir %attr(770, root, wazuh) %{_localstatedir}/var/wodles
%dir %attr(750, root, wazuh) %{_localstatedir}/wodles
%attr(750,root, wazuh) %{_localstatedir}/wodles/*
%dir %attr(750, root, wazuh) %{_localstatedir}/wodles/aws
%attr(750, root, wazuh) %{_localstatedir}/wodles/aws/*
%dir %attr(750, root, wazuh) %{_localstatedir}/wodles/azure
%attr(750, root, wazuh) %{_localstatedir}/wodles/azure/*
%dir %attr(750, root, wazuh) %{_localstatedir}/wodles/docker
%attr(750, root, wazuh) %{_localstatedir}/wodles/docker/*
%dir %attr(750, root, wazuh) %{_localstatedir}/wodles/gcloud
%attr(750, root, wazuh) %{_localstatedir}/wodles/gcloud/*

%changelog
<<<<<<< HEAD
* Tue Oct 01 2024 support <info@wazuh.com> - 4.10.0
- More info: https://documentation.wazuh.com/current/release-notes/release-4-10-0.html
* Tue Jul 23 2024 support <info@wazuh.com> - 4.9.1
=======
* Thu Sep 26 2024 support <info@wazuh.com> - 4.9.1
>>>>>>> b176ef98
- More info: https://documentation.wazuh.com/current/release-notes/release-4-9-1.html
* Thu Sep 05 2024 support <info@wazuh.com> - 4.9.0
- More info: https://documentation.wazuh.com/current/release-notes/release-4-9-0.html
* Wed Jul 10 2024 support <info@wazuh.com> - 4.8.1
- More info: https://documentation.wazuh.com/current/release-notes/release-4-8-1.html
* Wed Jun 12 2024 support <info@wazuh.com> - 4.8.0
- More info: https://documentation.wazuh.com/current/release-notes/release-4-8-0.html
* Thu May 30 2024 support <info@wazuh.com> - 4.7.5
- More info: https://documentation.wazuh.com/current/release-notes/release-4-7-5.html
* Thu Apr 25 2024 support <info@wazuh.com> - 4.7.4
- More info: https://documentation.wazuh.com/current/release-notes/release-4-7-4.html
* Tue Feb 27 2024 support <info@wazuh.com> - 4.7.3
- More info: https://documentation.wazuh.com/current/release-notes/release-4-7-3.html
* Tue Jan 09 2024 support <info@wazuh.com> - 4.7.2
- More info: https://documentation.wazuh.com/current/release-notes/release-4-7-2.html
* Wed Dec 13 2023 support <info@wazuh.com> - 4.7.1
- More info: https://documentation.wazuh.com/current/release-notes/release-4-7-1.html
* Tue Nov 21 2023 support <info@wazuh.com> - 4.7.0
- More info: https://documentation.wazuh.com/current/release-notes/release-4-7-0.html
* Tue Oct 31 2023 support <info@wazuh.com> - 4.6.0
- More info: https://documentation.wazuh.com/current/release-notes/release-4-6-0.html
* Tue Oct 24 2023 support <info@wazuh.com> - 4.5.4
- More info: https://documentation.wazuh.com/current/release-notes/release-4-5-4.html
* Tue Oct 10 2023 support <info@wazuh.com> - 4.5.3
- More info: https://documentation.wazuh.com/current/release-notes/release-4-5-3.html
* Thu Aug 31 2023 support <info@wazuh.com> - 4.5.2
- More info: https://documentation.wazuh.com/current/release-notes/release-4-5-2.html
* Thu Aug 24 2023 support <info@wazuh.com> - 4.5.1
- More info: https://documentation.wazuh.com/current/release-notes/release-4-5.1.html
* Thu Aug 10 2023 support <info@wazuh.com> - 4.5.0
- More info: https://documentation.wazuh.com/current/release-notes/release-4-5-0.html
* Mon Jul 10 2023 support <info@wazuh.com> - 4.4.5
- More info: https://documentation.wazuh.com/current/release-notes/release-4-4-5.html
* Tue Jun 13 2023 support <info@wazuh.com> - 4.4.4
- More info: https://documentation.wazuh.com/current/release-notes/release-4-4-4.html
* Thu May 25 2023 support <info@wazuh.com> - 4.4.3
- More info: https://documentation.wazuh.com/current/release-notes/release-4-4-3.html
* Mon May 08 2023 support <info@wazuh.com> - 4.4.2
- More info: https://documentation.wazuh.com/current/release-notes/release-4-4-2.html
* Mon Apr 24 2023 support <info@wazuh.com> - 4.3.11
- More info: https://documentation.wazuh.com/current/release-notes/release-4-3.11.html
* Mon Apr 17 2023 support <info@wazuh.com> - 4.4.1
- More info: https://documentation.wazuh.com/current/release-notes/release-4-4-1.html
* Wed Jan 18 2023 support <info@wazuh.com> - 4.4.0
- More info: https://documentation.wazuh.com/current/release-notes/release-4-4-0.html
* Thu Nov 10 2022 support <info@wazuh.com> - 4.3.10
- More info: https://documentation.wazuh.com/current/release-notes/release-4-3-10.html
* Mon Oct 03 2022 support <info@wazuh.com> - 4.3.9
- More info: https://documentation.wazuh.com/current/release-notes/release-4-3-9.html
* Wed Sep 21 2022 support <info@wazuh.com> - 3.13.6
- More info: https://documentation.wazuh.com/current/release-notes/release-3-13-6.html
* Mon Sep 19 2022 support <info@wazuh.com> - 4.3.8
- More info: https://documentation.wazuh.com/current/release-notes/release-4-3-8.html
* Wed Aug 24 2022 support <info@wazuh.com> - 3.13.5
- More info: https://documentation.wazuh.com/current/release-notes/release-3-13-5.html
* Mon Aug 08 2022 support <info@wazuh.com> - 4.3.7
- More info: https://documentation.wazuh.com/current/release-notes/release-4-3-7.html
* Thu Jul 07 2022 support <info@wazuh.com> - 4.3.6
- More info: https://documentation.wazuh.com/current/release-notes/release-4-3-6.html
* Wed Jun 29 2022 support <info@wazuh.com> - 4.3.5
- More info: https://documentation.wazuh.com/current/release-notes/release-4-3-5.html
* Tue Jun 07 2022 support <info@wazuh.com> - 4.3.4
- More info: https://documentation.wazuh.com/current/release-notes/release-4-3-4.html
* Tue May 31 2022 support <info@wazuh.com> - 4.3.3
- More info: https://documentation.wazuh.com/current/release-notes/release-4-3-3.html
* Mon May 30 2022 support <info@wazuh.com> - 4.3.2
- More info: https://documentation.wazuh.com/current/release-notes/release-4-3-2.html
* Mon May 30 2022 support <info@wazuh.com> - 3.13.4
- More info: https://documentation.wazuh.com/current/release-notes/release-3-13-4.html
* Sun May 29 2022 support <info@wazuh.com> - 4.2.7
- More info: https://documentation.wazuh.com/current/release-notes/release-4-2-7.html
* Wed May 18 2022 support <info@wazuh.com> - 4.3.1
- More info: https://documentation.wazuh.com/current/release-notes/release-4-3-1.html
* Thu May 05 2022 support <info@wazuh.com> - 4.3.0
- More info: https://documentation.wazuh.com/current/release-notes/release-4-3-0.html
* Fri Mar 25 2022 support <info@wazuh.com> - 4.2.6
- More info: https://documentation.wazuh.com/current/release-notes/release-4-2-6.html
* Mon Nov 15 2021 support <info@wazuh.com> - 4.2.5
- More info: https://documentation.wazuh.com/current/release-notes/release-4-2-5.html
* Thu Oct 21 2021 support <info@wazuh.com> - 4.2.4
- More info: https://documentation.wazuh.com/current/release-notes/release-4-2-4.html
* Wed Oct 06 2021 support <info@wazuh.com> - 4.2.3
- More info: https://documentation.wazuh.com/current/release-notes/release-4-2-3.html
* Tue Sep 28 2021 support <info@wazuh.com> - 4.2.2
- More info: https://documentation.wazuh.com/current/release-notes/release-4-2-2.html
* Sat Sep 25 2021 support <info@wazuh.com> - 4.2.1
- More info: https://documentation.wazuh.com/current/release-notes/release-4-2-1.html
* Mon Apr 26 2021 support <info@wazuh.com> - 4.2.0
- More info: https://documentation.wazuh.com/current/release-notes/release-4-2-0.html
* Sat Apr 24 2021 support <info@wazuh.com> - 3.13.3
- More info: https://documentation.wazuh.com/current/release-notes/release-3-13-3.html
* Thu Apr 22 2021 support <info@wazuh.com> - 4.1.5
- More info: https://documentation.wazuh.com/current/release-notes/release-4-1-5.html
* Mon Mar 29 2021 support <info@wazuh.com> - 4.1.4
- More info: https://documentation.wazuh.com/current/release-notes/release-4-1-4.html
* Sat Mar 20 2021 support <info@wazuh.com> - 4.1.3
- More info: https://documentation.wazuh.com/current/release-notes/release-4-1-3.html
* Mon Mar 08 2021 support <info@wazuh.com> - 4.1.2
- More info: https://documentation.wazuh.com/current/release-notes/release-4-1-2.html
* Fri Mar 05 2021 support <info@wazuh.com> - 4.1.1
- More info: https://documentation.wazuh.com/current/release-notes/release-4-1-1.html
* Tue Jan 19 2021 support <info@wazuh.com> - 4.1.0
- More info: https://documentation.wazuh.com/current/release-notes/release-4-1-0.html
* Mon Nov 30 2020 support <info@wazuh.com> - 4.0.3
- More info: https://documentation.wazuh.com/current/release-notes/release-4-0-3.html
* Mon Nov 23 2020 support <info@wazuh.com> - 4.0.2
- More info: https://documentation.wazuh.com/current/release-notes/release-4-0-2.html
* Sat Oct 31 2020 support <info@wazuh.com> - 4.0.1
- More info: https://documentation.wazuh.com/current/release-notes/release-4-0-1.html
* Mon Oct 19 2020 support <info@wazuh.com> - 4.0.0
- More info: https://documentation.wazuh.com/current/release-notes/release-4-0-0.html
* Fri Aug 21 2020 support <info@wazuh.com> - 3.13.2
- More info: https://documentation.wazuh.com/current/release-notes/release-3-13-2.html
* Tue Jul 14 2020 support <info@wazuh.com> - 3.13.1
- More info: https://documentation.wazuh.com/current/release-notes/release-3-13-1.html
* Mon Jun 29 2020 support <info@wazuh.com> - 3.13.0
- More info: https://documentation.wazuh.com/current/release-notes/release-3-13-0.html
* Wed May 13 2020 support <info@wazuh.com> - 3.12.3
- More info: https://documentation.wazuh.com/current/release-notes/release-3-12-3.html
* Thu Apr 9 2020 support <info@wazuh.com> - 3.12.2
- More info: https://documentation.wazuh.com/current/release-notes/release-3-12-2.html
* Wed Apr 8 2020 support <info@wazuh.com> - 3.12.1
- More info: https://documentation.wazuh.com/current/release-notes/release-3-12-1.html
* Wed Mar 25 2020 support <info@wazuh.com> - 3.12.0
- More info: https://documentation.wazuh.com/current/release-notes/release-3-12-0.html
* Mon Feb 24 2020 support <info@wazuh.com> - 3.11.4
- More info: https://documentation.wazuh.com/current/release-notes/release-3-11-4.html
* Wed Jan 22 2020 support <info@wazuh.com> - 3.11.3
- More info: https://documentation.wazuh.com/current/release-notes/release-3-11-3.html
* Tue Jan 7 2020 support <info@wazuh.com> - 3.11.2
- More info: https://documentation.wazuh.com/current/release-notes/release-3-11-2.html
* Thu Dec 26 2019 support <info@wazuh.com> - 3.11.1
- More info: https://documentation.wazuh.com/current/release-notes/release-3-11-1.html
* Mon Oct 7 2019 support <info@wazuh.com> - 3.11.0
- More info: https://documentation.wazuh.com/current/release-notes/release-3-11-0.html
* Mon Sep 23 2019 support <support@wazuh.com> - 3.10.2
- More info: https://documentation.wazuh.com/current/release-notes/release-3-10-2.html
* Thu Sep 19 2019 support <support@wazuh.com> - 3.10.1
- More info: https://documentation.wazuh.com/current/release-notes/release-3-10-1.html
* Mon Aug 26 2019 support <support@wazuh.com> - 3.10.0
- More info: https://documentation.wazuh.com/current/release-notes/release-3-10-0.html
* Thu Aug 8 2019 support <support@wazuh.com> - 3.9.5
- More info: https://documentation.wazuh.com/current/release-notes/release-3-9-5.html
* Fri Jul 12 2019 support <support@wazuh.com> - 3.9.4
- More info: https://documentation.wazuh.com/current/release-notes/release-3-9-4.html
* Tue Jul 02 2019 support <support@wazuh.com> - 3.9.3
- More info: https://documentation.wazuh.com/current/release-notes/release-3-9-3.html
* Tue Jun 11 2019 support <support@wazuh.com> - 3.9.2
- More info: https://documentation.wazuh.com/current/release-notes/release-3-9-2.html
* Sat Jun 01 2019 support <support@wazuh.com> - 3.9.1
- More info: https://documentation.wazuh.com/current/release-notes/release-3-9-1.html
* Mon Feb 25 2019 support <support@wazuh.com> - 3.9.0
- More info: https://documentation.wazuh.com/current/release-notes/release-3-9-0.html
* Wed Jan 30 2019 support <support@wazuh.com> - 3.8.2
- More info: https://documentation.wazuh.com/current/release-notes/release-3-8-2.html
* Thu Jan 24 2019 support <support@wazuh.com> - 3.8.1
- More info: https://documentation.wazuh.com/current/release-notes/release-3-8-1.html
* Fri Jan 18 2019 support <support@wazuh.com> - 3.8.0
- More info: https://documentation.wazuh.com/current/release-notes/release-3-8-0.html
* Wed Nov 7 2018 support <support@wazuh.com> - 3.7.0
- More info: https://documentation.wazuh.com/current/release-notes/release-3-7-0.html
* Mon Sep 10 2018 support <info@wazuh.com> - 3.6.1
- More info: https://documentation.wazuh.com/current/release-notes/release-3-6-1.html
* Fri Sep 7 2018 support <support@wazuh.com> - 3.6.0
- More info: https://documentation.wazuh.com/current/release-notes/release-3-6-0.html
* Wed Jul 25 2018 support <support@wazuh.com> - 3.5.0
- More info: https://documentation.wazuh.com/current/release-notes/release-3-5-0.html
* Wed Jul 11 2018 support <support@wazuh.com> - 3.4.0
- More info: https://documentation.wazuh.com/current/release-notes/release-3-4-0.html
* Mon Jun 18 2018 support <support@wazuh.com> - 3.3.1
- More info: https://documentation.wazuh.com/current/release-notes/release-3-3-1.html
* Mon Jun 11 2018 support <support@wazuh.com> - 3.3.0
- More info: https://documentation.wazuh.com/current/release-notes/release-3-3-0.html
* Wed May 30 2018 support <support@wazuh.com> - 3.2.4
- More info: https://documentation.wazuh.com/current/release-notes/release-3-2-4.html
* Thu May 10 2018 support <support@wazuh.com> - 3.2.3
- More info: https://documentation.wazuh.com/current/release-notes/release-3-2-3.html
* Mon Apr 09 2018 support <support@wazuh.com> - 3.2.2
- More info: https://documentation.wazuh.com/current/release-notes/release-3-2-2.html
* Wed Feb 21 2018 support <support@wazuh.com> - 3.2.1
- More info: https://documentation.wazuh.com/current/release-notes/rerlease-3-2-1.html
* Wed Feb 07 2018 support <support@wazuh.com> - 3.2.0
- More info: https://documentation.wazuh.com/current/release-notes/release-3-2-0.html
* Thu Dec 21 2017 support <support@wazuh.com> - 3.1.0
- More info: https://documentation.wazuh.com/current/release-notes/release-3-1-0.html
* Mon Nov 06 2017 support <support@wazuh.com> - 3.0.0
- More info: https://documentation.wazuh.com/current/release-notes/release-3-0-0.html
* Tue Jun 06 2017 support <support@wazuh.com> - 2.0.1
- Changed random data generator for a secure OS-provided generator.
- Changed Windows installer file name (depending on version).
- Linux distro detection using standard os-release file.
- Changed some URLs to documentation.
- Disable synchronization with SQLite databases for Syscheck by default.
- Minor changes at Rootcheck formatter for JSON alerts.
- Added debugging messages to Integrator logs.
- Show agent ID when possible on logs about incorrectly formatted messages.
- Use default maximum inotify event queue size.
- Show remote IP on encoding format errors when unencrypting messages.
- Fix permissions in agent-info folder
- Fix permissions in rids folder.
* Fri Apr 21 2017 Jose Luis Ruiz <jose@wazuh.com> - 2.0
- Changed random data generator for a secure OS-provided generator.
- Changed Windows installer file name (depending on version).
- Linux distro detection using standard os-release file.
- Changed some URLs to documentation.
- Disable synchronization with SQLite databases for Syscheck by default.
- Minor changes at Rootcheck formatter for JSON alerts.
- Added debugging messages to Integrator logs.
- Show agent ID when possible on logs about incorrectly formatted messages.
- Use default maximum inotify event queue size.
- Show remote IP on encoding format errors when unencrypting messages.
- Fixed resource leaks at rules configuration parsing.
- Fixed memory leaks at rules parser.
- Fixed memory leaks at XML decoders parser.
- Fixed TOCTOU condition when removing directories recursively.
- Fixed insecure temporary file creation for old POSIX specifications.
- Fixed missing agentless devices identification at JSON alerts.
- Fixed FIM timestamp and file name issue at SQLite database.
- Fixed cryptographic context acquirement on Windows agents.
- Fixed debug mode for Analysisd.
- Fixed bad exclusion of BTRFS filesystem by Rootcheck.
- Fixed compile errors on macOS.
- Fixed option -V for Integrator.
- Exclude symbolic links to directories when sending FIM diffs (by Stephan Joerrens).
- Fixed daemon list for service reloading at ossec-control.
- Fixed socket waiting issue on Windows agents.
- Fixed PCI_DSS definitions grouping issue at Rootcheck controls.<|MERGE_RESOLUTION|>--- conflicted
+++ resolved
@@ -900,13 +900,9 @@
 %attr(750, root, wazuh) %{_localstatedir}/wodles/gcloud/*
 
 %changelog
-<<<<<<< HEAD
 * Tue Oct 01 2024 support <info@wazuh.com> - 4.10.0
 - More info: https://documentation.wazuh.com/current/release-notes/release-4-10-0.html
-* Tue Jul 23 2024 support <info@wazuh.com> - 4.9.1
-=======
 * Thu Sep 26 2024 support <info@wazuh.com> - 4.9.1
->>>>>>> b176ef98
 - More info: https://documentation.wazuh.com/current/release-notes/release-4-9-1.html
 * Thu Sep 05 2024 support <info@wazuh.com> - 4.9.0
 - More info: https://documentation.wazuh.com/current/release-notes/release-4-9-0.html
