--- conflicted
+++ resolved
@@ -948,14 +948,8 @@
 %files -n wazuh-manager-debuginfo -f debugfiles.list
 
 %changelog
-<<<<<<< HEAD
 * Wed Jun 04 2025 support <info@wazuh.com> - 4.13.0
 - More info: https://documentation.wazuh.com/current/release-notes/release-4-13-0.html
-* Wed May 14 2025 support <info@wazuh.com> - 4.12.1
-=======
-* Thu Jun 05 2025 support <info@wazuh.com> - 4.12.1
->>>>>>> 12a8b67b
-- More info: https://documentation.wazuh.com/current/release-notes/release-4-12-1.html
 * Wed May 07 2025 support <info@wazuh.com> - 4.12.0
 - More info: https://documentation.wazuh.com/current/release-notes/release-4-12-0.html
 * Tue Apr 01 2025 support <info@wazuh.com> - 4.11.2
