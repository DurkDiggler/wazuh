/*
* Copyright (C) 2015-2019, Wazuh Inc.
* April 18, 2017.
*
* This program is a free software; you can redistribute it
* and/or modify it under the terms of the GNU General Public
* License (version 2) as published by the FSF - Free Software
* Foundation.
*/

#include "../plugin_decoders.h"

#include "shared.h"
#include "eventinfo.h"
#include "../../config.h"
#include "../../external/cJSON/cJSON.h"

void fillData(Eventinfo *lf, const char *key, const char *value)
{

    if (!key)
        return;

    if (strcmp(key, "srcip") == 0){
        lf->srcip = strdup(value);
#ifdef TESTRULE
        if (!alert_only) {
            print_out("       srcip: '%s'", lf->srcip);
        }
#endif

#ifdef LIBGEOIP_ENABLED
    if (!lf->srcgeoip) {
        lf->srcgeoip = GetGeoInfobyIP(lf->srcip);
#ifdef TESTRULE
        if (lf->srcgeoip && !alert_only)
            print_out("       srcgeoip: '%s'", lf->srcgeoip);
#endif
    }
#endif
        return;
    }

    if (strcmp(key, "dstip") == 0){
        lf->dstip = strdup(value);
#ifdef TESTRULE
        if (!alert_only) {
            print_out("       dstip: '%s'", lf->dstip);
        }
#endif

#ifdef LIBGEOIP_ENABLED
    if(!lf->dstgeoip) {
        lf->dstgeoip = GetGeoInfobyIP(lf->dstip);
#ifdef TESTRULE
            if (lf->dstgeoip && !alert_only)
                print_out("       dstgeoip: '%s'", lf->dstgeoip);
#endif
    }
#endif
    return;
    }

    if (strcmp(key, "dstport") == 0){
        lf->dstport = strdup(value);
#ifdef TESTRULE
        if (!alert_only) {
            print_out("       dstport: '%s'", lf->dstport);
        }
#endif
        return;
    }

    if (strcmp(key, "srcport") == 0){
        lf->srcport = strdup(value);
#ifdef TESTRULE
        if (!alert_only) {
            print_out("       srcport: '%s'", lf->srcport);
        }
#endif
        return;
    }

    if (strcmp(key, "protocol") == 0){
        lf->protocol = strdup(value);
#ifdef TESTRULE
        if (!alert_only) {
            print_out("       protocol: '%s'", lf->protocol);
        }
#endif
        return;
    }

    if (strcmp(key, "action") == 0){
        lf->action = strdup(value);
#ifdef TESTRULE
        if (!alert_only) {
            print_out("       action: '%s'", lf->action);
        }
#endif
        return;
    }

    if (strcmp(key, "srcuser") == 0){
        lf->srcuser = strdup(value);
#ifdef TESTRULE
        if (!alert_only) {
            print_out("       srcuser: '%s'", lf->srcuser);
        }
#endif
        return;
    }

    if (strcmp(key, "dstuser") == 0){
        lf->dstuser = strdup(value);
#ifdef TESTRULE
        if (!alert_only) {
            print_out("       dstuser: '%s'", lf->dstuser);
        }
#endif
        return;
    }

    if (strcmp(key, "id") == 0){
        lf->id = strdup(value);
#ifdef TESTRULE
        if (!alert_only) {
            print_out("       id: '%s'", lf->id);
        }
#endif
        return;
    }

    if (strcmp(key, "status") == 0){
        lf->status = strdup(value);
#ifdef TESTRULE
        if (!alert_only) {
            print_out("       status: '%s'", lf->status);
        }
#endif
        return;
    }

    if (strcmp(key, "command") == 0){
        lf->command = strdup(value);
#ifdef TESTRULE
        if (!alert_only) {
            print_out("       command: '%s'", lf->command);
        }
#endif
        return;
    }

    if (strcmp(key, "url") == 0){
        lf->url = strdup(value);
#ifdef TESTRULE
        if (!alert_only) {
            print_out("       url: '%s'", lf->url);
        }
#endif
        return;
    }

    if (strcmp(key, "data") == 0){
        os_strdup(value, lf->data);
#ifdef TESTRULE
        if (!alert_only) {
            print_out("       data: '%s'", lf->data);
        }
#endif
        return;
    }

    if (strcmp(key, "systemname") == 0){
        lf->systemname = strdup(value);
#ifdef TESTRULE
        if (!alert_only) {
            print_out("       systemname: '%s'", lf->systemname);
        }
#endif
        return;
    }

    // Dynamic fields
    if (lf->nfields >= Config.decoder_order_size) {
        merror("Too many fields for JSON decoder.");
        return;
    }
#ifdef TESTRULE
    if (!alert_only) {
        print_out("       %s: '%s'", key, value);
    }
#endif
    lf->fields[lf->nfields].key = strdup(key);
    lf->fields[lf->nfields].value = strdup(value);
    lf->nfields++;

}

static void readJSON (cJSON *logJSON, char *parent, Eventinfo *lf)
{
    static const char * VALUE_NULL = "null";
    static const char * VALUE_TRUE = "true";
    static const char * VALUE_FALSE = "false";
    static const char * VALUE_COMMA = ",";
    static const char * VALUE_EMPTY = "";

    cJSON *next, *array;
    char *key = NULL;
    char *value = NULL;
    size_t  n;

    while (logJSON) {
        next = logJSON->next;
        if (logJSON->string) {
            if (parent) {
                n = strlen(parent);
                key = malloc(n + strlen(logJSON->string) + 2);
                strcpy(key, parent);
                key[n++] = '.';
                strcpy(key + n, logJSON->string);
            }
            else {
                key = strdup(logJSON->string);
            }
        }

        switch ((logJSON->type)&255) {

            case cJSON_String:
                fillData(lf, key, logJSON->valuestring);
                break;

            case cJSON_Number:
                if ((double)logJSON->valueint == logJSON->valuedouble){
                    char value_char[64];
                    snprintf(value_char, 64, "%i", logJSON->valueint);
                    fillData(lf, key, value_char);
                }
                else{
                    char value_char[64];
                    snprintf(value_char, 64, "%f", logJSON->valuedouble);
                    fillData(lf, key, value_char);
                }
                break;

            case cJSON_Array:
                os_malloc(OS_MAXSTR, value);
                *value = '\0';
                size_t n = 0;
                size_t z;
                for (array = logJSON->child; array; array = array->next){
                    if (array->type == cJSON_String) {
                        z = strlen(array->valuestring);
                        if (n + z < OS_MAXSTR) {
                            strcpy(value + n, array->valuestring);
                            n += z;
                        } else {
                            *value = '\0';
                            break;
                        }
                    }
                    else if (array->type == cJSON_Number) {
                        char value_char[64];
                        z = (double)array->valueint == array->valuedouble ? snprintf(value_char, 64, "%i", array->valueint) : snprintf(value_char, 64, "%f", array->valuedouble);

                        if (n + z < OS_MAXSTR) {
                            strcpy(value + n, value_char);
                            n += z;
                        } else {
                            *value = '\0';
                            break;
                        }
                    }
                    else if (array->type == cJSON_NULL) {
                        z = strlen(VALUE_NULL);

                        if (n + z < OS_MAXSTR) {
                            strcpy(value + n, VALUE_NULL);
                            n += z;
                        } else {
                            *value = '\0';
                            break;
                        }
                    }
                    else if (array->type == cJSON_True) {
                        z = strlen(VALUE_TRUE);

                        if (n + z < OS_MAXSTR) {
                            strcpy(value + n, VALUE_TRUE);
                            n += z;
                        } else {
                            *value = '\0';
                            break;
                        }
                    }
                    else if (array->type == cJSON_False) {
                        z = strlen(VALUE_FALSE);

                        if (n + z < OS_MAXSTR) {
                            strcpy(value + n, VALUE_FALSE);
                            n += z;
                        } else {
                            *value = '\0';
                            break;
                        }
                    } else {
                        continue;
                    }

                    z = strlen(VALUE_COMMA);

                    if (n + z < OS_MAXSTR) {
                        strcpy(value + n, VALUE_COMMA);
                        n += z;
                    } else {
                        *value = '\0';
                        break;
                    }
                }

                if (*value) {
                    fillData(lf, key, value);
                }

                free(value);
                break;

            case cJSON_NULL:
                if (lf->decoder_info->flags == EMPTY) {
                    fillData(lf, key, VALUE_EMPTY);
                } else if (lf->decoder_info->flags == SHOW_STRING) {
                    fillData(lf, key, VALUE_NULL);
                }
                break;

            case cJSON_True:
                fillData(lf, key, VALUE_TRUE);
                break;

            case cJSON_False:
                fillData(lf, key, VALUE_FALSE);
                break;

            case cJSON_Object:
                readJSON (logJSON->child, key, lf);
                break;

        } // switch
        logJSON = next;
        free (key);
        key = NULL;
    } // while

}

void *JSON_Decoder_Init()
{
    mdebug1 ("Initializing JSON decoder.");
    return (NULL);
}

void *JSON_Decoder_Exec(Eventinfo *lf, __attribute__((unused)) regex_matching *decoder_match)
{
    cJSON *logJSON;
    const char * input;

    switch (lf->decoder_info->plugin_offset) {
    case 0:
        input = lf->log;
        break;
    case AFTER_PARENT:
        input = lf->log_after_parent;
        break;
    case AFTER_PREMATCH:
        input = lf->log_after_prematch;
        break;
    default:
        merror("At JSON Decoder: invalid offset value.");
        input = NULL;
    }

    if (!input) {
        mdebug1("JSON decoder: null input (offset = %hu)", lf->decoder_info->plugin_offset);
    }
<<<<<<< HEAD
    else {
        mdebug2("Decoding JSON: '%.32s'", input);

        logJSON = cJSON_Parse(input);
        if (!logJSON)
            mdebug2("Malformed JSON string '%s', near '%.20s'", input, cJSON_GetErrorPtr());
        else
        {
            readJSON (logJSON, NULL, lf);
            cJSON_Delete (logJSON);
        }
=======

    mdebug2("Decoding JSON: '%.32s'", input);

    const char *jsonErrPtr;
    logJSON = cJSON_ParseWithOpts(input, &jsonErrPtr, 0);
    if (!logJSON)
        mdebug2("Malformed JSON string '%s'", input);
    else
    {
        readJSON (logJSON, NULL, lf);
        cJSON_Delete (logJSON);
>>>>>>> 5cee5163
    }
    return (NULL);
}<|MERGE_RESOLUTION|>--- conflicted
+++ resolved
@@ -383,31 +383,18 @@
     if (!input) {
         mdebug1("JSON decoder: null input (offset = %hu)", lf->decoder_info->plugin_offset);
     }
-<<<<<<< HEAD
     else {
         mdebug2("Decoding JSON: '%.32s'", input);
 
-        logJSON = cJSON_Parse(input);
+        const char *jsonErrPtr;
+        logJSON = cJSON_ParseWithOpts(input, &jsonErrPtr, 0);
         if (!logJSON)
-            mdebug2("Malformed JSON string '%s', near '%.20s'", input, cJSON_GetErrorPtr());
+            mdebug2("Malformed JSON string '%s'", input);
         else
         {
             readJSON (logJSON, NULL, lf);
             cJSON_Delete (logJSON);
         }
-=======
-
-    mdebug2("Decoding JSON: '%.32s'", input);
-
-    const char *jsonErrPtr;
-    logJSON = cJSON_ParseWithOpts(input, &jsonErrPtr, 0);
-    if (!logJSON)
-        mdebug2("Malformed JSON string '%s'", input);
-    else
-    {
-        readJSON (logJSON, NULL, lf);
-        cJSON_Delete (logJSON);
->>>>>>> 5cee5163
     }
     return (NULL);
 }