/* Copyright (C) 2015 Wazuh Inc
 * All rights reserved.
 *
 */

#ifndef __JSON_EXTENDED_H__
#define __JSON_EXTENDED_H__

#include "eventinfo.h"
#include "cJSON.h"
#include <regex.h>

#define MAX_MATCHES 10

// Main function, call the others parsers.
void W_ParseJSON(cJSON *root, const Eventinfo *lf);
// Parse hostname
void W_JSON_ParseHostname(cJSON *root, const Eventinfo *lf);
// Add Timestamp
void W_JSON_AddTimestamp(cJSON *root, const Eventinfo *lf);
// Parse AgentIP
void W_JSON_ParseAgentIP(cJSON *root, const Eventinfo *lf);
// Parse Location
void W_JSON_ParseLocation(cJSON *root, const Eventinfo *lf, int archives);
// Parse agentless devices (this may delete agent item)
void W_JSON_ParseAgentless(cJSON* root, const Eventinfo* lf);
// Parse Groups
void W_JSON_ParseGroups(cJSON *root, const Eventinfo *lf);
// Parse Groups Compliance
void W_JSON_ParseGroupsCompliance(cJSON *root);
// Parse Rootcheck compliance
<<<<<<< HEAD
void W_JSON_ParseRootcheck(cJSON *root, const Eventinfo *lf, int nested);
// Parse labels
void W_JSON_ParseLabels(cJSON *root, const Eventinfo *lf);
=======
void W_JSON_ParseRootcheck(cJSON *root, const Eventinfo *lf);
>>>>>>> 880a27e9
// Detecting if an alert comes from rootcheck
int W_isRootcheck(cJSON *root);
// Parsing PCI Compliance groups
int add_groupPCI(cJSON *rule, char * group, int firstPCI);
// Parsing CIS Compliance groups
int add_groupCIS(cJSON *rule, char * group, int firstCIS);
// Aux functions
int str_cut(char *str, int begin, int len);
regex_t * compile_regex (const char * regex_text);
int match_regex (regex_t * r, const char * to_match, char * results[MAX_MATCHES]);
void trim(char * s);
int startsWith(const char *pre, const char *str);
// Add a dynamic field with object nesting
void W_JSON_AddField(cJSON *root, const char *key, const char *value);
#endif<|MERGE_RESOLUTION|>--- conflicted
+++ resolved
@@ -29,13 +29,9 @@
 // Parse Groups Compliance
 void W_JSON_ParseGroupsCompliance(cJSON *root);
 // Parse Rootcheck compliance
-<<<<<<< HEAD
-void W_JSON_ParseRootcheck(cJSON *root, const Eventinfo *lf, int nested);
+void W_JSON_ParseRootcheck(cJSON *root, const Eventinfo *lf);
 // Parse labels
 void W_JSON_ParseLabels(cJSON *root, const Eventinfo *lf);
-=======
-void W_JSON_ParseRootcheck(cJSON *root, const Eventinfo *lf);
->>>>>>> 880a27e9
 // Detecting if an alert comes from rootcheck
 int W_isRootcheck(cJSON *root);
 // Parsing PCI Compliance groups
