/*
 * Anti-flooding mechanism
 * Copyright (C) 2015, Wazuh Inc.
 * July 4, 2017
 *
 * This program is free software; you can redistribute it
 * and/or modify it under the terms of the GNU General Public
 * License (version 2) as published by the FSF - Free Software
 * Foundation.
*/

#include <pthread.h>
#include "shared.h"
#include "agentd.h"

#ifdef WIN32
#include <winsock2.h>
#include <windows.h>
#endif

#ifdef WAZUH_UNIT_TESTING
// Remove STATIC qualifier from tests
#define STATIC
#else
#define STATIC static
#endif

STATIC volatile int i = 0;
STATIC volatile int j = 0;
static volatile int state = NORMAL;

int warn_level;
int normal_level;
int tolerance;

struct{
  unsigned int full:1;
  unsigned int warn:1;
  unsigned int flood:1;
  unsigned int normal:1;
} buff;

/**
 * @brief Represents a single message stored in the event buffer.
 *
 * This structure is used to hold a message that can be either a null-terminated
 * text string or a raw binary data buffer. It pairs a pointer to the data with
 * its explicit size, allowing the system to handle binary content safely
 * without truncation at null bytes.
 */
typedef struct {
    /** @brief Pointer to the dynamically allocated message data. */
    void *data;

    /** @brief The exact size of the data in bytes. */
    size_t size;
} buffered_message;

/**
 * @brief The agent's main event buffer.
 */
static buffered_message *buffer;

static pthread_mutex_t mutex_lock;
static pthread_cond_t cond_no_empty;

static time_t start, end;

/**
 * @brief Sleep according to max_eps parameter
 *
 * Sleep (1 / max_eps) - ts_loop
 *
 * @param ts_loop Loop time.
 */
static void delay(struct timespec * ts_loop);

/* Create agent buffer */
void buffer_init(){

    if (!buffer) {
        os_calloc(agt->buflength + 1, sizeof(buffered_message), buffer);
    }

    /* Read internal configuration */
    warn_level = getDefine_Int("agent", "warn_level", 1, 100);
    normal_level = getDefine_Int("agent", "normal_level", 0, warn_level-1);
    tolerance = getDefine_Int("agent", "tolerance", 0, 600);

    w_mutex_init(&mutex_lock, NULL);
    w_cond_init(&cond_no_empty, NULL);

    if (tolerance == 0)
        mwarn(TOLERANCE_TIME);

    mdebug1("Agent buffer created.");
}

/* Send messages to buffer. */
int buffer_append(const char *msg, ssize_t msg_len) {

    w_mutex_lock(&mutex_lock);

    /* Check if buffer usage reaches any higher level */
    switch (state) {

        case NORMAL:
            if (full(i, j, agt->buflength + 1)){
                buff.full = 1;
                state = FULL;
                start = time(0);
            }else if (warn(i, j)){
                state = WARNING;
                buff.warn = 1;
            }
            break;

        case WARNING:
            if (full(i, j, agt->buflength + 1)){
                buff.full = 1;
                state = FULL;
                start = time(0);
            }
            break;

        case FULL:
            end = time(0);
            if (end - start >= tolerance){
                state = FLOOD;
                buff.flood = 1;
            }
            break;

        case FLOOD:
            break;
    }

    w_agentd_state_update(INCREMENT_MSG_COUNT, NULL);

    /* When buffer is full, event is dropped */
    if (full(i, j, agt->buflength + 1)) {

        w_mutex_unlock(&mutex_lock);
        mdebug2("Unable to store new packet: Buffer is full.");
        return(-1);

<<<<<<< HEAD
    }else{

        size_t size_to_alloc;
        if (msg_len < 0) { // It's a null-terminated string.
            size_to_alloc = strlen(msg) + 1;
        } else { // It's a binary buffer with a known length.
            size_to_alloc = (size_t)msg_len;
        }

        os_malloc(size_to_alloc, buffer[i].data);
        memcpy(buffer[i].data, msg, size_to_alloc);
        buffer[i].size = size_to_alloc;

=======
    } else {
        buffer[i] = strdup(msg);
>>>>>>> cf348581
        forward(i, agt->buflength + 1);
        w_cond_signal(&cond_no_empty);
        w_mutex_unlock(&mutex_lock);

        return(0);
    }
}

/* Send messages from buffer to the server */
#ifdef WIN32
DWORD WINAPI dispatch_buffer(__attribute__((unused)) LPVOID arg) {
#else
void *dispatch_buffer(__attribute__((unused)) void * arg) {
#endif
    char flood_msg[OS_MAXSTR];
    char full_msg[OS_MAXSTR];
    char warn_msg[OS_MAXSTR];
    char normal_msg[OS_MAXSTR];
    char warn_str[OS_SIZE_2048];
    struct timespec ts0;
    struct timespec ts1;


    while(1) {
        gettime(&ts0);

        w_mutex_lock(&mutex_lock);
        while(empty(i, j) && agt->buffer) {
            w_cond_wait(&cond_no_empty, &mutex_lock);
        }

        if (!agt->buffer) {
            minfo("Dispatch buffer thread received stop signal. Exiting.");
            w_mutex_unlock(&mutex_lock);
            break;
        }

        /* Check if buffer usage reaches any lower level */
        switch (state) {

            case NORMAL:
                break;

            case WARNING:
                if (normal(i, j)) {
                    state = NORMAL;
                    buff.normal = 1;
                }
                break;

            case FULL:
                if (nowarn(i, j))
                    state = WARNING;

                if (normal(i, j)) {
                    state = NORMAL;
                    buff.normal = 1;
                }
                break;

            case FLOOD:
                if (nowarn(i, j))
                    state = WARNING;

                if (normal(i, j)) {
                    state = NORMAL;
                    buff.normal = 1;
                }
                break;
        }

<<<<<<< HEAD
        buffered_message msg_to_dispatch = buffer[j];
=======
        char * msg_output = buffer[j];
        unsigned int original_j_for_nulling = j;
>>>>>>> cf348581
        forward(j, agt->buflength + 1);
        w_mutex_unlock(&mutex_lock);

        if (buff.warn) {

            buff.warn = 0;
            mwarn(WARN_BUFFER, warn_level);
            snprintf(warn_str, OS_SIZE_2048, OS_WARN_BUFFER, warn_level);
            snprintf(warn_msg, OS_MAXSTR, "%c:%s:%s", LOCALFILE_MQ, "wazuh-agent", warn_str);
            send_msg(warn_msg, -1);
        }

        if (buff.full) {

            buff.full = 0;
            mwarn(FULL_BUFFER);
            snprintf(full_msg, OS_MAXSTR, "%c:%s:%s", LOCALFILE_MQ, "wazuh-agent", OS_FULL_BUFFER);
            send_msg(full_msg, -1);
        }

        if (buff.flood) {

            buff.flood = 0;
            mwarn(FLOODED_BUFFER);
            snprintf(flood_msg, OS_MAXSTR, "%c:%s:%s", LOCALFILE_MQ, "wazuh-agent", OS_FLOOD_BUFFER);
            send_msg(flood_msg, -1);
        }

        if (buff.normal) {

            buff.normal = 0;
            minfo(NORMAL_BUFFER, normal_level);
            snprintf(normal_msg, OS_MAXSTR, "%c:%s:%s", LOCALFILE_MQ, "wazuh-agent", OS_NORMAL_BUFFER);
            send_msg(normal_msg, -1);
        }

        os_wait();
<<<<<<< HEAD
        send_msg(msg_to_dispatch.data, msg_to_dispatch.size);
        os_free(msg_to_dispatch.data);
=======

        if (msg_output != NULL) {
            send_msg(msg_output, -1);
            os_free(msg_output);
            buffer[original_j_for_nulling] = NULL;
        }
>>>>>>> cf348581

        gettime(&ts1);
        time_sub(&ts1, &ts0);

        if (ts1.tv_sec >= 0) {
            delay(&ts1);
        }
    }

    return NULL;

}

void delay(struct timespec * ts_loop) {
    long interval_ns = 1000000000 / agt->events_persec;
    struct timespec ts_timeout = { interval_ns / 1000000000, interval_ns % 1000000000 };
    time_sub(&ts_timeout, ts_loop);

    if (ts_timeout.tv_sec >= 0) {
        nanosleep(&ts_timeout, NULL);
    }
}

int w_agentd_get_buffer_lenght() {

    int retval = -1;

    if (agt->buffer > 0) {
        w_mutex_lock(&mutex_lock);
        retval = (i - j) % (agt->buflength + 1);
        w_mutex_unlock(&mutex_lock);

        retval = (retval < 0) ? (retval + agt->buflength + 1) : retval;
    }

    return retval;
}

void w_agentd_buffer_free(unsigned int current_capacity) {
    w_mutex_lock(&mutex_lock);

    // Ensure the buffer is actually allocated before trying to free.
    if ( buffer == NULL || current_capacity == 0) {
        mwarn("Buffer is already unallocated or invalid. Skipping free operation.");
        w_mutex_unlock(&mutex_lock);
        return;
    }

    mdebug2("Freeing the client-buffer.");
    for ( int i=0; i <= current_capacity; i++) {
        os_free(buffer[i]);
    }

    os_free(buffer);

    agt->buflength = 0;
    i = 0;
    j = 0;

    // Signal to end the dispatch_buffer thread.
    w_cond_signal(&cond_no_empty);
    w_mutex_unlock(&mutex_lock);

    minfo("Client buffer freed successfully.");
}

int w_agentd_buffer_resize(unsigned int current_capacity, unsigned int desired_capacity) {

    if (desired_capacity <= 0) {
        merror("Invalid new buffer capacity requested: %u.", desired_capacity);
        return -1;
    }

    if (desired_capacity == current_capacity) {
        return 0;
    }

    // Attempt to reallocate the buffer
    int tmp_agent_msg_count = w_agentd_get_buffer_lenght();
    if (tmp_agent_msg_count < 0) {
        merror("Failed to get buffer length.");
        return -1;
    }

    unsigned int agent_msg_count = (unsigned int)tmp_agent_msg_count;
    if (agent_msg_count > (current_capacity + 1)) {
        merror("Agent message count (%u) exceeds current buffer capacity (%u).",
            agent_msg_count, current_capacity + 1);
        return -1;
    }

    w_mutex_lock(&mutex_lock);
    
    char **temp_buffer = NULL;
    if (desired_capacity > current_capacity) {
        // We add +1 to the desired capacity for internal management of the circular buffer,
        // allowing it to distinguish between full and empty states.
        os_calloc(desired_capacity + 1, sizeof(char *), temp_buffer);

        // Copy data in logical ordecoder to the new buffer
        if (j < i) {
            mdebug2("Copying contiguous data to new buffer. Count: %u events, "
                    "tail: %d, head: %d\n", agent_msg_count, j, i);
            memcpy(temp_buffer, &buffer[j], agent_msg_count * sizeof(char *));
        } else {
            int first_part = (current_capacity - j) + 1;
            mdebug2("Wrapped buffer detected. Copying in two parts:\n");
            mdebug2("  Part 1: %d bytes from old[tail=%d] → new[0]\n", first_part, j);
            mdebug2("  Part 2: %d bytes from old[0] → new[%d]\n", i, first_part);
            memcpy(temp_buffer, &buffer[j], first_part * sizeof(char *));
            memcpy(temp_buffer + first_part, buffer, i * sizeof(char *));
        }

    } else {

        mwarn("Shrinking client buffer from %u to %u (messages: %u).",
              current_capacity, desired_capacity, agent_msg_count);

        unsigned int retained_message_count = (agent_msg_count < desired_capacity) ? agent_msg_count : desired_capacity;

        // Allocate a new temporary buffer of the desired smaller size
        os_calloc(desired_capacity + 1, sizeof(char *), temp_buffer);

        // Copy the N oldest messages that will be preserved
        for (unsigned int k = 0; k < retained_message_count; k++) {
            unsigned int old_idx = (j + k) % (current_capacity + 1);
            if (buffer[old_idx]) {
                temp_buffer[k] = buffer[old_idx];
                buffer[old_idx] = NULL;
                mdebug2("Moving message from old[%u] to new[%u] (ptr: %p)",
                        old_idx, k, (void*)temp_buffer[k]);
            }
        }

        minfo("Successfully copied %u messages to the new buffer.", retained_message_count);

        // Now free everything in the old buffer
        // Loop up to and including 'current_capacity' as the buffer was sized for 'current_capacity + 1' elements.
        for (unsigned int idx = 0; idx <= current_capacity; idx++) {
            if (buffer[idx]) {
                mdebug2("Freeing buffer[%u] (ptr: %p)\n", idx, (void *)buffer[idx]);
                os_free(buffer[idx]);
            }
        }

        // Update global buffer state variables for the new smaller buffer
        agent_msg_count = retained_message_count;
        w_agentd_state_update(RESET_MSG_COUNT_ON_SHRINK, &agent_msg_count);
    }

    // Reset tail and head indices for the new buffer
    j = 0;
    i = agent_msg_count;
    os_free(buffer);
    buffer = temp_buffer;
    w_mutex_unlock(&mutex_lock);
    minfo("Client buffer resized from %u to %u elements.",
          current_capacity, desired_capacity);
    return 0;
}<|MERGE_RESOLUTION|>--- conflicted
+++ resolved
@@ -144,9 +144,7 @@
         mdebug2("Unable to store new packet: Buffer is full.");
         return(-1);
 
-<<<<<<< HEAD
-    }else{
-
+    } else {
         size_t size_to_alloc;
         if (msg_len < 0) { // It's a null-terminated string.
             size_to_alloc = strlen(msg) + 1;
@@ -158,10 +156,6 @@
         memcpy(buffer[i].data, msg, size_to_alloc);
         buffer[i].size = size_to_alloc;
 
-=======
-    } else {
-        buffer[i] = strdup(msg);
->>>>>>> cf348581
         forward(i, agt->buflength + 1);
         w_cond_signal(&cond_no_empty);
         w_mutex_unlock(&mutex_lock);
@@ -233,12 +227,8 @@
                 break;
         }
 
-<<<<<<< HEAD
         buffered_message msg_to_dispatch = buffer[j];
-=======
-        char * msg_output = buffer[j];
         unsigned int original_j_for_nulling = j;
->>>>>>> cf348581
         forward(j, agt->buflength + 1);
         w_mutex_unlock(&mutex_lock);
 
@@ -276,17 +266,13 @@
         }
 
         os_wait();
-<<<<<<< HEAD
-        send_msg(msg_to_dispatch.data, msg_to_dispatch.size);
-        os_free(msg_to_dispatch.data);
-=======
-
-        if (msg_output != NULL) {
-            send_msg(msg_output, -1);
-            os_free(msg_output);
-            buffer[original_j_for_nulling] = NULL;
-        }
->>>>>>> cf348581
+
+        if (msg_to_dispatch.data != NULL) {
+            send_msg(msg_to_dispatch.data, msg_to_dispatch.size);
+            os_free(msg_to_dispatch.data);
+            buffer[original_j_for_nulling].data = NULL;
+            buffer[original_j_for_nulling].size = 0;
+        }
 
         gettime(&ts1);
         time_sub(&ts1, &ts0);
@@ -336,8 +322,8 @@
     }
 
     mdebug2("Freeing the client-buffer.");
-    for ( int i=0; i <= current_capacity; i++) {
-        os_free(buffer[i]);
+    for (unsigned int i=0; i <= current_capacity; i++) {
+        os_free(buffer[i].data);
     }
 
     os_free(buffer);
@@ -379,8 +365,8 @@
     }
 
     w_mutex_lock(&mutex_lock);
-    
-    char **temp_buffer = NULL;
+
+    buffered_message *temp_buffer = NULL;
     if (desired_capacity > current_capacity) {
         // We add +1 to the desired capacity for internal management of the circular buffer,
         // allowing it to distinguish between full and empty states.
@@ -413,11 +399,12 @@
         // Copy the N oldest messages that will be preserved
         for (unsigned int k = 0; k < retained_message_count; k++) {
             unsigned int old_idx = (j + k) % (current_capacity + 1);
-            if (buffer[old_idx]) {
+            if (buffer[old_idx].data != NULL) {
                 temp_buffer[k] = buffer[old_idx];
-                buffer[old_idx] = NULL;
+                buffer[old_idx].data = NULL;
+                buffer[old_idx].size = 0;
                 mdebug2("Moving message from old[%u] to new[%u] (ptr: %p)",
-                        old_idx, k, (void*)temp_buffer[k]);
+                        old_idx, k, (void*)temp_buffer[k].data);
             }
         }
 
@@ -426,9 +413,9 @@
         // Now free everything in the old buffer
         // Loop up to and including 'current_capacity' as the buffer was sized for 'current_capacity + 1' elements.
         for (unsigned int idx = 0; idx <= current_capacity; idx++) {
-            if (buffer[idx]) {
-                mdebug2("Freeing buffer[%u] (ptr: %p)\n", idx, (void *)buffer[idx]);
-                os_free(buffer[idx]);
+            if (buffer[idx].data != NULL) {
+                mdebug2("Freeing buffer[%u] (ptr: %p)\n", idx, (void *)buffer[idx].data);
+                os_free(buffer[idx].data);
             }
         }
 
