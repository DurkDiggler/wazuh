--- conflicted
+++ resolved
@@ -11,11 +11,8 @@
 #include "localfile-config.h"
 #include "config.h"
 
-<<<<<<< HEAD
 static void Free_Logreader(logreader * logf);
 
-=======
->>>>>>> 08db4db5
 int Read_Localfile(XML_NODE node, void *d1, __attribute__((unused)) void *d2)
 {
     unsigned int pl = 0;
@@ -57,27 +54,12 @@
         /* Allocate more memory */
         os_realloc(logf, (pl + 2)*sizeof(logreader), log_config->config);
         logf = log_config->config;
-<<<<<<< HEAD
         memset(logf + pl + 1, 0, sizeof(logreader));
-=======
-        logf[pl + 1].file = NULL;
-        logf[pl + 1].command = NULL;
-        logf[pl + 1].alias = NULL;
-        logf[pl + 1].logformat = NULL;
-        logf[pl + 1].future = 0;
-        logf[pl + 1].query = NULL;
-        logf[pl + 1].linecount = 0;
->>>>>>> 08db4db5
     }
 
     memset(logf + pl, 0, sizeof(logreader));
     logf[pl].ign = 360;
-<<<<<<< HEAD
     os_calloc(2, sizeof(logsocket *), logf[pl].target_socket);
-=======
-    logf[pl].linecount = 0;
-
->>>>>>> 08db4db5
 
     /* Search for entries related to files */
     i = 0;
