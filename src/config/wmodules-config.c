/*
 * Wazuh Module Configuration
 * Copyright (C) 2015-2021, Wazuh Inc.
 * April 25, 2016.
 *
 * This program is free software; you can redistribute it
 * and/or modify it under the terms of the GNU General Public
 * License (version 2) as published by the FSF - Free Software
 * Foundation.
 */

#include "wazuh_modules/wmodules.h"

static const char *XML_NAME = "name";

// Read wodle element

int Read_WModule(const OS_XML *xml, xml_node *node, void *d1, void *d2)
{
    wmodule **wmodules = (wmodule**)d1;
    int agent_cfg = d2 ? *(int *)d2 : 0;
    wmodule *cur_wmodule;
    xml_node **children = NULL;
    wmodule *cur_wmodule_exists;

    if (!node->attributes[0]) {
        merror("No such attribute '%s' at module.", XML_NAME);
        return OS_INVALID;
    }

    if (strcmp(node->attributes[0], XML_NAME)) {
        merror("Module attribute is not '%s'", XML_NAME);
        return OS_INVALID;
    }

    // Allocate memory

    if ((cur_wmodule = *wmodules)) {
        cur_wmodule_exists = *wmodules;
        int found = 0;

        while (cur_wmodule_exists) {
            if(cur_wmodule_exists->tag) {
                if(strcmp(cur_wmodule_exists->tag,node->values[0]) == 0) {
                    cur_wmodule = cur_wmodule_exists;
                    found = 1;
                    break;
                }
            }
            cur_wmodule_exists = cur_wmodule_exists->next;
        }

        if(!found) {
            while (cur_wmodule->next)
                cur_wmodule = cur_wmodule->next;

            os_calloc(1, sizeof(wmodule), cur_wmodule->next);
            cur_wmodule = cur_wmodule->next;
        }
    } else
        *wmodules = cur_wmodule = calloc(1, sizeof(wmodule));

    if (!cur_wmodule) {
        merror(MEM_ERROR, errno, strerror(errno));
        return (OS_INVALID);
    }

    // Get children

    if (children = OS_GetElementsbyNode(xml, node), !children) {
        mdebug1("Empty configuration for module '%s'", node->values[0]);
    }

    // Select module by name

    //osQuery monitor module
    if (!strcmp(node->values[0], WM_OSQUERYMONITOR_CONTEXT.name)) {
        if (wm_osquery_monitor_read(children, cur_wmodule) < 0) {
            OS_ClearNode(children);
            return OS_INVALID;
        }
    }
    else if (!strcmp(node->values[0], WM_OSCAP_CONTEXT.name)) {
        if (wm_oscap_read(xml, children, cur_wmodule) < 0) {
            OS_ClearNode(children);
            return OS_INVALID;
        }
    }
#ifdef ENABLE_SYSC
    else if (!strcmp(node->values[0], WM_SYS_CONTEXT.name)) {
        if (wm_sys_read(xml, children, cur_wmodule) < 0) {
            OS_ClearNode(children);
            return OS_INVALID;
        }
    }
#endif
    else if (!strcmp(node->values[0], WM_COMMAND_CONTEXT.name)) {
        if (wm_command_read(children, cur_wmodule, agent_cfg) < 0) {
            OS_ClearNode(children);
            return OS_INVALID;
        }
    }
#ifdef ENABLE_CISCAT
    else if (!strcmp(node->values[0], WM_CISCAT_CONTEXT.name)) {
        if (wm_ciscat_read(xml, children, cur_wmodule) < 0) {
            OS_ClearNode(children);
            return OS_INVALID;
        }
    }
#endif
    else if (!strcmp(node->values[0], WM_AWS_CONTEXT.name) || !strcmp(node->values[0], "aws-cloudtrail")) {
#ifndef WIN32
        if (!strcmp(node->values[0], "aws-cloudtrail")) mwarn("Module name 'aws-cloudtrail' is deprecated. Change it to '%s'", WM_AWS_CONTEXT.name);
        if (wm_aws_read(xml, children, cur_wmodule) < 0) {
            OS_ClearNode(children);
            return OS_INVALID;
        }
#else
        mwarn("The '%s' module is not available on Windows systems. Ignoring.", node->values[0]);
#endif
    } else if (!strcmp(node->values[0], "docker-listener")) {
#ifndef WIN32
        if (wm_docker_read(children, cur_wmodule) < 0) {
            OS_ClearNode(children);
            return OS_INVALID;
        }
#else
        mwarn("The '%s' module is not available on Windows systems. Ignoring it.", node->values[0]);
#endif
    }
#ifndef WIN32
#ifndef CLIENT
    else if (!strcmp(node->values[0], WM_VULNDETECTOR_CONTEXT.name)) {
        mwarn("A deprecated Vulnerability Detector configuration block was found. It will be ignored.");
        OS_ClearNode(children);
        return 0;
    } else if (!strcmp(node->values[0], WM_AZURE_CONTEXT.name)) {
        if (wm_azure_read(xml, children, cur_wmodule) < 0) {
            OS_ClearNode(children);
            return OS_INVALID;
        }
    } else if (!strcmp(node->values[0], WM_KEY_REQUEST_CONTEXT.name)) {
        if (wm_key_request_read(children, cur_wmodule) < 0) {
            OS_ClearNode(children);
            return OS_INVALID;
        }
    }
#endif
#endif
<<<<<<< HEAD
    else if (!strcmp(node->values[0], WM_GITHUB_CONTEXT.name)) {
        if (wm_github_read(xml, children, cur_wmodule) < 0) {
            OS_ClearNode(children);
            return OS_INVALID;
        }
    } else {
=======
    else {
>>>>>>> 2f8672db
        if(!strcmp(node->values[0], VU_WM_NAME) || !strcmp(node->values[0], AZ_WM_NAME) ||
            !strcmp(node->values[0], KEY_WM_NAME)) {
            mwarn("The '%s' module only works for the manager", node->values[0]);
        } else {
            merror("Unknown module '%s'", node->values[0]);
        }
    }

    OS_ClearNode(children);
    return 0;
}

int Read_SCA(const OS_XML *xml, xml_node *node, void *d1)
{
    wmodule **wmodules = (wmodule**)d1;
    wmodule *cur_wmodule;
    xml_node **children = NULL;
    wmodule *cur_wmodule_exists;

    // Allocate memory
    if ((cur_wmodule = *wmodules)) {
        cur_wmodule_exists = *wmodules;
        int found = 0;

        while (cur_wmodule_exists) {
            if(cur_wmodule_exists->tag) {
                if(strcmp(cur_wmodule_exists->tag,node->element) == 0) {
                    cur_wmodule = cur_wmodule_exists;
                    found = 1;
                    break;
                }
            }
            cur_wmodule_exists = cur_wmodule_exists->next;
        }

        if(!found) {
            while (cur_wmodule->next)
                cur_wmodule = cur_wmodule->next;

            os_calloc(1, sizeof(wmodule), cur_wmodule->next);
            cur_wmodule = cur_wmodule->next;
        }
    } else
        *wmodules = cur_wmodule = calloc(1, sizeof(wmodule));

    if (!cur_wmodule) {
        merror(MEM_ERROR, errno, strerror(errno));
        return (OS_INVALID);
    }

    // Get children
    if (children = OS_GetElementsbyNode(xml, node), !children) {
        mdebug1("Empty configuration for module '%s'", node->element);
    }

    //Policy Monitoring Module
    if (!strcmp(node->element, WM_SCA_CONTEXT.name)) {
        if (wm_sca_read(xml,children, cur_wmodule) < 0) {
            OS_ClearNode(children);
            return OS_INVALID;
        }
    }

    OS_ClearNode(children);
    return 0;
}

int Read_GCP(const OS_XML *xml, xml_node *node, void *d1) {
    wmodule **wmodules = (wmodule**)d1;
    wmodule *cur_wmodule;
    xml_node **children = NULL;
    wmodule *cur_wmodule_exists;

    // Allocate memory
    if ((cur_wmodule = *wmodules)) {
        cur_wmodule_exists = *wmodules;

        while (cur_wmodule_exists) {
            if(cur_wmodule_exists->tag) {
                if(strcmp(cur_wmodule_exists->tag,node->element) == 0) {
                    cur_wmodule = cur_wmodule_exists;
                    break;
                }
            }

            if (cur_wmodule_exists->next == NULL) {
                cur_wmodule = cur_wmodule_exists;

                os_calloc(1, sizeof(wmodule), cur_wmodule->next);
                cur_wmodule = cur_wmodule->next;
                break;
            }

            cur_wmodule_exists = cur_wmodule_exists->next;
        }
    } else {
        os_calloc(1, sizeof(wmodule), cur_wmodule);
        *wmodules = cur_wmodule;
    }

    if (!cur_wmodule) {
        merror(MEM_ERROR, errno, strerror(errno));
        return (OS_INVALID);
    }

    // Get children
    if (children = OS_GetElementsbyNode(xml, node), !children) {
        mdebug1("Empty configuration for module '%s'", node->element);
    }

    //Google Cloud module
    if (!strcmp(node->element, WM_GCP_CONTEXT.name)) {
#ifndef WIN32
        if (wm_gcp_read(children, cur_wmodule) < 0) {
            OS_ClearNode(children);
            return OS_INVALID;
        }
#else
        mwarn("The '%s' module is not available on Windows systems. Ignoring it.", node->element);
#endif
    }

    OS_ClearNode(children);
    return 0;
}

int Read_AgentUpgrade(const OS_XML *xml, xml_node *node, void *d1) {
    wmodule **wmodules = (wmodule**)d1;
    wmodule *cur_wmodule;
    xml_node **children = NULL;
    wmodule *cur_wmodule_exists;

    // Allocate memory
    if ((cur_wmodule = *wmodules)) {
        cur_wmodule_exists = *wmodules;

        while (cur_wmodule_exists) {
            if(cur_wmodule_exists->tag) {
                if(strcmp(cur_wmodule_exists->tag,node->element) == 0) {
                    cur_wmodule = cur_wmodule_exists;
                    break;
                }
            }

            if (cur_wmodule_exists->next == NULL) {
                cur_wmodule = cur_wmodule_exists;

                os_calloc(1, sizeof(wmodule), cur_wmodule->next);
                cur_wmodule = cur_wmodule->next;
                break;
            }

            cur_wmodule_exists = cur_wmodule_exists->next;
        }
    } else {
        os_calloc(1, sizeof(wmodule), cur_wmodule);
        *wmodules = cur_wmodule;
    }

    if (!cur_wmodule) {
        merror(MEM_ERROR, errno, strerror(errno));
        return (OS_INVALID);
    }

    // Get children
    if (children = OS_GetElementsbyNode(xml, node), !children) {
        mdebug1("Empty configuration for module '%s'", node->element);
    }

    //Agent Upgrade module
    if (!strcmp(node->element, WM_AGENT_UPGRADE_CONTEXT.name)) {
        if (wm_agent_upgrade_read(xml, children, cur_wmodule) < 0) {
            OS_ClearNode(children);
            return OS_INVALID;
        }
    }

    OS_ClearNode(children);
    return 0;
}

#if !defined(WIN32) && !defined(CLIENT)
int Read_TaskManager(const OS_XML *xml, xml_node *node, void *d1) {
    wmodule **wmodules = (wmodule**)d1;
    wmodule *cur_wmodule;
    xml_node **children = NULL;
    wmodule *cur_wmodule_exists;

    // Allocate memory
    if ((cur_wmodule = *wmodules)) {
        cur_wmodule_exists = *wmodules;

        while (cur_wmodule_exists) {
            if(cur_wmodule_exists->tag) {
                if(strcmp(cur_wmodule_exists->tag,node->element) == 0) {
                    cur_wmodule = cur_wmodule_exists;
                    break;
                }
            }

            if (cur_wmodule_exists->next == NULL) {
                cur_wmodule = cur_wmodule_exists;

                os_calloc(1, sizeof(wmodule), cur_wmodule->next);
                cur_wmodule = cur_wmodule->next;
                break;
            }

            cur_wmodule_exists = cur_wmodule_exists->next;
        }
    } else {
        os_calloc(1, sizeof(wmodule), cur_wmodule);
        *wmodules = cur_wmodule;
    }

    if (!cur_wmodule) {
        merror(MEM_ERROR, errno, strerror(errno));
        return (OS_INVALID);
    }

    // Get children
    if (children = OS_GetElementsbyNode(xml, node), !children) {
        mdebug1("Empty configuration for module '%s'", node->element);
    }

    //Task Manager module
    if (!strcmp(node->element, WM_TASK_MANAGER_CONTEXT.name)) {
        if (wm_task_manager_read(xml, children, cur_wmodule) < 0) {
            OS_ClearNode(children);
            return OS_INVALID;
        }
    }

    OS_ClearNode(children);
    return 0;
}
#endif

#ifndef WIN32
int Read_Fluent_Forwarder(const OS_XML *xml, xml_node *node, void *d1)
{
    wmodule **wmodules = (wmodule**)d1;
    wmodule *cur_wmodule;
    xml_node **children = NULL;
    wmodule *cur_wmodule_exists;

    // Allocate memory
    if ((cur_wmodule = *wmodules)) {
        cur_wmodule_exists = *wmodules;
        int found = 0;

        while (cur_wmodule_exists) {
            if(cur_wmodule_exists->tag) {
                if(strcmp(cur_wmodule_exists->tag,node->element) == 0) {
                    cur_wmodule = cur_wmodule_exists;
                    found = 1;
                    break;
                }
            }
            cur_wmodule_exists = cur_wmodule_exists->next;
        }

        if(!found) {
            while (cur_wmodule->next)
                cur_wmodule = cur_wmodule->next;

            os_calloc(1, sizeof(wmodule), cur_wmodule->next);
            cur_wmodule = cur_wmodule->next;
        }
    } else
        *wmodules = cur_wmodule = calloc(1, sizeof(wmodule));

    if (!cur_wmodule) {
        merror(MEM_ERROR, errno, strerror(errno));
        return (OS_INVALID);
    }

    // Get children
    if (children = OS_GetElementsbyNode(xml, node), !children) {
        mdebug1("Empty configuration for module '%s'", node->element);
    }

    // Fluent Forwarder Module
    if (!strcmp(node->element, WM_FLUENT_CONTEXT.name)) {
        if (wm_fluent_read(xml, children, cur_wmodule) < 0) {
            OS_ClearNode(children);
            return OS_INVALID;
        }
    }

    OS_ClearNode(children);
    return 0;
}
#endif

int Read_Github(const OS_XML *xml, xml_node *node, void *d1) {
    wmodule **wmodules = (wmodule**)d1;
    wmodule *cur_wmodule;
    xml_node **children = NULL;
    wmodule *cur_wmodule_exists;

    // Allocate memory
    if ((cur_wmodule = *wmodules)) {
        cur_wmodule_exists = *wmodules;

        while (cur_wmodule_exists) {
            if(cur_wmodule_exists->tag) {
                if(strcmp(cur_wmodule_exists->tag,node->element) == 0) {
                    cur_wmodule = cur_wmodule_exists;
                    break;
                }
            }

            if (cur_wmodule_exists->next == NULL) {
                cur_wmodule = cur_wmodule_exists;

                os_calloc(1, sizeof(wmodule), cur_wmodule->next);
                cur_wmodule = cur_wmodule->next;
                break;
            }

            cur_wmodule_exists = cur_wmodule_exists->next;
        }
    } else {
        os_calloc(1, sizeof(wmodule), cur_wmodule);
        *wmodules = cur_wmodule;
    }

    if (!cur_wmodule) {
        merror(MEM_ERROR, errno, strerror(errno));
        return (OS_INVALID);
    }

    // Get children
    if (children = OS_GetElementsbyNode(xml, node), !children) {
        mdebug1("Empty configuration for module '%s'", node->element);
    }

    //GitHub module
    if (!strcmp(node->element, WM_GITHUB_CONTEXT.name)) {
        if (wm_github_read(xml, children, cur_wmodule) < 0) {
            OS_ClearNode(children);
            return OS_INVALID;
        }
    }

    OS_ClearNode(children);
    return 0;
}

int Test_WModule(const char * path) {
    int fail = 0;
    wmodule *test_wmodule;
    os_calloc(1, sizeof(wmodule), test_wmodule);

    if (ReadConfig(CAGENT_CONFIG | CWMODULE, path, &test_wmodule, NULL) < 0) {
        merror(RCONFIG_ERROR,"WModule", path);
        fail = 1;
    }

    wm_free(test_wmodule);

    if (fail) {
        return -1;
    } else {
        return 0;
    }
}<|MERGE_RESOLUTION|>--- conflicted
+++ resolved
@@ -147,16 +147,7 @@
     }
 #endif
 #endif
-<<<<<<< HEAD
-    else if (!strcmp(node->values[0], WM_GITHUB_CONTEXT.name)) {
-        if (wm_github_read(xml, children, cur_wmodule) < 0) {
-            OS_ClearNode(children);
-            return OS_INVALID;
-        }
-    } else {
-=======
     else {
->>>>>>> 2f8672db
         if(!strcmp(node->values[0], VU_WM_NAME) || !strcmp(node->values[0], AZ_WM_NAME) ||
             !strcmp(node->values[0], KEY_WM_NAME)) {
             mwarn("The '%s' module only works for the manager", node->values[0]);
