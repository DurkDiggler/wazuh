--- conflicted
+++ resolved
@@ -13,7 +13,6 @@
 #ifndef WIN32
 #include "wazuh_modules/wmodules.h"
 
-<<<<<<< HEAD
 typedef struct vu_os_feed {
     char *version;
     long unsigned int interval;
@@ -39,13 +38,6 @@
 static int wm_vuldet_add_allow_os(update_node *update, char *os_tags);
 
 // Options
-=======
-static int get_interval(char *source, unsigned long *interval);
-static int is_valid_year(char *source, int *date);
-static int set_oval_version(char *feed, const char *version, update_node **upd_list, update_node *upd);
-
-//Options
->>>>>>> 506f1fcf
 static const char *XML_DISABLED = "disabled";
 static const char *XML_ENABLED = "enabled";
 static const char *XML_INTERVAL = "interval";
@@ -120,11 +112,7 @@
     return 0;
 }
 
-<<<<<<< HEAD
 int wm_vuldet_set_feed_version(char *feed, char *version, update_node **upd_list) {
-=======
-int set_oval_version(char *feed, const char *version, update_node **upd_list, update_node *upd) {
->>>>>>> 506f1fcf
     cve_db os_index;
     update_node *upd;
     int retval;
@@ -177,23 +165,18 @@
             upd->dist_ext = vu_feed_ext[FEED_WHEEZY];
         } else {
             merror("Invalid Debian version '%s'.", version);
-<<<<<<< HEAD
             retval = OS_INVALID;
             goto end;
-=======
-            return OS_INVALID;
-        }
-        upd->dist_ref = DIS_DEBIAN;
-    } else if (!strcmp(feed, vu_dist_tag[DIS_REDHAT])) {
+        }
+        upd->dist_ref = FEED_DEBIAN;
+    } else if (strcasestr(feed, vu_feed_tag[FEED_REDHAT])) {
         static char rh_dep_adv = 0;
 
         if (version && !rh_dep_adv) {
             mwarn("The specific definition of the Red Hat feeds is deprecated. Use only redhat instead.");
             rh_dep_adv = 1;
->>>>>>> 506f1fcf
-        }
-        upd->dist_ref = FEED_DEBIAN;
-    } else if (strcasestr(feed, vu_feed_tag[FEED_REDHAT])) {
+        }
+
         os_index = CVE_REDHAT;
         upd->dist_tag = vu_feed_tag[FEED_REDHAT];
         upd->dist_ext = vu_feed_ext[FEED_REDHAT];
@@ -389,7 +372,6 @@
             if (wm_vuldet_read_deprecated_config(xml, nodes[i], updates, &run_update)) {
                 return OS_INVALID;
             }
-<<<<<<< HEAD
         } else if (!strcmp(nodes[i]->element, XML_RUN_ON_START)) {
             if (!strcmp(nodes[i]->content, "yes")) {
                 vuldet->flags.run_on_start = 1;
@@ -397,19 +379,6 @@
                 vuldet->flags.run_on_start = 0;
             } else {
                 merror("Invalid content for tag '%s' at module '%s'.", XML_RUN_ON_START, WM_VULNDETECTOR_CONTEXT.name);
-=======
-
-            os_calloc(1, sizeof(update_node), upd);
-            upd->allowed_OS_list = NULL;
-            upd->allowed_ver_list = NULL;
-            upd->interval = WM_VULNDETECTOR_DEFAULT_UPDATE_INTERVAL;
-            upd->attempted = 0;
-            upd->json_format = 0;
-            upd->update_from_year = RED_HAT_REPO_DEFAULT_MIN_YEAR;
-
-
-            if (os_index = set_oval_version(feed, version, vulnerability_detector->updates, upd), os_index == OS_INVALID) {
->>>>>>> 506f1fcf
                 return OS_INVALID;
             }
         } else if (!strcmp(nodes[i]->element, XML_IGNORE_TIME)) {
