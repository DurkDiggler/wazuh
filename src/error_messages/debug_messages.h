--- conflicted
+++ resolved
@@ -152,14 +152,9 @@
 #define FIM_HEALTHCHECK_THREAD_ACTIVE       "(6255): Whodata health-check: Reading thread active."
 #define FIM_HEALTHCHECK_THREAD_FINISHED     "(6256): Whodata health-check: Reading thread finished."
 #define FIM_HEALTHCHECK_CREATE_ERROR        "(6257): Whodata health-check: Failed to receive creation event."
-<<<<<<< HEAD
-#define FIM_REG_IGNORE_ENTRY                "(6258): Ignoring '%s' '%s %s' due to '%s'"
+#define FIM_UNABLE_TO_READ_TEMP_FILE        "(6258): Detected error or EOF before processing all entries."
 #define FIM_REG_IGNORE_SREGEX               "(6259): Ignoring '%s' '%s %s' due to sregex '%s'"
-=======
-#define FIM_UNABLE_TO_READ_TEMP_FILE        "(6258): Detected error or EOF before processing all entries."
-
->>>>>>> a4fb00bb
-
+#define FIM_REG_IGNORE_ENTRY                "(6260): Ignoring '%s' '%s %s' due to '%s'"
 #define FIM_HEALTHCHECK_SUCCESS             "(6261): Whodata health-check: Success."
 #define FIM_HEALTHCHECK_CHECK_RULE          "(6262): Couldn't delete audit health check rule."
 #define FIM_SACL_CHECK_CONFIGURE            "(6263): Setting up SACL for '%s'"
