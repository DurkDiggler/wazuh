/* Copyright (C) 2015-2019, Wazuh Inc.
 * Copyright (C) 2009 Trend Micro Inc.
 * All rights reserved.
 *
 * This program is a free software; you can redistribute it
 * and/or modify it under the terms of the GNU General Public
 * License (version 2) as published by the FSF - Free Software
 * Foundation
 */

/* Functions to handle operation with files */

#ifndef FILE_OP_H
#define FILE_OP_H

#include <stdint.h>
#include <time.h>
#include <sys/stat.h>
#include <external/cJSON/cJSON.h>

#define OS_PIDFILE  "/var/run"
#define UCS2_LE 1
#define UCS2_BE 2

#ifdef WIN32
typedef uint64_t wino_t;
#else
typedef ino_t wino_t;
#endif

typedef struct File {
    char *name;
    FILE *fp;
} File;

/* Set the program name - must be done before *anything* else */
void OS_SetName(const char *name) __attribute__((nonnull));

cJSON* getunameJSON();

time_t File_DateofChange(const char *file) __attribute__((nonnull));

ino_t File_Inode(const char *file) __attribute__((nonnull));

off_t FileSize(const char * path);

int IsDir(const char *file) __attribute__((nonnull));

int check_path_type(const char *dir) __attribute__((nonnull));

int IsFile(const char *file) __attribute__((nonnull));

int IsSocket(const char * file) __attribute__((nonnull));

#ifndef WIN32
int IsLink(const char * file) __attribute__((nonnull));
#endif

int CreatePID(const char *name, int pid) __attribute__((nonnull));

char *GetRandomNoise();

int DeletePID(const char *name) __attribute__((nonnull));

void DeleteState();

int MergeFiles(const char *finalpath, char **files, const char *tag) __attribute__((nonnull(1, 2)));

int MergeAppendFile(const char *finalpath, const char *files, const char *tag, int path_offset) __attribute__((nonnull(1)));

int UnmergeFiles(const char *finalpath, const char *optdir, int mode) __attribute__((nonnull(1)));

int TestUnmergeFiles(const char *finalpath, int mode) __attribute__((nonnull(1)));

/* Daemonize a process */
void goDaemon(void);

/* Daemonize a process without closing stdin/stdout/stderr */
void goDaemonLight(void);

/* Not really a file operation, but returns the uname */
const char *getuname(void);

/* Return basename of path */
char *basename_ex(char *path) __attribute__((nonnull));

/* Rename file or directory */
int rename_ex(const char *source, const char *destination) __attribute__((nonnull));

/* Create temporary file */
int mkstemp_ex(char *tmp_path) __attribute__((nonnull));

int TempFile(File *file, const char *source, int copy);
int OS_MoveFile(const char *src, const char *dst);
int w_copy_file(const char *src, const char *dst,char mode,char * message,int silent);

/* Checks for Windows Vista */
#ifdef WIN32
int checkVista();
int isVista;
int get_creation_date(char *dir, SYSTEMTIME *utc);

// Move to the directory where this executable lives in
void w_ch_exec_dir();
#endif

/* Delete directory recursively */
int rmdir_ex(const char *path);

// Delete directory content
int cldir_ex(const char *name);

// Delete directory content with exception list
int cldir_ex_ignore(const char * name, const char ** ignore);

// Make directory recursively
int mkdir_ex(const char * path);

int w_ref_parent_folder(const char * path);

wino_t get_fp_inode(FILE * fp);

long get_fp_size(FILE * fp);

// Read directory and return an array of contained files, sorted alphabetically.
char ** wreaddir(const char * name);

// Open file normally in Linux, allow read/write/delete in Windows
FILE * wfopen(const char * pathname, const char * mode);

/* Delete a line from a file */
int w_remove_line_from_file(char *file, int line);

// To compress an decompress a file in gzip
int w_compress_gzfile(const char *filesrc, const char *filedst);
int w_uncompress_gzfile(const char *gzfilesrc, const char *gzfiledst);
int is_ascii_utf8(const char * file, unsigned int max_lines, unsigned int max_chars_utf8);
int is_usc2(const char * file);

#ifdef WIN32
DWORD FileSizeWin(const char * file);
#endif

int checkBinaryFile(const char *f_name);

int64_t w_ftell (FILE *x);

/* Prevent children processes from inheriting a file pointer */
void w_file_cloexec(FILE * fp);

<<<<<<< HEAD
=======
/* Prevent children processes from inheriting a file descriptor */
void w_descriptor_cloexec(int fd);

>>>>>>> d13e1dfc
#endif /* __FILE_H */<|MERGE_RESOLUTION|>--- conflicted
+++ resolved
@@ -148,10 +148,7 @@
 /* Prevent children processes from inheriting a file pointer */
 void w_file_cloexec(FILE * fp);
 
-<<<<<<< HEAD
-=======
 /* Prevent children processes from inheriting a file descriptor */
 void w_descriptor_cloexec(int fd);
 
->>>>>>> d13e1dfc
 #endif /* __FILE_H */