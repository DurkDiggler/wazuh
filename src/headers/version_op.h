--- conflicted
+++ resolved
@@ -15,7 +15,6 @@
  * @brief Stores information about the operating system version.
  */
 typedef struct os_info {
-<<<<<<< HEAD
     char *os_name;      ///< Operating system name.
     char *os_major;     ///< OS version number (major).
     char *os_minor;     ///< OS version number (minor).
@@ -28,21 +27,7 @@
     char *release;      ///< Operating system release (UNIX).
     char *version;      ///< Operating system version (UNIX).
     char *machine;      ///< Hardware identifier (UNIX).
-=======
-    char *os_name;
-    char *os_major;
-    char *os_minor;
-    char *os_build;
-    char *os_version;
-    char *os_codename;
-    char *os_platform;
-    char *sysname;
-    char *nodename;
-    char *release;
-    char *version;
-    char *machine;
-    char *os_release;
->>>>>>> e3465209
+    char *os_release;   ///< OS release.
 } os_info;
 
 
