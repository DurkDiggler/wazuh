--- conflicted
+++ resolved
@@ -84,111 +84,20 @@
 tar czf ./backup/backup_[${BDATE}].tar.gz -C ./tmp_bkp . >> ./logs/upgrade.log 2>&1
 rm -rf ./tmp_bkp/
 
-SERVICE=wazuh-agent
-# Generating Backup
-TMP_DIR_BACKUP=${WAZUH_HOME}/tmp_bkp
-rm -rf ${WAZUH_HOME}/tmp_bkp/
-
-BDATE=$(date +"%m-%d-%Y_%H-%M-%S")
-declare -a FOLDERS_TO_BACKUP
-
-echo "$(date +"%Y/%m/%d %H:%M:%S") - Generating Backup." >"${WAZUH_HOME}/logs/upgrade.log"
-
-# Generate wazuh home directory tree to backup
-FOLDERS_TO_BACKUP+=(${WAZUH_HOME}/active-response)
-FOLDERS_TO_BACKUP+=(${WAZUH_HOME}/bin)
-FOLDERS_TO_BACKUP+=(${WAZUH_HOME}/etc)
-FOLDERS_TO_BACKUP+=(${WAZUH_HOME}/lib)
-FOLDERS_TO_BACKUP+=(${WAZUH_HOME}/queue)
-[ -d "${WAZUH_HOME}/ruleset" ] && FOLDERS_TO_BACKUP+=(${WAZUH_HOME}/ruleset)
-[ -d "${WAZUH_HOME}/wodles" ] && FOLDERS_TO_BACKUP+=(${WAZUH_HOME}/wodles)
-[ -d "${WAZUH_HOME}/agentless" ] && FOLDERS_TO_BACKUP+=(${WAZUH_HOME}/agentless)
-[ -d "${WAZUH_HOME}/logs/ossec" ] && FOLDERS_TO_BACKUP+=(${WAZUH_HOME}/logs/ossec)
-[ -d "${WAZUH_HOME}/var/selinux" ] && FOLDERS_TO_BACKUP+=(${WAZUH_HOME}/var/selinux)
-
-for dir in "${FOLDERS_TO_BACKUP[@]}"; do
-    mkdir -p "${TMP_DIR_BACKUP}${dir}"
-    cp -a ${dir}/* "${TMP_DIR_BACKUP}${dir}"
-done
-
-if [ -f /etc/ossec-init.conf ]; then
-    mkdir -p "${WAZUH_HOME}/tmp_bkp/etc"
-    cp -p /etc/ossec-init.conf "${WAZUH_HOME}/tmp_bkp/etc"
-fi
-
-# Check if systemd is used
-SYSTEMD_SERVICE_UNIT_PATH=""
-# RHEL 8 >= services must must be installed in /usr/lib/systemd/system/
-if [ -f /usr/lib/systemd/system/${SERVICE}.service ] && [ ! -h /usr/lib/systemd/system ]; then
-    SYSTEMD_SERVICE_UNIT_PATH=/usr/lib/systemd/system/${SERVICE}.service
-    mkdir -p "${TMP_DIR_BACKUP}/usr/lib/systemd/system/"
-    cp -a "${SYSTEMD_SERVICE_UNIT_PATH}" "${TMP_DIR_BACKUP}${SYSTEMD_SERVICE_UNIT_PATH}"
-fi
-# Others
-if [ -f /etc/systemd/system/${SERVICE}.service ] && [ ! -h /etc/systemd/system ]; then
-    SYSTEMD_SERVICE_UNIT_PATH=/etc/systemd/system/${SERVICE}.service
-    mkdir -p "${TMP_DIR_BACKUP}/etc/systemd/system/"
-    cp -a "${SYSTEMD_SERVICE_UNIT_PATH}" "${TMP_DIR_BACKUP}${SYSTEMD_SERVICE_UNIT_PATH}"
-fi
-
-# Init backup
-INIT_PATH=""
-CHK_CONFIG=0
-
-# REHL <= 6 / Amazon linux
-if [ -f "/etc/rc.d/init.d/${SERVICE}" ] && [ ! -h /etc/rc.d/init.d ]; then
-    CHK_CONFIG=1
-    INIT_PATH="/etc/rc.d/init.d/${SERVICE}"
-    mkdir -p "${TMP_DIR_BACKUP}/etc/rc.d/init.d/"
-    cp -a "${INIT_PATH}" "${TMP_DIR_BACKUP}${INIT_PATH}"
-fi
-
-if [ -f "/etc/init.d/${SERVICE}" ] && [ ! -h /etc/init.d ]; then
-    CHK_CONFIG=1
-    INIT_PATH="/etc/init.d/${SERVICE}"
-    mkdir -p "${TMP_DIR_BACKUP}/etc/init.d/"
-    cp -a "${INIT_PATH}" "${TMP_DIR_BACKUP}${INIT_PATH}"
-fi
-
-# Saves modes and owners of the directories
-BACKUP_LIST_FILES=$(find "${TMP_DIR_BACKUP}/" -type d)
-
-while read -r line; do
-    org=$(echo "${line}" | awk "sub(\"${TMP_DIR_BACKUP}\",\"\")")
-    chown --reference=$org $line
-    chmod --reference=$org $line
-done <<<"$BACKUP_LIST_FILES"
-
-# Generate Backup
-tar czf "${WAZUH_HOME}/backup/backup_${WAZUH_VERSION}_[${BDATE}].tar.gz" -C "${WAZUH_HOME}/tmp_bkp" . >>"${WAZUH_HOME}/logs/upgrade.log" 2>&1
-rm -rf ${WAZUH_HOME}/tmp_bkp/
-
 # Installing upgrade
-<<<<<<< HEAD
 echo "$(date +"%Y/%m/%d %H:%M:%S") - Upgrade started." >> ./logs/upgrade.log
-
 chmod +x ./var/upgrade/install.sh
 ./var/upgrade/install.sh >> ./logs/upgrade.log 2>&1
 
 # Check installation result
 RESULT=$?
+
 echo "$(date +"%Y/%m/%d %H:%M:%S") - Installation result = ${RESULT}" >> ./logs/upgrade.log
-=======
-echo "$(date +"%Y/%m/%d %H:%M:%S") - Upgrade started." >>${WAZUH_HOME}/logs/upgrade.log
-chmod +x ${WAZUH_HOME}/var/upgrade/install.sh
-${WAZUH_HOME}/var/upgrade/install.sh >>${WAZUH_HOME}/logs/upgrade.log 2>&1
-
-# Check installation result
-RESULT=$?
-
-echo "$(date +"%Y/%m/%d %H:%M:%S") - Installation result = ${RESULT}" >>${WAZUH_HOME}/logs/upgrade.log
->>>>>>> 7d423ab0
 
 # Wait connection
 status="pending"
 COUNTER=30
-<<<<<<< HEAD
-while [ "$status" != "connected" -a $COUNTER -gt 0  ]; do
+while [ "$status" != "connected" -a $COUNTER -gt 0 ]; do
     . ./var/run/wazuh-agentd.state >> ./logs/upgrade.log 2>&1
     sleep 1
     COUNTER=$[COUNTER - 1]
@@ -196,34 +105,16 @@
 done
 
 # Check connection
-if [ "$status" = "connected" -a $RESULT -eq 0  ]; then
+if [ "$status" = "connected" -a $RESULT -eq 0 ]; then
     echo "$(date +"%Y/%m/%d %H:%M:%S") - Connected to manager." >> ./logs/upgrade.log
     echo -ne "0" > ./var/upgrade/upgrade_result
     echo "$(date +"%Y/%m/%d %H:%M:%S") - Upgrade finished successfully." >> ./logs/upgrade.log
 else
-    echo "$(date +"%Y/%m/%d %H:%M:%S") - Upgrade failed..." >> ./logs/upgrade.log
-
-    CONTROL="./bin/wazuh-control"
-=======
-while [ "$status" != "connected" -a $COUNTER -gt 0 ]; do
-    . ${WAZUH_HOME}/var/run/wazuh-agentd.state >>${WAZUH_HOME}/logs/upgrade.log 2>&1
-    sleep 1
-    COUNTER=$[COUNTER - 1]
-    echo "$(date +"%Y/%m/%d %H:%M:%S") - Waiting connection... Status = "${status}". Remaining attempts: ${COUNTER}." >>${WAZUH_HOME}/logs/upgrade.log
-done
-
-# Check connection
-if [ "$status" = "connected" -a $RESULT -eq 0 ]; then
-    echo "$(date +"%Y/%m/%d %H:%M:%S") - Connected to manager." >>${WAZUH_HOME}/logs/upgrade.log
-    echo -ne "0" >${WAZUH_HOME}/var/upgrade/upgrade_result
-    echo "$(date +"%Y/%m/%d %H:%M:%S") - Upgrade finished successfully." >>${WAZUH_HOME}/logs/upgrade.log
-else
     # Restore backup
-    echo "$(date +"%Y/%m/%d %H:%M:%S") - Upgrade failed. Restoring..." >>${WAZUH_HOME}/logs/upgrade.log
+    echo "$(date +"%Y/%m/%d %H:%M:%S") - Upgrade failed. Restoring..." >> ./logs/upgrade.log
 
     # Cleanup before restore
-    CONTROL="$WAZUH_HOME/bin/wazuh-control"
->>>>>>> 7d423ab0
+    CONTROL="./bin/wazuh-control"
     if [ ! -f $CONTROL ]; then
         CONTROL="./bin/ossec-control"
     fi
@@ -263,66 +154,24 @@
             echo "$(date +"%Y/%m/%d %H:%M:%S") - Wazuh SELinux module installation is skipped (SELinux is disabled)." >> ./logs/upgrade.log
         fi
     fi
-    $CONTROL stop >>${WAZUH_HOME}/logs/upgrade.log 2>&1
 
-    echo "$(date +"%Y/%m/%d %H:%M:%S") - Deleting upgrade files..." >>${WAZUH_HOME}/logs/upgrade.log
-    for dir in ${FOLDERS_TO_BACKUP[@]}; do
-        rm -rf ${dir} >>${WAZUH_HOME}/logs/upgrade.log 2>&1
-    done
-
-    # Cleaning for old versions
-    [ -d "${WAZUH_HOME}/ruleset" ] && rm -rf ${WAZUH_HOME}/ruleset
-
-    # Clean systemd unit service
-    if [ -f /etc/systemd/system/${SERVICE}.service ]; then
-        rm -f /etc/systemd/system/${SERVICE}.service
-    fi
-    if [ -f /usr/lib/systemd/system/${SERVICE}.service ]; then
-        rm -f /usr/lib/systemd/system/${SERVICE}.service
-    fi
-
-    # Restore backup
-    echo "$(date +"%Y/%m/%d %H:%M:%S") - Restoring backup...."
-    tar xzf ${WAZUH_HOME}/backup/backup_${WAZUH_VERSION}_[${BDATE}].tar.gz -C / >>${WAZUH_HOME}/logs/upgrade.log 2>&1
-
-    # Restore SELinuxPolicy
-    if command -v semodule >/dev/null && command -v getenforce >/dev/null; then
-        if [ $(getenforce) != "Disabled" ]; then
-            if [ -f ${WAZUH_HOME}/var/selinux/wazuh.pp ]; then
-                echo "$(date +"%Y/%m/%d %H:%M:%S") - Restoring SELinux policy ...." >>${WAZUH_HOME}/logs/upgrade.log
-                semodule -i ${WAZUH_HOME}/var/selinux/wazuh.pp >>${WAZUH_HOME}/logs/upgrade.log 2>&1
-                semodule -e wazuh >>${WAZUH_HOME}/logs/upgrade.log 2>&1
-            else
-                echo "$(date +"%Y/%m/%d %H:%M:%S") - ERROR: Wazuh SELinux module not found." >>${WAZUH_HOME}/logs/upgrade.log
-            fi
-        else
-            echo "$(date +"%Y/%m/%d %H:%M:%S") - Wazuh SELinux module installation is skipped (SELinux is disabled)." >>${WAZUH_HOME}/logs/upgrade.log
-        fi
-    fi
-
-    echo -ne "2" >${WAZUH_HOME}/var/upgrade/upgrade_result
+    echo -ne "2" > ./var/upgrade/upgrade_result
 
     # Restore service
     if [ -n "${INIT_PATH}" ]; then
         if [ $CHK_CONFIG -eq 1 ]; then
-            /sbin/chkconfig --add ${SERVICE} >>"${WAZUH_HOME}/logs/upgrade.log" 2>&1
+            /sbin/chkconfig --add ${SERVICE} >> ./logs/upgrade.log 2>&1
         fi
     fi
 
     if [ -n "${SYSTEMD_SERVICE_UNIT_PATH}" ]; then
-        systemctl daemon-reload >>${WAZUH_HOME}/logs/upgrade.log 2>&1
+        systemctl daemon-reload >> ./logs/upgrade.log 2>&1
     fi
 
-<<<<<<< HEAD
-    echo "$(date +"%Y/%m/%d %H:%M:%S") - Trying to start the agent on its current state..." >> ./logs/upgrade.log
+    CONTROL="./bin/wazuh-control"
+    if [ ! -f $CONTROL ]; then
+        CONTROL="./bin/ossec-control"
+    fi
+
     $CONTROL start >> ./logs/upgrade.log 2>&1
-    echo -ne "2" > ./var/upgrade/upgrade_result
-=======
-    CONTROL="$WAZUH_HOME/bin/wazuh-control"
-    if [ ! -f $CONTROL ]; then
-        CONTROL="$WAZUH_HOME/bin/ossec-control"
-    fi
->>>>>>> 7d423ab0
-
-    $CONTROL start >>${WAZUH_HOME}/logs/upgrade.log 2>&1
 fi