--- conflicted
+++ resolved
@@ -13,13 +13,8 @@
 PLIST=${DIR}/bin/.process_list;
 
 # Installation info
-<<<<<<< HEAD
 VERSION="v4.13.0"
-REVISION="41300"
-=======
-VERSION="v4.12.0"
 REVISION="alpha0"
->>>>>>> 6a9b1c6b
 TYPE="server"
 
 ###  Do not modify below here ###
