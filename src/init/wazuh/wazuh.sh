#!/bin/sh

#Copyright (C) 2015-2020, Wazuh Inc.
# Install functions for Wazuh
# Wazuh.com (https://github.com/wazuh)

patch_version(){
        rm -rf $DIRECTORY/etc/shared/ssh > /dev/null 2>&1
}
WazuhSetup(){
    patch_version
}

InstallSELinuxPolicyPackage(){

    if command -v semodule > /dev/null && command -v getenforce > /dev/null; then
        if [ -f selinux/wazuh.pp ]; then
            if [ $(getenforce) != "Disabled" ]; then
                cp selinux/wazuh.pp /tmp && semodule -i /tmp/wazuh.pp
                rm -f /tmp/wazuh.pp
                semodule -e wazuh
            fi
        fi
    fi
}

CheckModuleIsEnabled(){
    # This function requires a properly formatted ossec.conf.
    # It doesn't work if the configuration is set in the same line

    # How to use it:
    #
    # CheckModuleIsEnabled '<wodle name="open-scap">' '</wodle>' 'disabled'
    # CheckModuleIsEnabled '<cluster>' '</cluster>' 'disabled'
    # CheckModuleIsEnabled '<sca>' '</sca>' 'enabled'

    open_label="$1"
    close_label="$2"
    enable_label="$3"

    if grep -n "${open_label}" $DIRECTORY/etc/ossec.conf > /dev/null ; then
        is_disabled="no"
    else
        is_disabled="yes"
    fi

    if [ "${enable_label}" = "disabled" ]; then
        tag="<disabled>"
        enabled_tag="${tag}no"
        disabled_tag="${tag}yes"
    else
        tag="<enabled>"
        enabled_tag="${tag}yes"
        disabled_tag="${tag}no"
    fi

    end_config_limit="99999999"
    for start_config in $(grep -n "${open_label}" $DIRECTORY/etc/ossec.conf | cut -d':' -f 1); do
        end_config="$(sed -n "${start_config},${end_config_limit}p" $DIRECTORY/etc/ossec.conf | sed -n "/${open_label}/,\$p" | grep -n "${close_label}" | head -n 1 | cut -d':' -f 1)"
        end_config="$((start_config + end_config))"

        if [ -n "${start_config}" ] && [ -n "${end_config}" ]; then
            configuration_block="$(sed -n "${start_config},${end_config}p" $DIRECTORY/etc/ossec.conf)"

            for line in $(echo ${configuration_block} | grep -n "${tag}" | cut -d':' -f 1); do
                # Check if the component is enabled
                if echo ${configuration_block} | sed -n ${line}p | grep "${enabled_tag}" > /dev/null ; then
                    is_disabled="no"

                # Check if the component is disabled
                elif echo ${configuration_block} | sed -n ${line}p | grep "${disabled_tag}" > /dev/null; then
                    is_disabled="yes"
                fi
            done
        fi
    done

    echo ${is_disabled}
}

WazuhUpgrade()
{
    # Encode Agentd passlist if not encoded

    passlist=$DIRECTORY/agentless/.passlist

    if [ -f $passlist ] && ! base64 -d $passlist > /dev/null 2>&1; then
        cp $passlist $passlist.bak
        base64 $passlist.bak > $passlist

        if [ $? = 0 ]; then
            echo "Agentless passlist encoded successfully."
            rm -f $passlist.bak
        else
            echo "ERROR: Couldn't encode Agentless passlist."
            mv $passlist.bak $passlist
        fi
    fi

    # Remove/relocate existing SQLite databases
    rm -f $DIRECTORY/var/db/.profile.db*
    rm -f $DIRECTORY/var/db/.template.db*
    rm -f $DIRECTORY/var/db/agents/*

    if [ -f "$DIRECTORY/var/db/global.db" ]; then
        cp $DIRECTORY/var/db/global.db $DIRECTORY/queue/db/
        if [ -f "$DIRECTORY/queue/db/global.db" ]; then
            chmod 640 $DIRECTORY/queue/db/global.db
            chown ossec:ossec $DIRECTORY/queue/db/global.db
            rm -f $DIRECTORY/var/db/global.db*
        else
            echo "Unable to move global.db during the upgrade"
        fi
    fi

    # Remove existing SQLite databases for Wazuh DB, only if upgrading from 3.2..3.6

    MAJOR=$(echo $USER_OLD_VERSION | cut -dv -f2 | cut -d. -f1)
    MINOR=$(echo $USER_OLD_VERSION | cut -d. -f2)

    if [ $MAJOR = 3 ] && [ $MINOR -lt 7 ]
    then
        rm -f $DIRECTORY/queue/db/*.db*
    fi
    rm -f $DIRECTORY/queue/db/.template.db

    # Remove existing SQLite databases for vulnerability-detector

    rm -f $DIRECTORY/wodles/cve.db
    rm -f $DIRECTORY/queue/vulnerabilities/cve.db

<<<<<<< HEAD
	# Remove deprecated tools in previous versions

	rm -f $DIRECTORY/bin/rootcheck_control
	rm -f $DIRECTORY/bin/syscheck_control
	rm -f $DIRECTORY/bin/syscheck_update
=======
    # Remove deprecated Wazuh tools

    rm -f $DIRECTORY/bin/ossec-control
    rm -f $DIRECTORY/bin/ossec-regex
    rm -f $DIRECTORY/bin/ossec-logtest
    rm -f $DIRECTORY/bin/ossec-makelists
    rm -f $DIRECTORY/bin/util.sh
>>>>>>> d339e6fa
}<|MERGE_RESOLUTION|>--- conflicted
+++ resolved
@@ -129,13 +129,6 @@
     rm -f $DIRECTORY/wodles/cve.db
     rm -f $DIRECTORY/queue/vulnerabilities/cve.db
 
-<<<<<<< HEAD
-	# Remove deprecated tools in previous versions
-
-	rm -f $DIRECTORY/bin/rootcheck_control
-	rm -f $DIRECTORY/bin/syscheck_control
-	rm -f $DIRECTORY/bin/syscheck_update
-=======
     # Remove deprecated Wazuh tools
 
     rm -f $DIRECTORY/bin/ossec-control
@@ -143,5 +136,7 @@
     rm -f $DIRECTORY/bin/ossec-logtest
     rm -f $DIRECTORY/bin/ossec-makelists
     rm -f $DIRECTORY/bin/util.sh
->>>>>>> d339e6fa
+    rm -f $DIRECTORY/bin/rootcheck_control
+	rm -f $DIRECTORY/bin/syscheck_control
+	rm -f $DIRECTORY/bin/syscheck_update
 }