--- conflicted
+++ resolved
@@ -36,18 +36,7 @@
 
     if (!drop_it) {
         message[n] = '\0';
-<<<<<<< HEAD
-        w_msg_hash_queues_push(message,(char *)file,(char *)pattern,strlen(message)+1,tsockets,LOCALFILE_MQ);
-=======
-
-        if (SendMSGtoSCK(logr_queue, message, file, LOCALFILE_MQ, targets) < 0) {
-            merror(QUEUE_SEND);
-
-            if ((logr_queue = StartMQ(DEFAULTQPATH, WRITE)) < 0) {
-                merror_exit(QUEUE_FATAL, DEFAULTQPATH);
-            }
-        }
->>>>>>> 251627a3
+        w_msg_hash_queues_push(message, (char *)file, strlen(message) + 1, targets, LOCALFILE_MQ);
     }
 }
 
@@ -102,11 +91,7 @@
         if (strncmp(id, header, z)) {
             // Current message belongs to another event: send cached messages
             if (icache > 0)
-<<<<<<< HEAD
-                audit_send_msg(cache, icache, lf->file, drop_it, lf->target_socket, lf->outformat);
-=======
-                audit_send_msg(cache, icache, logff[pos].file, drop_it, logff[pos].log_target);
->>>>>>> 251627a3
+                audit_send_msg(cache, icache, lf->file, drop_it, lf->log_target);
 
             // Store current event
             *cache = strdup(buffer);
@@ -122,11 +107,7 @@
     }
 
     if (icache > 0)
-<<<<<<< HEAD
-        audit_send_msg(cache, icache, lf->file, drop_it, lf->target_socket, lf->outformat);
-=======
-        audit_send_msg(cache, icache, logff[pos].file, drop_it, logff[pos].log_target);
->>>>>>> 251627a3
+        audit_send_msg(cache, icache, lf->file, drop_it, lf->log_target);
 
     mdebug2("Read %d lines from %s", lines, lf->file);
     return NULL;
