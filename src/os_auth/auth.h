/* Copyright (C) 2015, Wazuh Inc.
 * Copyright (C) 2009 Trend Micro Inc.
 * All rights reserved.
 *
 * This program is free software; you can redistribute it
 * and/or modify it under the terms of the GNU General Public
 * License (version 2) as published by the FSF - Free Software
 * Foundation
 *
 * In addition, as a special exception, the copyright holders give
 * permission to link the code of portions of this program with the
 * OpenSSL library under certain conditions as described in each
 * individual source file, and distribute linked combinations
 * including the two.
 *
 * You must obey the GNU General Public License in all respects
 * for all of the code used other than OpenSSL.  If you modify
 * file(s) with this exception, you may extend this exception to your
 * version of the file(s), but you are not obligated to do so.  If you
 * do not wish to do so, delete this exception statement from your
 * version.  If you delete this exception statement from all source
 * files in the program, then also delete it here.
 *
 */

#ifndef AUTHD_H
#define AUTHD_H

#ifndef ARGV0
#define ARGV0 "wazuh-authd"
#endif

#include "addagent/manage_agents.h"
#include "os_net/os_net.h"
#include "config/authd-config.h"
#include <pthread.h>
#include <openssl/ssl.h>
#include <openssl/err.h>
#include <openssl/bio.h>
#include "os_crypto/md5/md5_op.h"
#include "os_crypto/sha1/sha1_op.h"

extern BIO *bio_err;
#define KEYFILE  "etc/sslmanager.key"
#define CERTFILE "etc/sslmanager.cert"
#define DEFAULT_CIPHERS "HIGH:!ADH:!EXP:!MD5:!RC4:!3DES:!CAMELLIA:@STRENGTH"
#define DEFAULT_PORT 1515
#define DEFAULT_CENTRALIZED_GROUP "default"
#define DEPRECATED_OPTION_WARN "Option '%s' is deprecated. Configure it in the file '%s'."
#define MAX_SSL_PACKET_SIZE 16384

#define full(i, j) ((i + 1) % AUTH_POOL == j)
#define empty(i, j) (i == j)
#define forward(x) x = (x + 1) % AUTH_POOL

struct client {
    int socket;
    union {
        struct in_addr *addr4;
        struct in6_addr *addr6;
    };
    bool is_ipv6;
};

struct keynode {
    char *id;
    char *name;
    char *ip;
    char *group;
    char *raw_key;
    struct keynode *next;
};

SSL_CTX *os_ssl_keys(int is_server, const char *os_dir, const char *ciphers, const char *cert, const char *key, const char *ca_cert, int auto_method);
SSL_CTX *get_ssl_context(const char *ciphers, int auto_method);
int load_cert_and_key(SSL_CTX *ctx, const char *cert, const char *key);
int load_ca_cert(SSL_CTX *ctx, const char *ca_cert);
int verify_callback(int ok, X509_STORE_CTX *store);

/**
 * @brief Wraps SSL_read function to read block largers than a record (16K)
 *
 * Calls SSL_read and if the return value is exactly the size of a record
 * calls again with an offset in the buffer until reading is done or until
 * reaching a reading timeout
 * @param ssl ssl connection
 * @param buf buffer to store the read information
 * @param num maximum number of bytes to read
 * */
int wrap_SSL_read(SSL *ssl, void *buf, int num);

// Thread for internal server
void* run_local_server(void *arg);

// Append key to insertion queue
void add_insert(const keyentry *entry,const char *group);

// Append key to deletion queue
void add_remove(const keyentry *entry);

// Read configuration
int authd_read_config(const char *path);
cJSON *getAuthdConfig(void);
size_t authcom_dispatch(const char * command, char ** output);
size_t authcom_getconfig(const char * section, char ** output);

// Block signals
void authd_sigblock();

/**
 * @brief Validate if groups are valid for new enrollment
 * @param groups Comma separated string with new enrollment groups
 * @param response 2048 length buffer where the error response will be copied. NULL if no response is required
 * */
w_err_t w_auth_validate_groups(const char *groups, char *response);

/**
 * @brief Parse a raw buffer from agent request into enrollment data.
 * @param buf Raw buffer to be parsed
 * @param response 2048 length buffer where the error response will be copied
 * @param authpass Authentication password expected on the buffer, NULL if there isn't password
 * @param ip IP direction of the request. Can be override with IP parsed from buffer
 * @param agentname Pointer where parsed agent name will be allocated
 * @param groups Pointer where parsed groups will be allocated
 * @param key_hash Pointer where parsed key hash will be allocated
 * */
w_err_t w_auth_parse_data(const char* buf,
                          char *response,
                          const char *authpass,
                          char *ip,
                          char **agentname,
                          char **groups,
                          char **key_hash);

/**
 * @brief Validates if new enrollment is possible with provided data.
 * With force configuration disabled, if enrollment data is already registered, validation will fail.
 * With force configuration enabled, duplicated entry will be removed.
 * @param response 2048 length buffer where the error response will be copied
 * @param ip New enrollment ip direction
 * @param agentname New enrollment agent name
 * @param groups New enrollment groups
 * @param hash_key Hash of the key on the agent
 * */
w_err_t w_auth_validate_data(char *response,
                             const char *ip,
                             const char *agentname,
                             const char *groups,
                             const char *hash_key);

/**
 * @brief Validates if the old agent can be replaced and removes it.
 * @param key Key structure of the agent to be removed
 * @param hash_key Hash of the key on the agent
 * @param force_options Force configuration structure to define how the agent replacement must be handled.
 * @param str_result A message related to the result of the agent replacement. Must be freed by the caller.
 * */
w_err_t w_auth_replace_agent(keyentry *key,
                             const char *key_hash,
                             authd_force_options_t *force_options,
                             char** str_result);

/**
 * @brief Adds new agent with provided enrollment data.
 * @param response 2048 length buffer where the error response will be copied
 * @param ip New enrollment ip direction
 * @param agentname New enrollment agent name
 * @param id Pointer where new Agent ID will be allocated
 * @param key Pointer where new Agent key will be allocated
 * */
w_err_t w_auth_add_agent(char *response,
                         const char *ip,
                         const char *agentname,
                         char **id,
                         char **key);

/**
<<<<<<< HEAD
 * @brief Adds new agent from a local request
 * @param id Agent ID of the agent to be registered
 * @param ip Agent IP of the agent to be registered
 * @param groups Groups to which the agent belongs
 * @param key Agent key if was already registered
 * @param key_hash Hash of the agent key
 * @param force_options Options to decide if forcing the insertion
 * @return JSON object with the response
 * */
cJSON* local_add(const char *id,
                        const char *name,
                        const char *ip,
                        const char *groups,
                        const char *key,
                        const char *key_hash,
                        authd_force_options_t *force_options);
=======
 * @brief Returns a MD5 hash of some random data collected from different sources.
 *        The result must be freed by the caller.
 *
 * @return const char* The resulting hash or NULL on error.
 */
char *w_generate_random_pass();
>>>>>>> 2a2b88bf

extern char shost[512];
extern keystore keys;
extern volatile int write_pending;
extern volatile int running;
extern pthread_mutex_t mutex_keys;
extern pthread_cond_t cond_pending;
extern authd_config_t config;



#endif /* AUTHD_H */<|MERGE_RESOLUTION|>--- conflicted
+++ resolved
@@ -175,7 +175,6 @@
                          char **key);
 
 /**
-<<<<<<< HEAD
  * @brief Adds new agent from a local request
  * @param id Agent ID of the agent to be registered
  * @param ip Agent IP of the agent to be registered
@@ -192,14 +191,14 @@
                         const char *key,
                         const char *key_hash,
                         authd_force_options_t *force_options);
-=======
+
+/**
  * @brief Returns a MD5 hash of some random data collected from different sources.
  *        The result must be freed by the caller.
  *
  * @return const char* The resulting hash or NULL on error.
  */
 char *w_generate_random_pass();
->>>>>>> 2a2b88bf
 
 extern char shost[512];
 extern keystore keys;
@@ -209,6 +208,4 @@
 extern pthread_cond_t cond_pending;
 extern authd_config_t config;
 
-
-
 #endif /* AUTHD_H */