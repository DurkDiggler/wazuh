--- conflicted
+++ resolved
@@ -1152,13 +1152,13 @@
     return NULL;
 }
 
-<<<<<<< HEAD
 void free_pending_data(pending_data_t *data) {
     if (!data) return;
     if (data->message) free(data->message);
     if (data->keep_alive) free(data->keep_alive);
     free(data);
-=======
+}
+
 /*
  *  Read queue/agent-groups and delete this group for all the agents.
  *  Returns 0 on success or -1 on error
@@ -1225,7 +1225,6 @@
     }
     os_free(new_groups);
     return 0;
->>>>>>> 8d605f1d
 }
 
 /* Should be called before anything here */
