/*
 * Wazuh - Indexer connector.
 * Copyright (C) 2015, Wazuh Inc.
 * June 2, 2023.
 *
 * This program is free software; you can redistribute it
 * and/or modify it under the terms of the GNU General Public
 * License (version 2) as published by the FSF - Free Software
 * Foundation.
 */

#include "indexerConnector.hpp"
#include "HTTPRequest.hpp"
#include "keyStore.hpp"
#include "loggerHelper.h"
#include "secureCommunication.hpp"
#include "serverSelector.hpp"
#include <filesystem>
#include <fstream>
#include <grp.h>
#include <pwd.h>
#include <unistd.h>

constexpr auto USER_GROUP {"wazuh"};
constexpr auto DEFAULT_PATH {"tmp/root-ca-merged.pem"};
constexpr auto NOT_USED {-1};
constexpr auto INDEXER_COLUMN {"indexer"};
constexpr auto USER_KEY {"username"};
constexpr auto PASSWORD_KEY {"password"};
constexpr auto ELEMENTS_PER_BULK {25000};
constexpr auto MINIMAL_ELEMENTS_PER_BULK {5};

constexpr auto HTTP_BAD_REQUEST {400};
constexpr auto HTTP_CONTENT_LENGTH {413};
constexpr auto HTTP_VERSION_CONFLICT {409};
constexpr auto HTTP_TOO_MANY_REQUESTS {429};

constexpr auto RECURSIVE_MAX_DEPTH {20};

namespace Log
{
    std::function<void(
        const int, const std::string&, const std::string&, const int, const std::string&, const std::string&, va_list)>
        GLOBAL_LOG_FUNCTION;
};
constexpr auto MAX_WAIT_TIME {60};
constexpr auto START_TIME {1};
constexpr auto DOUBLE_FACTOR {2};

// Single thread because the events needs to be processed in order.
constexpr auto DATABASE_WORKERS = 1;
constexpr auto DATABASE_BASE_PATH = "queue/indexer/";

// Sync configuration
constexpr auto SYNC_WORKERS = 1;
constexpr auto SYNC_QUEUE_LIMIT = 4096;

// Abuse control
constexpr auto MINIMAL_SYNC_TIME {30}; // In minutes

static std::mutex G_CREDENTIAL_MUTEX;

static void mergeCaRootCertificates(const std::vector<std::string>& filePaths, std::string& caRootCertificate)
{
    std::string caRootCertificateContentMerged;

    for (const auto& filePath : filePaths)
    {
        if (!std::filesystem::exists(filePath))
        {
            throw std::runtime_error("The CA root certificate file: '" + filePath + "' does not exist.");
        }

        std::ifstream file(filePath);
        if (!file.is_open())
        {
            throw std::runtime_error("Could not open CA root certificate file: '" + filePath + "'.");
        }

        caRootCertificateContentMerged.append((std::istreambuf_iterator<char>(file)), std::istreambuf_iterator<char>());
    }

    caRootCertificate = DEFAULT_PATH;

    if (std::filesystem::path dirPath = std::filesystem::path(caRootCertificate).parent_path();
        !std::filesystem::exists(dirPath) && !std::filesystem::create_directories(dirPath))
    {
        throw std::runtime_error("Could not create the directory for the CA root merged file");
    }

    std::ofstream outputFile(caRootCertificate);
    if (!outputFile.is_open())
    {
        throw std::runtime_error("Could not write the CA root merged file");
    }

    outputFile << caRootCertificateContentMerged;
    outputFile.close();

    struct passwd* pwd = getpwnam(USER_GROUP);
    struct group* grp = getgrnam(USER_GROUP);

    if (pwd == nullptr || grp == nullptr)
    {
        throw std::runtime_error("Could not get the user and group information.");
    }

    if (chown(caRootCertificate.c_str(), pwd->pw_uid, grp->gr_gid) != 0)
    {
        throw std::runtime_error("Could not change the ownership of the CA root merged file");
    }

    logDebug2(IC_NAME, "All CA files merged into '%s' successfully.", caRootCertificate.c_str());
}

static void initConfiguration(SecureCommunication& secureCommunication, const nlohmann::json& config)
{
    std::string caRootCertificate;
    std::string sslCertificate;
    std::string sslKey;

    if (config.contains("ssl"))
    {
        if (config.at("ssl").contains("certificate_authorities") &&
            !config.at("ssl").at("certificate_authorities").empty())
        {
            std::vector<std::string> filePaths =
                config.at("ssl").at("certificate_authorities").get<std::vector<std::string>>();

            if (filePaths.size() > 1)
            {
                mergeCaRootCertificates(filePaths, caRootCertificate);
            }
            else
            {
                caRootCertificate = filePaths.front();
            }
        }

        if (config.at("ssl").contains("certificate"))
        {
            sslCertificate = config.at("ssl").at("certificate").get_ref<const std::string&>();
        }

        if (config.at("ssl").contains("key"))
        {
            sslKey = config.at("ssl").at("key").get_ref<const std::string&>();
        }
    }

    // Basically we need to lock a global mutex, because the keystore::get method open the same database connection, and
    // that action is not thread safe.
    std::lock_guard lock(G_CREDENTIAL_MUTEX);
    static auto username = Keystore::get(INDEXER_COLUMN, USER_KEY);
    static auto password = Keystore::get(INDEXER_COLUMN, PASSWORD_KEY);

    if (username.empty() && password.empty())
    {
        username = "admin";
        password = "admin";
        logWarn(IC_NAME, "No username and password found in the keystore, using default values.");
    }

    if (username.empty())
    {
        username = "admin";
        logWarn(IC_NAME, "No username found in the keystore, using default value.");
    }

    secureCommunication.basicAuth(username + ":" + password)
        .sslCertificate(sslCertificate)
        .sslKey(sslKey)
        .caRootCertificate(caRootCertificate);
}

static void builderBulkDelete(std::string& bulkData, std::string_view id, std::string_view index)
{
    bulkData.append(R"({"delete":{"_index":")");
    bulkData.append(index);
    bulkData.append(R"(","_id":")");
    bulkData.append(id);
    bulkData.append(R"("}})");
    bulkData.append("\n");
}

static void builderDeleteByQuery(nlohmann::json& bulkData, const std::string& agentId)
{
    bulkData["query"]["bool"]["filter"]["terms"]["agent.id"].push_back(agentId);
}

static void builderBulkIndex(std::string& bulkData, std::string_view id, std::string_view index, std::string_view data)
{
    bulkData.append(R"({"index":{"_index":")");
    bulkData.append(index);
    bulkData.append(R"(","_id":")");
    bulkData.append(id);
    bulkData.append(R"("}})");
    bulkData.append("\n");
    bulkData.append(data);
    bulkData.append("\n");
}

bool IndexerConnector::abuseControl(const std::string& agentId)
{
    const auto currentTime = std::chrono::system_clock::now();
    // If the agent is in the map, check if the last sync was less than MINIMAL_SYNC_TIME minutes ago.
    if (const auto lastSync = m_lastSync.find(agentId); lastSync != m_lastSync.end())
    {
        const auto diff = std::chrono::duration_cast<std::chrono::minutes>(currentTime - lastSync->second);
        // If the last sync was less than MINIMAL_SYNC_TIME minutes ago, return true.
        if (diff.count() < MINIMAL_SYNC_TIME)
        {
            logDebug2(IC_NAME, "Agent '%s' sync omitted due to abuse control.", agentId.c_str());
            return true;
        }
    }
    // If the agent is not in the map, add it to the map with the current time.
    m_lastSync[agentId] = currentTime;
    return false;
}

nlohmann::json IndexerConnector::getAgentDocumentsIds(const std::string& url,
                                                      const std::string& agentId,
                                                      const SecureCommunication& secureCommunication) const
{
    nlohmann::json postData;
    nlohmann::json responseJson;
    constexpr auto ELEMENTS_PER_QUERY {10000}; // The max value for queries is 10000 in the wazuh-indexer.

    postData["query"]["match"]["agent.id"] = agentId;
    postData["size"] = ELEMENTS_PER_QUERY;
    postData["_source"] = nlohmann::json::array({"_id"});

    {
        const auto onSuccess = [&responseJson](const std::string& response)
        {
            responseJson = nlohmann::json::parse(response);
        };

        const auto onError = [](const std::string& error, const long statusCode)
        {
            logError(IC_NAME, "%s, status code: %ld.", error.c_str(), statusCode);
            throw std::runtime_error(error);
        };

        HTTPRequest::instance().post(
            RequestParametersJson {.url = HttpURL(url + "/" + m_indexName + "/_search?scroll=1m"),
                                   .data = postData,
                                   .secureCommunication = secureCommunication},
            PostRequestParameters {.onSuccess = onSuccess, .onError = onError},
            ConfigurationParameters {});
    }

    // If the response have more than ELEMENTS_PER_QUERY elements, we need to scroll.
    if (responseJson.at("hits").at("total").at("value").get<int>() > ELEMENTS_PER_QUERY)
    {
        const auto& scrollId = responseJson.at("_scroll_id").get_ref<const std::string&>();
        const auto scrollUrl = url + "/_search/scroll";
        const auto scrollData = R"({"scroll":"1m","scroll_id":")" + scrollId + "\"}";

        const auto onError = [](const std::string& error, const long)
        {
            throw std::runtime_error(error);
        };

        const auto onSuccess = [&responseJson](const std::string& response)
        {
            auto newResponse = nlohmann::json::parse(response);
            for (const auto& hit : newResponse.at("hits").at("hits"))
            {
                responseJson.at("hits").at("hits").push_back(hit);
            }
        };

        while (responseJson.at("hits").at("hits").size() < responseJson.at("hits").at("total").at("value").get<int>())
        {
            HTTPRequest::instance().post(RequestParameters {.url = HttpURL(scrollUrl),
                                                            .data = scrollData,
                                                            .secureCommunication = secureCommunication},
                                         PostRequestParameters {.onSuccess = onSuccess, .onError = onError},
                                         ConfigurationParameters {});
        }
    }

    return responseJson;
}

void IndexerConnector::sendBulkReactive(const std::vector<std::pair<std::string, bool>>& actions,
                                        const std::string& url,
                                        const SecureCommunication& secureCommunication,
                                        const int depth)
{
    if (depth > RECURSIVE_MAX_DEPTH)
    {
        throw std::runtime_error("Error 413 recursion limit reached, cannot split further.");
    }

    std::string bulkData;
    // Iterate over the actions vector and build the bulk data.
    // If the element is marked as deleted, the element will be deleted from the indexer.
    // If the element is not marked as deleted, the element will be added to the indexer.
    for (const auto& [id, deleted] : actions)
    {
        if (deleted)
        {
            builderBulkDelete(bulkData, id, m_indexName);
        }
        else
        {
            std::string data;
            if (!m_db->get(id, data))
            {
                throw std::runtime_error("Failed to get data from the database.");
            }
            builderBulkIndex(bulkData, id, m_indexName, data);
        }
    }

    if (!bulkData.empty())
    {
        const auto onSuccess = [](const std::string& response)
        {
            logDebug2(IC_NAME, "Response: %s", response.c_str());
        };

        const auto onError =
            [this, &actions, &url, &secureCommunication, depth](const std::string& error, const long statusCode)
        {
            if (statusCode == HTTP_CONTENT_LENGTH)
            {
                logWarn(IC_NAME, "The request is too large. Splitting the bulk data.");
                if (actions.size() == 1)
                {
                    logError(IC_NAME, "One document is too large, cannot split further.");
                    throw std::runtime_error("Single-document 413, cannot split further.");
                }

                auto mid = actions.begin() + std::ptrdiff_t(actions.size() / 2);
                std::vector<std::pair<std::string, bool>> left(actions.begin(), mid);
                std::vector<std::pair<std::string, bool>> right(mid, actions.end());

                sendBulkReactive(left, url, secureCommunication, depth + 1);
                sendBulkReactive(right, url, secureCommunication, depth + 1);
            }
            else if (statusCode == HTTP_VERSION_CONFLICT)
            {
                logDebug2(IC_NAME, "Document version conflict, sync omitted.");
                throw std::runtime_error("Document version conflict, sync omitted.");
            }
            else if (statusCode == HTTP_TOO_MANY_REQUESTS)
            {
                logDebug2(IC_NAME, "Too many requests, sync ommited.");
                throw std::runtime_error("Too many requests, sync ommited.");
            }
            else
            {
                logError(IC_NAME, "%s, status code: %ld.", error.c_str(), statusCode);
                throw std::runtime_error(error);
            }
        };

        HTTPRequest::instance().post(
            RequestParameters {.url = HttpURL(url), .data = bulkData, .secureCommunication = secureCommunication},
            PostRequestParameters {.onSuccess = onSuccess, .onError = onError},
            ConfigurationParameters {});
    }
}

void IndexerConnector::diff(const nlohmann::json& responseJson,
                            const std::string& agentId,
                            const SecureCommunication& secureCommunication,
                            const std::shared_ptr<ServerSelector>& selector)
{
    std::vector<std::pair<std::string, bool>> status;
    std::vector<std::pair<std::string, bool>> actions;

    // Move elements to vector.
    for (const auto& hit : responseJson.at("hits").at("hits"))
    {
        if (hit.contains("_id"))
        {
            status.emplace_back(hit.at("_id").get_ref<const std::string&>(), false);
        }
    }

    // Iterate over the database and check if the element is in the status vector.
    for (const auto& [key, value] : m_db->seek(agentId))
    {
        bool found {false};
        for (auto& [id, data] : status)
        {
            // If the element is found, mark it as found.
            if (key.compare(id) == 0)
            {
                data = true;
                found = true;
                break;
            }
        }

        // If the element is not found, add it to the actions vector. This element will be added to the indexer.
        if (!found)
        {
            actions.emplace_back(key, false);
        }
    }

    // Iterate over the status vector and check if the element is marked as not found.
    // This means that the element is in the indexer but not in the database. To solve this, the element will be deleted
    for (const auto& [id, data] : status)
    {
        if (!data)
        {
            actions.emplace_back(id, true);
        }
    }

    auto url = selector->getNext();
    url.append("/_bulk?refresh=wait_for");

    sendBulkReactive(actions, url, secureCommunication);
}

void IndexerConnector::initialize(const nlohmann::json& templateData,
                                  const nlohmann::json& updateMappingsData,
                                  const std::shared_ptr<ServerSelector>& selector,
                                  const SecureCommunication& secureCommunication)
{
    // Define the error callback
    auto onError = [](const std::string& error, const long statusCode)
    {
        if (statusCode != HTTP_BAD_REQUEST) // Assuming 400 is for bad requests which we expect to handle differently
        {
            std::string errorMessage = error;
            if (statusCode != NOT_USED)
            {
                errorMessage += " (Status code: " + std::to_string(statusCode) + ")";
            }

            throw std::runtime_error(errorMessage);
        }
    };

    // Define the success callback
    auto onSuccess = [](const std::string&)
    {
        // Not used
    };

    // Initialize template.
    HTTPRequest::instance().put(
        RequestParametersJson {.url = HttpURL(selector->getNext() + "/_index_template/" + m_indexName + "_template"),
                               .data = templateData,
                               .secureCommunication = secureCommunication},
        PostRequestParameters {.onSuccess = onSuccess, .onError = onError},
        ConfigurationParameters {});

    // Initialize Index.
    HTTPRequest::instance().put(RequestParametersJson {.url = HttpURL(selector->getNext() + "/" + m_indexName),
                                                       .data = templateData.at("template"),
                                                       .secureCommunication = secureCommunication},
                                PostRequestParameters {.onSuccess = onSuccess, .onError = onError},
                                ConfigurationParameters {});

    // Create new mappings after update.
    if (!updateMappingsData.empty())
    {
        HTTPRequest::instance().put(
            RequestParametersJson {.url = HttpURL(selector->getNext() + "/" + m_indexName + "/_mapping"),
                                   .data = updateMappingsData,
                                   .secureCommunication = secureCommunication},
            PostRequestParameters {.onSuccess = onSuccess, .onError = onError},
            ConfigurationParameters {});
    }

    m_initialized = true;
    logInfo(IC_NAME, "IndexerConnector initialized successfully for index: %s.", m_indexName.c_str());
}

void IndexerConnector::preInitialization(
    const std::function<void(
        const int, const std::string&, const std::string&, const int, const std::string&, const std::string&, va_list)>&
        logFunction,
    const nlohmann::json& config)
{
    if (logFunction)
    {
        Log::assignLogFunction(logFunction);
    }

    // Get index name.
    m_indexName = config.at("name").get_ref<const std::string&>();

    if (Utils::haveUpperCaseCharacters(m_indexName))
    {
        throw std::runtime_error("Index name must be lowercase: " + m_indexName);
    }

    m_db = std::make_unique<Utils::RocksDBWrapper>(std::string(DATABASE_BASE_PATH) + "db/" + m_indexName);
}

IndexerConnector::IndexerConnector(
    const nlohmann::json& config,
    const std::string& templatePath,
    const std::string& updateMappingsPath,
    const std::function<void(
        const int, const std::string&, const std::string&, const int, const std::string&, const std::string&, va_list)>&
        logFunction,
    const uint32_t& timeout)
{
    preInitialization(logFunction, config);

    auto secureCommunication = SecureCommunication::builder();
    initConfiguration(secureCommunication, config);

    // Read template file.
    std::ifstream templateFile(templatePath);
    if (!templateFile.is_open())
    {
        throw std::runtime_error("Could not open template file: " + templatePath);
    }
    nlohmann::json templateData = nlohmann::json::parse(templateFile);

    // Read add mappings file.
    nlohmann::json updateMappingsData = nlohmann::json::object();
    if (!updateMappingsPath.empty())
    {

        std::ifstream updateMappingsFile(updateMappingsPath);
        if (!updateMappingsFile.is_open())
        {
            throw std::runtime_error("Could not open the update mappings file: " + updateMappingsPath);
        }
        updateMappingsData = nlohmann::json::parse(updateMappingsFile);
    }

    // Initialize publisher.
    auto selector {std::make_shared<ServerSelector>(config.at("hosts"), timeout, secureCommunication)};

    m_dispatcher = std::make_unique<ThreadDispatchQueue>(
        [this, selector, secureCommunication](std::queue<std::string>& dataQueue)
        {
            std::scoped_lock lock(m_syncMutex);

            if (!m_initialized && m_initializeThread.joinable())
            {
                logDebug2(IC_NAME, "Waiting for initialization thread to process events.");
                m_initializeThread.join();
            }

            if (m_stopping.load())
            {
                logDebug2(IC_NAME, "IndexerConnector is stopping, event processing will be skipped.");
                throw std::runtime_error("IndexerConnector is stopping, event processing will be skipped.");
            }

            // Accumulator for data to be sent to the indexer via bulk requests.
            std::string bulkData;

            // Accumulator for data to be sent to the indexer via query requests.
            nlohmann::json queryData;

            while (!dataQueue.empty())
            {
                auto data = dataQueue.front();
                dataQueue.pop();
                const auto parsedData = nlohmann::json::parse(data, nullptr, false);
                // If the data is not a valid JSON, log a warning and continue.
                if (parsedData.is_discarded())
                {
                    logWarn(IC_NAME, "Failed to parse event data: %s", data.c_str());
                    continue;
                }

                // If the data does not contain the required fields, log a warning and continue.
                if (!parsedData.contains("id") || !parsedData.contains("operation"))
                {
                    logWarn(IC_NAME, "Event required fields (id or operation) are missing: %s", data.c_str());
                    continue;
                }

                // Id is the unique identifier of the element.
                const auto& id = parsedData.at("id").get_ref<const std::string&>();

                // Operation is the action to be performed on the element.
                const auto& operation = parsedData.at("operation").get_ref<const std::string&>();

                // If the element should not be indexed, only delete it from the sync database.
                const auto noIndex = parsedData.contains("no-index") ? parsedData.at("no-index").get<bool>() : false;

                if (operation.compare("DELETED") == 0)
                {
                    logDebug2(IC_NAME, "Added document for deletion with id: %s.", id.c_str());
                    if (!noIndex)
                    {
                        builderBulkDelete(bulkData, id, m_indexName);
                    }
                    m_db->delete_(id);
                }
                else if (operation.compare("DELETED_BY_QUERY") == 0)
                {
                    logDebug2(IC_NAME, "Added document for deletion by query with id: %s.", id.c_str());
                    if (!noIndex)
                    {
                        builderDeleteByQuery(queryData, id);
                    }

                    for (const auto& [key, _] : m_db->seek(id))
                    {
                        m_db->delete_(key);
                    }
                }
                else
                {
                    logDebug2(IC_NAME, "Added document for insertion with id: %s.", id.c_str());
                    // If the data does not contain the required fields, log a warning and continue.
                    if (!parsedData.contains("data"))
                    {
                        logWarn(IC_NAME, "Event required field (data) is missing required fields: %s", data.c_str());
                        continue;
                    }

                    const auto dataString = parsedData.at("data").dump();
                    if (!noIndex)
                    {
                        builderBulkIndex(bulkData, id, m_indexName, dataString);
                    }
                    m_db->put(id, dataString);
                }
            }

            // Send data to the indexer to be processed.
            const auto processData = [this, &secureCommunication](const std::string& data, const std::string& url)
            {
                const auto bulkSize = this->m_dispatcher->bulkSize();
                constexpr auto SUCCESS_COUNT_TO_INCREASE_BULK_SIZE {5};

                const auto onSuccess = [this, bulkSize](const std::string& response)
                {
                    logDebug2(IC_NAME, "Response: %s", response.c_str());

                    // If the request was successful and the current bulk size is less than ELEMENTS_PER_BULK, increase
                    // the bulk size if the success count is SUCCESS_COUNT_TO_INCREASE_BULK_SIZE

                    if (m_successCount < SUCCESS_COUNT_TO_INCREASE_BULK_SIZE)
                    {
                        m_successCount++;
                    }

                    m_error413FirstTime = false;

                    if (bulkSize < ELEMENTS_PER_BULK)
                    {
                        if (m_successCount < SUCCESS_COUNT_TO_INCREASE_BULK_SIZE)
                        {
                            logDebug2(IC_NAME,
                                      "Waiting for %d successful requests to increase the bulk size.",
                                      SUCCESS_COUNT_TO_INCREASE_BULK_SIZE - m_successCount);
                            return;
                        }

                        if (bulkSize * 2 > ELEMENTS_PER_BULK)
                        {
                            this->m_dispatcher->bulkSize(ELEMENTS_PER_BULK);
                            logDebug2(
                                IC_NAME, "Increasing the elements to be sent to the indexer: %d.", ELEMENTS_PER_BULK);
                        }
                        else
                        {
                            this->m_dispatcher->bulkSize(bulkSize * 2);
                            logDebug2(IC_NAME, "Increasing the elements to be sent to the indexer: %d.", bulkSize * 2);
                        }
                    }
                };

                const auto onError = [this, &data, bulkSize](const std::string& error, const long statusCode)
                {
                    if (statusCode == HTTP_CONTENT_LENGTH)
                    {
                        m_successCount = 0;
                        if (bulkSize / 2 < MINIMAL_ELEMENTS_PER_BULK)
                        {
                            // If the bulk size is too small, log an error and throw an exception.
                            // This error will be fixed by the user by increasing the http.max_content_length value in
                            // the wazuh-indexer settings.
                            if (m_error413FirstTime == false)
                            {
                                m_error413FirstTime = true;
                                logError(IC_NAME,
                                         "The amount of elements to process is too small, review the "
                                         "'http.max_content_length' value in "
                                         "the wazuh-indexer settings. Current data size: %llu.",
                                         data.size());
                            }

                            throw std::runtime_error("The amount of elements to process is too small, review the "
                                                     "'http.max_content_length' value in "
                                                     "the wazuh-indexer settings.");
                        }
                        else
                        {
                            logDebug2(IC_NAME, "Reducing the elements to be sent to the indexer: %llu.", bulkSize / 2);
                            this->m_dispatcher->bulkSize(bulkSize / 2);
                            throw std::runtime_error("Bulk size is too large, reducing the elements to be sent to the "
                                                     "indexer.");
                        }
                    }
                    else if (statusCode == HTTP_VERSION_CONFLICT)
                    {
                        logDebug2(IC_NAME, "Document version conflict, retrying in 1 second.");
                        throw std::runtime_error("Document version conflict, retrying in 1 second.");
                    }
<<<<<<< HEAD
                    else if (statusCode == HTTP_BAD_REQUEST)
                    {
                        logError(IC_NAME, "Error 400: %s, message is ignored", error.c_str());
                    }
=======
>>>>>>> 0b849f46
                    else if (statusCode == HTTP_TOO_MANY_REQUESTS)
                    {
                        logDebug2(IC_NAME, "Too many requests, retrying in 1 second.");
                        throw std::runtime_error("Too many requests, retrying in 1 second.");
                    }
                    else
                    {
                        logError(IC_NAME, "%s, status code: %ld.", error.c_str(), statusCode);
                        throw std::runtime_error(error);
                    }
                };

                HTTPRequest::instance().post(
                    RequestParameters {.url = HttpURL(url), .data = data, .secureCommunication = secureCommunication},
                    PostRequestParameters {.onSuccess = onSuccess, .onError = onError},
                    {});
            };

            const auto serverUrl = selector->getNext();

            if (!bulkData.empty())
            {
                const auto url = serverUrl + "/_bulk?refresh=wait_for";
                processData(bulkData, url);
            }

            if (!queryData.empty())
            {
                const auto url = serverUrl + "/" + m_indexName + "/_delete_by_query";
                processData(queryData.dump(), url);
            }
        },
        DATABASE_BASE_PATH + m_indexName,
        ELEMENTS_PER_BULK);

    m_syncQueue = std::make_unique<ThreadSyncQueue>(
        // coverity[missing_lock]
        [this, selector, secureCommunication](const std::string& agentId)
        {
            try
            {
                std::scoped_lock lock(m_syncMutex);
                if (!abuseControl(agentId))
                {
                    logDebug2(IC_NAME, "Syncing agent '%s' with the indexer.", agentId.c_str());
                    diff(getAgentDocumentsIds(selector->getNext(), agentId, secureCommunication),
                         agentId,
                         secureCommunication,
                         selector);
                }
            }
            catch (const std::exception& e)
            {
                logWarn(IC_NAME, "Failed to sync agent '%s' with the indexer.", agentId.c_str());
                logDebug1(IC_NAME, "Error: %s", e.what());
            }
        },
        SYNC_WORKERS,
        SYNC_QUEUE_LIMIT);

    m_initializeThread = std::thread(
        // coverity[copy_constructor_call]
        [this, templateData, updateMappingsData, selector, secureCommunication]()
        {
            auto sleepTime = std::chrono::seconds(START_TIME);
            std::unique_lock lock(m_mutex);
            auto warningPrinted {false};
            do
            {
                try
                {
                    sleepTime *= DOUBLE_FACTOR;
                    if (sleepTime.count() > MAX_WAIT_TIME)
                    {
                        sleepTime = std::chrono::seconds(MAX_WAIT_TIME);
                    }

                    initialize(templateData, updateMappingsData, selector, secureCommunication);
                }
                catch (const std::exception& e)
                {
                    logDebug1(IC_NAME,
                              "Unable to initialize IndexerConnector for index '%s': %s. Retrying in %ld "
                              "seconds.",
                              m_indexName.c_str(),
                              e.what(),
                              sleepTime.count());
                    if (!warningPrinted)
                    {
                        logWarn(IC_NAME,
                                "IndexerConnector initialization failed for index '%s', retrying until the connection "
                                "is successful.",
                                m_indexName.c_str());
                        warningPrinted = true;
                    }
                }
            } while (!m_initialized && !m_cv.wait_for(lock, sleepTime, [this]() { return m_stopping.load(); }));
        });
}

IndexerConnector::IndexerConnector(
    const nlohmann::json& config,
    const std::function<void(
        const int, const std::string&, const std::string&, const int, const std::string&, const std::string&, va_list)>&
        logFunction)
{
    preInitialization(logFunction, config);

    m_dispatcher = std::make_unique<ThreadDispatchQueue>(
        [this](std::queue<std::string>& dataQueue)
        {
            while (!dataQueue.empty())
            {
                auto data = dataQueue.front();
                dataQueue.pop();
                auto parsedData = nlohmann::json::parse(data);
                const auto& id = parsedData.at("id").get_ref<const std::string&>();

                // We only sync the local DB when the indexer is disabled
                if (parsedData.at("operation").get_ref<const std::string&>().compare("DELETED") == 0)
                {
                    m_db->delete_(id);
                }
                // We made the same operation for DELETED_BY_QUERY as for DELETED
                else if (parsedData.at("operation").get_ref<const std::string&>().compare("DELETED_BY_QUERY") == 0)
                {
                    for (const auto& [key, _] : m_db->seek(id))
                    {
                        m_db->delete_(key);
                    }
                }
                else
                {
                    // If the data does not contain the required fields, log a warning and continue.
                    if (!parsedData.contains("data"))
                    {
                        logWarn(IC_NAME, "Event required field (data) is missing required fields: %s", data.c_str());
                        continue;
                    }
                    const auto dataString = parsedData.at("data").dump();
                    m_db->put(id, dataString);
                }
            }
        },
        DATABASE_BASE_PATH + m_indexName,
        ELEMENTS_PER_BULK);

    m_syncQueue = std::make_unique<ThreadSyncQueue>(
        [](const std::string& agentId)
        {
            // We don't sync the DB when the indexer is disabled
        },
        SYNC_WORKERS,
        SYNC_QUEUE_LIMIT);

    m_initializeThread = std::thread(
        []()
        {
            // We don't initialize when the indexer is disabled
        });
}

IndexerConnector::~IndexerConnector()
{
    m_stopping.store(true);
    m_cv.notify_all();

    m_dispatcher->cancel();

    if (m_initializeThread.joinable())
    {
        m_initializeThread.join();
    }
}

void IndexerConnector::publish(const std::string& message)
{
    m_dispatcher->push(message);
}

void IndexerConnector::sync(const std::string& agentId)
{
    m_syncQueue->push(agentId);
}<|MERGE_RESOLUTION|>--- conflicted
+++ resolved
@@ -710,13 +710,6 @@
                         logDebug2(IC_NAME, "Document version conflict, retrying in 1 second.");
                         throw std::runtime_error("Document version conflict, retrying in 1 second.");
                     }
-<<<<<<< HEAD
-                    else if (statusCode == HTTP_BAD_REQUEST)
-                    {
-                        logError(IC_NAME, "Error 400: %s, message is ignored", error.c_str());
-                    }
-=======
->>>>>>> 0b849f46
                     else if (statusCode == HTTP_TOO_MANY_REQUESTS)
                     {
                         logDebug2(IC_NAME, "Too many requests, retrying in 1 second.");
