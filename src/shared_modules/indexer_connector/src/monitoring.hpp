/*
 * Wazuh content manager
 * Copyright (C) 2015, Wazuh Inc.
 * June 21, 2023.
 *
 * This program is free software; you can redistribute it
 * and/or modify it under the terms of the GNU General Public
 * License (version 2) as published by the FSF - Free Software
 * Foundation.
 */

#ifndef _MONITORING_HPP
#define _MONITORING_HPP

#include "HTTPRequest.hpp"
#include "secureCommunication.hpp"
#include <atomic>
#include <chrono>
#include <condition_variable>
<<<<<<< HEAD
#include <loggerHelper.h>
=======
#include <json.hpp>
>>>>>>> b176ef98
#include <map>
#include <mutex>
#include <string>
#include <thread>
#include <vector>

// 60 seconds interval for monitoring
constexpr auto INTERVAL = 60u;
<<<<<<< HEAD
constexpr auto IC_NAME {"indexer-connector"};
namespace HealthCheckRows
{
    enum Type : std::size_t
    {
        HEADER = 0,
        DATA,
        SIZE
    };
};
=======

// 5 seconds timeout for health check requests
constexpr auto HEALTH_CHECK_TIMEOUT_MS = 5000u;
>>>>>>> b176ef98

// Name of the field that contains the server status
constexpr auto SERVER_HEALTH_FIELD_NAME {"status"};

/**
 * @brief Monitoring class.
 *
 */
class Monitoring final
{
    std::map<std::string, bool, std::less<>> m_servers;
    std::thread m_thread;
    std::mutex m_mutex;
    std::condition_variable m_condition;
    std::atomic<bool> m_stop {false};
    uint32_t m_interval {INTERVAL};

    /**
     * @brief Checks the health of a server.
     *
     * @note It sends a request to the \p serverAddress and update the serverStatus. The \p authentication object is
     * used to provide secure communication.
     *
     * @note The serverStatus is updated to true if the server is green or yellow, otherwise it is updated to false.
     *
     * @param serverAddress Server's address.
     * @param authentication Object that provides secure communication.
     */
    void healthCheck(const std::string& serverAddress, const SecureCommunication& authentication)
    {
        auto& serverStatus = m_servers[serverAddress];

        // Set the server status to unavailable by default
        serverStatus = false;

        // On success callback
        const auto onSuccess = [&serverStatus](std::string response)
        {
            // Parse the response without throwing exceptions
            // Response example:
            // [
            //     {
            //         "epoch": "1726271464",
            //         "timestamp": "23:51:04",
            //         "cluster": "wazuh-cluster",
            //         "status": "green",
            //         "node.total": "1",
            //         "node.data": "1",
            //         "discovered_cluster_manager": "true",
            //         "shards": "166",
            //         "pri": "166",
            //         "relo": "0",
            //         "init": "0",
            //         "unassign": "0",
            //         "pending_tasks": "0",
            //         "max_task_wait_time": "-",
            //         "active_shards_percent": "100.0%"
            //     }
            // ]

            const auto data = nlohmann::json::parse(response, nullptr, false).at(0);

            // Check if the server is green or yellow
            if (!data.is_discarded() && data.contains(SERVER_HEALTH_FIELD_NAME))
            {
                const auto& serverHealth = data.at(SERVER_HEALTH_FIELD_NAME).get_ref<const std::string&>();
                serverStatus = serverHealth.compare("green") == 0 || serverHealth.compare("yellow") == 0;
            }
        };

        // On error callback
        const auto onError = [&serverStatus](const std::string& /*error*/, const long /*statusCode*/)
        {
            serverStatus = false;
        };

        // Get the health of the server.
        HTTPRequest::instance().get(
            RequestParameters {.url = HttpURL(serverAddress + "/_cat/health"), .secureCommunication = authentication},
            PostRequestParameters {.onSuccess = onSuccess, .onError = onError},
            ConfigurationParameters {.timeout = HEALTH_CHECK_TIMEOUT_MS});
    }

    /**
     * @brief Initializes the status of the servers and adds them to the monitoring list.
     *
     * @param authentication Object that provides secure communication.
     */
    void initialize(const std::vector<std::string>& serverAddresses, const SecureCommunication& authentication)
    {
        std::scoped_lock lock(m_mutex);

        // Initialize the status of the servers
        for (const auto& serverAddress : serverAddresses)
        {
            if (m_stop)
            {
                // If the thread is stopped, break the loop.
                return;
            }
            healthCheck(serverAddress, authentication);
        }
    }

public:
    ~Monitoring()
    {
        m_stop = true;
        m_condition.notify_one();
        if (m_thread.joinable())
        {
            m_thread.join();
        }
    }

    /**
     * @brief Class constructor. Checks the servers' health.
     *
     * @param serverAddresses Servers to be monitored.
     * @param interval Interval for monitoring.
     * @param authentication Object that provides secure communication.
     */
    explicit Monitoring(const std::vector<std::string>& serverAddresses,
                        const uint32_t interval = INTERVAL,
                        const SecureCommunication& authentication = {})
        : m_interval(interval)
    {

        // First, initialize the status of the servers.
        initialize(serverAddresses, authentication);

        // Start the thread, that will check the health of the servers.
        m_thread = std::thread(
            [this, authentication]()
            {
                while (!m_stop)
                {
                    // Wait for the interval.
                    std::unique_lock lock(m_mutex);
                    m_condition.wait_for(lock, std::chrono::seconds(m_interval), [this]() { return m_stop.load(); });

                    // If the thread is not stopped, check the health of the servers.
                    if (!m_stop)
                    {
                        // Check the health of the servers.
                        for (const auto& [serverAddress, _] : m_servers)
                        {
<<<<<<< HEAD
                            // Get the health of the server.
                            HTTPRequest::instance().get(
                                HttpURL(value.first + "/_cat/health?v"),
                                [&](std::string response)
                                {
                                    const std::string originalResponse {response};

                                    // Remove the tabs and double spaces.
                                    Utils::replaceAll(response, "\t", " ");
                                    response = Utils::trimRepeated(response, ' ');
                                    // Split the response by rows.
                                    const auto rows {Utils::split(response, '\n')};

                                    // Check if the response has the expected number of rows.
                                    if (HealthCheckRows::SIZE == rows.size())
                                    {
                                        // Split the data row by spaces.
                                        const auto fields {Utils::split(rows.at(HealthCheckRows::DATA), ' ')};

                                        // Check if the response has the expected number of columns and if the status is
                                        // green.
                                        if (fields.size() == HealthCheckColumns::SIZE &&
                                            fields.at(HealthCheckColumns::STATUS).compare("green") == 0)
                                        {
                                            value.second = true;
                                        }
                                        else
                                        {
                                            value.second = false;
                                        }
                                        logDebug2(IC_NAME,
                                                  "Cluster health status '%s' for server '%s'",
                                                  fields.at(HealthCheckColumns::STATUS).c_str(),
                                                  value.first.c_str());
                                    }
                                    else
                                    {
                                        logDebug2(IC_NAME,
                                                  "Invalid response from /_cat/health?v: %s",
                                                  originalResponse.c_str());
                                        value.second = false; // LCOV_EXCL_LINE
                                    }
                                },
                                [&](const std::string& error, const long statusCode)
                                {
                                    const std::string errorMessage =
                                        error + ". Status code: " + std::to_string(statusCode);
                                    logDebug2(IC_NAME, errorMessage.c_str());

                                    value.second = false;
                                },
                                "",
                                headers,
                                secureCommunication);
=======
                            healthCheck(serverAddress, authentication);
>>>>>>> b176ef98
                        }
                    }
                }
            });
    }

    /**
     * @brief Checks whether a server is available or not.
     *
     * @param serverAddress Server's address.
     * @return true if available.
     * @return false if not available.
     */
    bool isAvailable(const std::string& serverAddress)
    {
        std::scoped_lock lock(m_mutex);
        return m_servers.at(serverAddress);
    }
};

#endif // _MONITORING_HPP<|MERGE_RESOLUTION|>--- conflicted
+++ resolved
@@ -17,11 +17,8 @@
 #include <atomic>
 #include <chrono>
 #include <condition_variable>
-<<<<<<< HEAD
 #include <loggerHelper.h>
-=======
 #include <json.hpp>
->>>>>>> b176ef98
 #include <map>
 #include <mutex>
 #include <string>
@@ -30,22 +27,9 @@
 
 // 60 seconds interval for monitoring
 constexpr auto INTERVAL = 60u;
-<<<<<<< HEAD
-constexpr auto IC_NAME {"indexer-connector"};
-namespace HealthCheckRows
-{
-    enum Type : std::size_t
-    {
-        HEADER = 0,
-        DATA,
-        SIZE
-    };
-};
-=======
 
 // 5 seconds timeout for health check requests
 constexpr auto HEALTH_CHECK_TIMEOUT_MS = 5000u;
->>>>>>> b176ef98
 
 // Name of the field that contains the server status
 constexpr auto SERVER_HEALTH_FIELD_NAME {"status"};
@@ -193,64 +177,7 @@
                         // Check the health of the servers.
                         for (const auto& [serverAddress, _] : m_servers)
                         {
-<<<<<<< HEAD
-                            // Get the health of the server.
-                            HTTPRequest::instance().get(
-                                HttpURL(value.first + "/_cat/health?v"),
-                                [&](std::string response)
-                                {
-                                    const std::string originalResponse {response};
-
-                                    // Remove the tabs and double spaces.
-                                    Utils::replaceAll(response, "\t", " ");
-                                    response = Utils::trimRepeated(response, ' ');
-                                    // Split the response by rows.
-                                    const auto rows {Utils::split(response, '\n')};
-
-                                    // Check if the response has the expected number of rows.
-                                    if (HealthCheckRows::SIZE == rows.size())
-                                    {
-                                        // Split the data row by spaces.
-                                        const auto fields {Utils::split(rows.at(HealthCheckRows::DATA), ' ')};
-
-                                        // Check if the response has the expected number of columns and if the status is
-                                        // green.
-                                        if (fields.size() == HealthCheckColumns::SIZE &&
-                                            fields.at(HealthCheckColumns::STATUS).compare("green") == 0)
-                                        {
-                                            value.second = true;
-                                        }
-                                        else
-                                        {
-                                            value.second = false;
-                                        }
-                                        logDebug2(IC_NAME,
-                                                  "Cluster health status '%s' for server '%s'",
-                                                  fields.at(HealthCheckColumns::STATUS).c_str(),
-                                                  value.first.c_str());
-                                    }
-                                    else
-                                    {
-                                        logDebug2(IC_NAME,
-                                                  "Invalid response from /_cat/health?v: %s",
-                                                  originalResponse.c_str());
-                                        value.second = false; // LCOV_EXCL_LINE
-                                    }
-                                },
-                                [&](const std::string& error, const long statusCode)
-                                {
-                                    const std::string errorMessage =
-                                        error + ". Status code: " + std::to_string(statusCode);
-                                    logDebug2(IC_NAME, errorMessage.c_str());
-
-                                    value.second = false;
-                                },
-                                "",
-                                headers,
-                                secureCommunication);
-=======
                             healthCheck(serverAddress, authentication);
->>>>>>> b176ef98
                         }
                     }
                 }
