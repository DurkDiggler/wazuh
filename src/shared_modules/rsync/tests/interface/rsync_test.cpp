/*
 * Wazuh DBSYNC
 * Copyright (C) 2015, Wazuh Inc.
 * August 28, 2020.
 *
 * This program is free software; you can redistribute it
 * and/or modify it under the terms of the GNU General Public
 * License (version 2) as published by the FSF - Free Software
 * Foundation.
 */

#include <iostream>
#include <chrono>
#include <thread>
#include "rsync_test.h"
#include "rsync.h"
#include "rsync.hpp"
#include "dbsync.h"
#include "dbsync.hpp"
#include "cjsonSmartDeleter.hpp"

constexpr auto DATABASE_TEMP {"TEMP.db"};
constexpr auto SQL_STMT_INFO
{
    R"(
    PRAGMA foreign_keys=OFF;
    BEGIN TRANSACTION;
    CREATE TABLE entry_path (path TEXT NOT NULL, inode_id INTEGER, mode INTEGER, last_event INTEGER, entry_type INTEGER, scanned INTEGER, options INTEGER, checksum TEXT NOT NULL, PRIMARY KEY(path));
    INSERT INTO entry_path VALUES('/boot/grub2/fonts/unicode.pf2',1,0,1596489273,0,1,131583,'96482cde495f716fcd66a71a601fbb905c13b426');
    INSERT INTO entry_path VALUES('/boot/grub2/grubenv',2,0,1596489273,0,1,131583,'e041159610c7ec18490345af13f7f49371b56893');
    INSERT INTO entry_path VALUES('/boot/grub2/i386-pc/datehook.mod',3,0,1596489273,0,1,131583,'f83bc87319566e270fcece2fae4910bc18fe7355');
    INSERT INTO entry_path VALUES('/boot/grub2/i386-pc/gcry_whirlpool.mod',4,0,1596489273,0,1,131583,'d59ffd58d107b9398ff5a809097f056b903b3c3e');
    INSERT INTO entry_path VALUES('/boot/grub2/i386-pc/gzio.mod',5,0,1596489273,0,1,131583,'e4a541bdcf17cb5435064881a1616befdc71f871');
    CREATE INDEX path_index ON entry_path (path);
    CREATE INDEX inode_index ON entry_path (inode_id);
    COMMIT;)"
};

class CallbackMock
{
    public:
        CallbackMock() = default;
        ~CallbackMock() = default;
        MOCK_METHOD(void, callbackMock, (const std::string&), ());
};

static void callback(const void* data,
                     const size_t /*size*/,
                     void* ctx)
{
    CallbackMock* wrapper { reinterpret_cast<CallbackMock*>(ctx)};
    wrapper->callbackMock(reinterpret_cast<const char*>(data));
}

static void callbackRSyncWrapper(const void* payload, size_t size, void* userData)
{
    if (userData && payload)
    {
        std::function<void(const std::string&)>* callback { static_cast<std::function<void(const std::string&)>*>(userData) };
        std::string payloadStr;
        payloadStr.assign(reinterpret_cast<const char*>(payload), size);
        (*callback)(payloadStr);
    }
}

static void logFunction(const char* msg)
{
    if (msg)
    {
        std::cout << msg << std::endl;
    }
}

void RSyncTest::SetUp()
{
    rsync_initialize(&logFunction);
};

void RSyncTest::TearDown()
{
    EXPECT_NO_THROW(rsync_teardown());
};

TEST_F(RSyncTest, Initialization)
{
    const auto handle { rsync_create() };
    ASSERT_NE(nullptr, handle);
}

TEST_F(RSyncTest, startSyncWithInvalidParams)
{
    const auto dbsyncHandle { dbsync_create(HostType::AGENT, DbEngineType::SQLITE3, DATABASE_TEMP, SQL_STMT_INFO) };
    ASSERT_NE(nullptr, dbsyncHandle);

    const auto rsyncHandle { rsync_create() };
    ASSERT_NE(nullptr, rsyncHandle);

    const auto startConfigStmt
    {
        R"({"table":"entry_path"})"
    };
    const std::unique_ptr<cJSON, CJsonSmartDeleter> jsSelect{ cJSON_Parse(startConfigStmt) };
    sync_callback_data_t callbackData { callback, nullptr };

    ASSERT_NE(0, rsync_start_sync(nullptr, dbsyncHandle, jsSelect.get(), {}));
    ASSERT_NE(0, rsync_start_sync(rsyncHandle, nullptr, jsSelect.get(), {}));
    ASSERT_NE(0, rsync_start_sync(rsyncHandle, dbsyncHandle, nullptr, {}));
    ASSERT_NE(0, rsync_start_sync(rsyncHandle, dbsyncHandle, jsSelect.get(), callbackData));
}

TEST_F(RSyncTest, startSyncWithoutExtraParams)
{
    const auto dbsyncHandle { dbsync_create(HostType::AGENT, DbEngineType::SQLITE3, DATABASE_TEMP, SQL_STMT_INFO) };
    ASSERT_NE(nullptr, dbsyncHandle);

    const auto rsyncHandle { rsync_create() };
    ASSERT_NE(nullptr, rsyncHandle);

    const auto startConfigStmt
    {
        R"({"table":"entry_path"})"
    };
    const std::unique_ptr<cJSON, CJsonSmartDeleter> jsSelect{ cJSON_Parse(startConfigStmt) };

    ASSERT_NE(0, rsync_start_sync(rsyncHandle, dbsyncHandle, jsSelect.get(), {}));
}

TEST_F(RSyncTest, startSyncWithBadSelectQuery)
{
    const auto dbsyncHandle { dbsync_create(HostType::AGENT, DbEngineType::SQLITE3, DATABASE_TEMP, SQL_STMT_INFO) };
    ASSERT_NE(nullptr, dbsyncHandle);

    const auto rsyncHandle { rsync_create() };
    ASSERT_NE(nullptr, rsyncHandle);

    const auto startConfigStmt
    {
        R"({"table":"entry_path",
             "extra_parameters":
                [{
                    "first":{
                        "row_data_query_json":
                            {
                                "row_filter":"",
                                "distinct_opt":false,
                                "order_by_opt":"path ASC LIMIT 1",
                                "count_opt":1
                            },
                    }
                    "last":{
                        "row_data_query_json":
                            {
                                "column_list":["path"],
                                "row_filter":"",
                                "distinct_opt":false,
                                "order_by_opt":"path DESC LIMIT 1",
                                "count_opt":1
                            }
                    }
               }],
            })"
    };
    const std::unique_ptr<cJSON, CJsonSmartDeleter> jsSelect{ cJSON_Parse(startConfigStmt) };

    ASSERT_NE(0, rsync_start_sync(rsyncHandle, dbsyncHandle, jsSelect.get(), {}));
}

TEST_F(RSyncTest, startSyncWithIntegrityClear)
{
    const auto sql
    {
        R"(
        PRAGMA foreign_keys=OFF;
        BEGIN TRANSACTION;
        CREATE TABLE entry_path (path TEXT NOT NULL, inode_id INTEGER, mode INTEGER, last_event INTEGER, entry_type INTEGER, scanned INTEGER, options INTEGER, checksum TEXT NOT NULL, PRIMARY KEY(path));
        COMMIT;)"
    };
    const auto dbsyncHandle { dbsync_create(HostType::AGENT, DbEngineType::SQLITE3, DATABASE_TEMP, sql) };
    ASSERT_NE(nullptr, dbsyncHandle);

    const auto rsyncHandle { rsync_create() };
    ASSERT_NE(nullptr, rsyncHandle);

    const auto expectedResult1
    {
        R"({"component":"test_id","data":{")"
    };

    const auto expectedResult2
    {
        R"("type":"integrity_clear"})"
    };

    const auto startConfigStmt
    {
        R"({"table":"entry_path",
            "first_query":
                {
                    "column_list":["path"],
                    "row_filter":"WHERE path is null",
                    "distinct_opt":false,
                    "order_by_opt":"path ASC",
                    "count_opt":1
                },
            "last_query":
                {
                    "column_list":["path"],
                    "row_filter":"WHERE path is null",
                    "distinct_opt":false,
                    "order_by_opt":"path DESC",
                    "count_opt":1
                },
            "component":"test_id",
            "index":"path",
            "last_event":"last_event",
            "checksum_field":"checksum",
            "range_checksum_query_json":
                {
                    "row_filter":"WHERE path BETWEEN '?' and '?' ORDER BY path",
                    "column_list":["path, checksum"],
                    "distinct_opt":false,
                    "order_by_opt":"",
                    "count_opt":100
                }
            })"
    };
<<<<<<< HEAD

=======
>>>>>>> 9053ea67
    const std::unique_ptr<cJSON, CJsonSmartDeleter> jsSelect{ cJSON_Parse(startConfigStmt) };
    std::atomic<uint64_t> messageCounter { 0 };
    constexpr auto TOTAL_EXPECTED_MESSAGES { 1ull };

    const auto checkExpected
    {
        [&](const std::string & payload) -> ::testing::AssertionResult
        {
            auto retVal { ::testing::AssertionFailure() };
            // Necessary to avoid checking against "ID" which is defined as: time(nullptr)
            auto firstSegment  { payload.find(expectedResult1) };
            auto secondSegment { payload.find(expectedResult2) };

            if (std::string::npos != firstSegment && std::string::npos != secondSegment)
            {
                retVal = ::testing::AssertionSuccess();
                ++messageCounter;
            }

            return retVal;
        }
    };

    std::function<void(const std::string&)> callbackWrapper
    {
        [&](const std::string & payload)
        {
            EXPECT_PRED1(checkExpected, payload);
        }
    };
    sync_callback_data_t callbackData { callbackRSyncWrapper, &callbackWrapper };

    ASSERT_EQ(0, rsync_start_sync(rsyncHandle, dbsyncHandle, jsSelect.get(), callbackData));
    EXPECT_EQ(messageCounter.load(), TOTAL_EXPECTED_MESSAGES);
}

TEST_F(RSyncTest, startSyncIntegrityGlobal)
{
    const auto dbsyncHandle { dbsync_create(HostType::AGENT, DbEngineType::SQLITE3, DATABASE_TEMP, SQL_STMT_INFO) };
    ASSERT_NE(nullptr, dbsyncHandle);

    const auto rsyncHandle { rsync_create() };
    ASSERT_NE(nullptr, rsyncHandle);

    const auto expectedResult1
    {
        R"({"component":"test_id","data":{"begin":"/boot/grub2/i386-pc/gzio.mod","checksum":"da39a3ee5e6b4b0d3255bfef95601890afd80709","end":"/boot/grub2/fonts/unicode.pf2")"
    };

    const auto expectedResult2
    {
        R"("type":"integrity_check_global"})"
    };

    const auto startConfigStmt
    {
        R"({"table":"entry_path",
            "first_query":
                {
                    "column_list":["path"],
                    "row_filter":"",
                    "distinct_opt":false,
                    "order_by_opt":"path ASC",
                    "count_opt":1
                },
            "last_query":
                {
                    "column_list":["path"],
                    "row_filter":"",
                    "distinct_opt":false,
                    "order_by_opt":"path DESC",
                    "count_opt":1
                },
            "component":"test_id",
            "index":"path",
            "last_event":"last_event",
            "checksum_field":"checksum",
            "range_checksum_query_json":
                {
                    "row_filter":"WHERE path BETWEEN '?' and '?' ORDER BY path",
                    "column_list":["path, checksum"],
                    "distinct_opt":false,
                    "order_by_opt":"",
                    "count_opt":100
                }
            })"
    };
<<<<<<< HEAD

=======
>>>>>>> 9053ea67
    const std::unique_ptr<cJSON, CJsonSmartDeleter> jsSelect{ cJSON_Parse(startConfigStmt) };
    std::atomic<uint64_t> messageCounter { 0 };
    constexpr auto TOTAL_EXPECTED_MESSAGES { 1ull };

    const auto checkExpected
    {
        [&](const std::string & payload) -> ::testing::AssertionResult
        {
            auto retVal { ::testing::AssertionFailure() };
            // Necessary to avoid checking against "ID" which is defined as: time(nullptr)
            auto firstSegment  { payload.find(expectedResult1) };
            auto secondSegment { payload.find(expectedResult2) };

            if (std::string::npos != firstSegment && std::string::npos != secondSegment)
            {
                retVal = ::testing::AssertionSuccess();
                ++messageCounter;
            }

            return retVal;
        }
    };

    std::function<void(const std::string&)> callbackWrapper
    {
        [&](const std::string & payload)
        {
            EXPECT_PRED1(checkExpected, payload);
        }
    };
    sync_callback_data_t callbackData { callbackRSyncWrapper, &callbackWrapper };

    ASSERT_EQ(0, rsync_start_sync(rsyncHandle, dbsyncHandle, jsSelect.get(), callbackData));

    dbsync_teardown();
    EXPECT_EQ(messageCounter.load(), TOTAL_EXPECTED_MESSAGES);
}
TEST_F(RSyncTest, registerIncorrectSyncId)
{
    const auto handle { rsync_create() };
    ASSERT_EQ(-1, rsync_register_sync_id(handle, nullptr, nullptr, nullptr, {}));
}

TEST_F(RSyncTest, pushMessage)
{
    const std::string buffer{"test buffer"};
    const auto handle { rsync_create() };
    ASSERT_NE(0, rsync_push_message(handle, nullptr, 1000));
    ASSERT_NE(0, rsync_push_message(handle, reinterpret_cast<const void*>(0x1000), 0));
    ASSERT_EQ(0, rsync_push_message(handle, reinterpret_cast<const void*>(buffer.data()), buffer.size()));
}

TEST_F(RSyncTest, CloseWithoutInitialization)
{
    EXPECT_EQ(-1, rsync_close(nullptr));
}

TEST_F(RSyncTest, CloseCorrectInitialization)
{
    const auto handle { rsync_create() };
    ASSERT_NE(nullptr, handle);
    EXPECT_EQ(0, rsync_close(handle));
}

TEST_F(RSyncTest, RegisterAndPush)
{
    const auto handle_dbsync { dbsync_create(HostType::AGENT, DbEngineType::SQLITE3, DATABASE_TEMP, SQL_STMT_INFO) };
    ASSERT_NE(nullptr, handle_dbsync);

    const auto handle_rsync { rsync_create() };
    ASSERT_NE(nullptr, handle_rsync);

    const auto expectedResult1
    {
        R"({"component":"test_id","data":{"begin":"/boot/grub2/fonts/unicode.pf2","checksum":"acfe3a5baf97f842838c13b32e7e61a11e144e64","end":"/boot/grub2/grubenv","id":1,"tail":"/boot/grub2/i386-pc/datehook.mod"},"type":"integrity_check_left"})"
    };

    const auto expectedResult2
    {
        R"({"component":"test_id","data":{"begin":"/boot/grub2/i386-pc/datehook.mod","checksum":"891333533a9c7d989b92928d200ed8402fe67813","end":"/boot/grub2/i386-pc/gzio.mod","id":1},"type":"integrity_check_right"})"
    };

    const auto expectedResult3
    {
        R"({"component":"test_id","data":{"attributes":{"checksum":"96482cde495f716fcd66a71a601fbb905c13b426","entry_type":0,"inode_id":1,"last_event":1596489273,"mode":0,"options":131583,"path":"/boot/grub2/fonts/unicode.pf2","scanned":1},"index":"/boot/grub2/fonts/unicode.pf2","timestamp":1596489273},"type":"state"})"
    };

    const auto expectedResult4
    {
        R"({"component":"test_id","data":{"attributes":{"checksum":"e041159610c7ec18490345af13f7f49371b56893","entry_type":0,"inode_id":2,"last_event":1596489273,"mode":0,"options":131583,"path":"/boot/grub2/grubenv","scanned":1},"index":"/boot/grub2/grubenv","timestamp":1596489273},"type":"state"})"
    };

    const auto expectedResult5
    {
        R"({"component":"test_id","data":{"attributes":{"checksum":"e4a541bdcf17cb5435064881a1616befdc71f871","entry_type":0,"inode_id":5,"last_event":1596489273,"mode":0,"options":131583,"path":"/boot/grub2/i386-pc/gzio.mod","scanned":1},"index":"/boot/grub2/i386-pc/gzio.mod","timestamp":1596489273},"type":"state"})"
    };

    const auto expectedResult6
    {
        R"({"component":"test_id","data":{"attributes":{"checksum":"d59ffd58d107b9398ff5a809097f056b903b3c3e","entry_type":0,"inode_id":4,"last_event":1596489273,"mode":0,"options":131583,"path":"/boot/grub2/i386-pc/gcry_whirlpool.mod","scanned":1},"index":"/boot/grub2/i386-pc/gcry_whirlpool.mod","timestamp":1596489273},"type":"state"})"
    };

    const auto expectedResult7
    {
        R"({"component":"test_id","data":{"attributes":{"checksum":"f83bc87319566e270fcece2fae4910bc18fe7355","entry_type":0,"inode_id":3,"last_event":1596489273,"mode":0,"options":131583,"path":"/boot/grub2/i386-pc/datehook.mod","scanned":1},"index":"/boot/grub2/i386-pc/datehook.mod","timestamp":1596489273},"type":"state"})"
    };

    const auto registerConfigStmt
    {
        R"({"decoder_type":"JSON_RANGE",
            "table":"entry_path",
            "component":"test_id",
            "index":"path",
            "last_event":"last_event",
            "checksum_field":"checksum",
            "no_data_query_json":
                {
                    "row_filter":" ",
                    "column_list":["path, inode_id, mode, last_event, entry_type, scanned, options, checksum"],
                    "distinct_opt":false,
                    "order_by_opt":"",
                    "count_opt":100
                },
            "count_range_query_json":
                {
                    "row_filter":"WHERE path BETWEEN '?' and '?' ORDER BY path",
                    "count_field_name":"count",
                    "column_list":["count(*) AS count "],
                    "distinct_opt":false,
                    "order_by_opt":"",
                    "count_opt":100
                },
            "row_data_query_json":
                {
                    "row_filter":"WHERE path ='?'",
                    "column_list":["path, inode_id, mode, last_event, entry_type, scanned, options, checksum"],
                    "distinct_opt":false,
                    "order_by_opt":"",
                    "count_opt":100
                },
            "range_checksum_query_json":
                {
                    "row_filter":"WHERE path BETWEEN '?' and '?' ORDER BY path",
                    "column_list":["path, inode_id, mode, last_event, entry_type, scanned, options, checksum"],
                    "distinct_opt":false,
                    "order_by_opt":"",
                    "count_opt":100
                }
        })"
    };

    CallbackMock wrapper;

    sync_callback_data_t callbackData { callback, &wrapper };
    EXPECT_CALL(wrapper, callbackMock(expectedResult1)).Times(1);
    EXPECT_CALL(wrapper, callbackMock(expectedResult2)).Times(1);
    EXPECT_CALL(wrapper, callbackMock(expectedResult3)).Times(2);
    EXPECT_CALL(wrapper, callbackMock(expectedResult4)).Times(1);
    EXPECT_CALL(wrapper, callbackMock(expectedResult5)).Times(1);
    EXPECT_CALL(wrapper, callbackMock(expectedResult6)).Times(1);
    EXPECT_CALL(wrapper, callbackMock(expectedResult7)).Times(1);

    const std::unique_ptr<cJSON, CJsonSmartDeleter> spRegisterConfigStmt{ cJSON_Parse(registerConfigStmt) };
    ASSERT_EQ(0, rsync_register_sync_id(handle_rsync, "test_id", handle_dbsync, spRegisterConfigStmt.get(), callbackData));

    std::string buffer1{R"(test_id checksum_fail {"begin":"/boot/grub2/fonts/unicode.pf2","end":"/boot/grub2/i386-pc/gzio.mod","id":1})"};

    ASSERT_EQ(0, rsync_push_message(handle_rsync, reinterpret_cast<const void*>(buffer1.data()), buffer1.size()));

    std::string buffer2{R"(test_id checksum_fail {"begin":"/boot/grub2/fonts/unicode.pf2","end":"/boot/grub2/fonts/unicode.pf2","id":1})"};
    ASSERT_EQ(0, rsync_push_message(handle_rsync, reinterpret_cast<const void*>(buffer2.data()), buffer2.size()));

    std::string buffer3{R"(test_id no_data {"begin":"/boot/grub2/fonts/unicode.pf2","end":"/boot/grub2/i386-pc/gzio.mod","id":1})"};
    ASSERT_EQ(0, rsync_push_message(handle_rsync, reinterpret_cast<const void*>(buffer3.data()), buffer3.size()));

    std::this_thread::sleep_for(std::chrono::seconds(1));
    EXPECT_EQ(0, rsync_close(handle_rsync));

    dbsync_teardown();
}

TEST_F(RSyncTest, RegisterIncorrectQueryAndPush)
{
    const auto handle_dbsync { dbsync_create(HostType::AGENT, DbEngineType::SQLITE3, DATABASE_TEMP, SQL_STMT_INFO) };
    ASSERT_NE(nullptr, handle_dbsync);

    const auto handle_rsync { rsync_create() };
    ASSERT_NE(nullptr, handle_rsync);

    const auto registerConfigStmt
    {
        R"({"decoder_type":"JSON_RANGE",
            "table":"entry_path",
            "component":"test_id",
            "index":"path",
            "last_event":"last_event",
            "checksum_field":"checksum",
            "no_data_query_json":
                {
                    "row_filter":" ",
                    "column_list":["pathx, inode_id, mode, last_event, entry_type, scanned, options, checksum"],
                    "distinct_opt":false,
                    "order_by_opt":"",
                    "count_opt":100
                },
            "count_range_query_json":
                {
                    "row_filter":"WHEREx path BETWEEN '?' and '?' ORDER BY path",
                    "count_field_name":"count",
                    "column_list":["count(*) AS count "],
                    "distinct_opt":false,
                    "order_by_opt":"",
                    "count_opt":100
                },
            "row_data_query_json":
                {
                    "row_filter":"WHEREx path ='?'",
                    "column_list":["path, inode_id, mode, last_event, entry_type, scanned, options, checksum"],
                    "distinct_opt":false,
                    "order_by_opt":"",
                    "count_opt":100
                },
            "range_checksum_query_json":
                {
                    "row_filter":"WHEREx path BETWEEN '?' and '?' ORDER BY path",
                    "column_list":["path, inode_id, mode, last_event, entry_type, scanned, options, checksum"],
                    "distinct_opt":false,
                    "order_by_opt":"",
                    "count_opt":100
                }
        })"
    };

    CallbackMock wrapper;

    sync_callback_data_t callbackData { callback, &wrapper };

    const std::unique_ptr<cJSON, CJsonSmartDeleter> spRegisterConfigStmt{ cJSON_Parse(registerConfigStmt) };
    ASSERT_EQ(0, rsync_register_sync_id(handle_rsync, "test_id", handle_dbsync, spRegisterConfigStmt.get(), callbackData));

    std::string buffer1{R"(test_id checksum_fail {"begin":"/boot/grub2/fonts/unicode.pf2","end":"/boot/grub2/i386-pc/gzio.mod","id":1})"};

    ASSERT_EQ(0, rsync_push_message(handle_rsync, reinterpret_cast<const void*>(buffer1.data()), buffer1.size()));

    std::string buffer2{R"(test_id checksum_fail {"begin":"/boot/grub2/fonts/unicode.pf2","end":"/boot/grub2/fonts/unicode.pf2","id":1})"};
    ASSERT_EQ(0, rsync_push_message(handle_rsync, reinterpret_cast<const void*>(buffer2.data()), buffer2.size()));

    std::string buffer3{R"(test_id no_data {"begin":"/boot/grub2/fonts/unicode.pf2","end":"/boot/grub2/i386-pc/gzio.mod","id":1})"};
    ASSERT_EQ(0, rsync_push_message(handle_rsync, reinterpret_cast<const void*>(buffer3.data()), buffer3.size()));

    std::this_thread::sleep_for(std::chrono::seconds(1));
    EXPECT_EQ(0, rsync_close(handle_rsync));

    dbsync_teardown();
}

TEST_F(RSyncTest, RegisterAndPushCPP)
{
    std::unique_ptr<DBSync> dbSync;
    EXPECT_NO_THROW(dbSync = std::make_unique<DBSync>(HostType::AGENT, DbEngineType::SQLITE3, DATABASE_TEMP, SQL_STMT_INFO));

    std::unique_ptr<RemoteSync> remoteSync;
    EXPECT_NO_THROW(remoteSync = std::make_unique<RemoteSync>());

    const auto expectedResult1
    {
        R"({"component":"test_id","data":{"begin":"/boot/grub2/fonts/unicode.pf2","checksum":"acfe3a5baf97f842838c13b32e7e61a11e144e64","end":"/boot/grub2/grubenv","id":1,"tail":"/boot/grub2/i386-pc/datehook.mod"},"type":"integrity_check_left"})"
    };

    const auto expectedResult2
    {
        R"({"component":"test_id","data":{"begin":"/boot/grub2/i386-pc/datehook.mod","checksum":"891333533a9c7d989b92928d200ed8402fe67813","end":"/boot/grub2/i386-pc/gzio.mod","id":1},"type":"integrity_check_right"})"
    };

    const auto expectedResult3
    {
        R"({"component":"test_id","data":{"attributes":{"checksum":"96482cde495f716fcd66a71a601fbb905c13b426","entry_type":0,"inode_id":1,"last_event":1596489273,"mode":0,"options":131583,"path":"/boot/grub2/fonts/unicode.pf2","scanned":1},"index":"/boot/grub2/fonts/unicode.pf2","timestamp":1596489273},"type":"state"})"
    };

    const auto expectedResult4
    {
        R"({"component":"test_id","data":{"attributes":{"checksum":"e041159610c7ec18490345af13f7f49371b56893","entry_type":0,"inode_id":2,"last_event":1596489273,"mode":0,"options":131583,"path":"/boot/grub2/grubenv","scanned":1},"index":"/boot/grub2/grubenv","timestamp":1596489273},"type":"state"})"
    };

    const auto expectedResult5
    {
        R"({"component":"test_id","data":{"attributes":{"checksum":"e4a541bdcf17cb5435064881a1616befdc71f871","entry_type":0,"inode_id":5,"last_event":1596489273,"mode":0,"options":131583,"path":"/boot/grub2/i386-pc/gzio.mod","scanned":1},"index":"/boot/grub2/i386-pc/gzio.mod","timestamp":1596489273},"type":"state"})"
    };

    const auto expectedResult6
    {
        R"({"component":"test_id","data":{"attributes":{"checksum":"d59ffd58d107b9398ff5a809097f056b903b3c3e","entry_type":0,"inode_id":4,"last_event":1596489273,"mode":0,"options":131583,"path":"/boot/grub2/i386-pc/gcry_whirlpool.mod","scanned":1},"index":"/boot/grub2/i386-pc/gcry_whirlpool.mod","timestamp":1596489273},"type":"state"})"
    };

    const auto expectedResult7
    {
        R"({"component":"test_id","data":{"attributes":{"checksum":"f83bc87319566e270fcece2fae4910bc18fe7355","entry_type":0,"inode_id":3,"last_event":1596489273,"mode":0,"options":131583,"path":"/boot/grub2/i386-pc/datehook.mod","scanned":1},"index":"/boot/grub2/i386-pc/datehook.mod","timestamp":1596489273},"type":"state"})"
    };

    const auto registerConfigStmt
    {
        R"({"decoder_type":"JSON_RANGE",
            "table":"entry_path",
            "component":"test_id",
            "index":"path",
            "last_event":"last_event",
            "checksum_field":"checksum",
            "no_data_query_json":
                {
                    "row_filter":" ",
                    "column_list":["path, inode_id, mode, last_event, entry_type, scanned, options, checksum"],
                    "distinct_opt":false,
                    "order_by_opt":"",
                    "count_opt":100
                },
            "count_range_query_json":
                {
                    "row_filter":"WHERE path BETWEEN '?' and '?' ORDER BY path",
                    "count_field_name":"count",
                    "column_list":["count(*) AS count "],
                    "distinct_opt":false,
                    "order_by_opt":"",
                    "count_opt":100
                },
            "row_data_query_json":
                {
                    "row_filter":"WHERE path ='?'",
                    "column_list":["path, inode_id, mode, last_event, entry_type, scanned, options, checksum"],
                    "distinct_opt":false,
                    "order_by_opt":"",
                    "count_opt":100
                },
            "range_checksum_query_json":
                {
                    "row_filter":"WHERE path BETWEEN '?' and '?' ORDER BY path",
                    "column_list":["path, inode_id, mode, last_event, entry_type, scanned, options, checksum"],
                    "distinct_opt":false,
                    "order_by_opt":"",
                    "count_opt":100
                }
        })"
    };

    CallbackMock wrapper;
    SyncCallbackData callbackData
    {
        [&wrapper](const std::string & data)
        {
            wrapper.callbackMock(data);
        }
    };
    EXPECT_CALL(wrapper, callbackMock(expectedResult1)).Times(1);
    EXPECT_CALL(wrapper, callbackMock(expectedResult2)).Times(1);
    EXPECT_CALL(wrapper, callbackMock(expectedResult3)).Times(2);
    EXPECT_CALL(wrapper, callbackMock(expectedResult4)).Times(1);
    EXPECT_CALL(wrapper, callbackMock(expectedResult5)).Times(1);
    EXPECT_CALL(wrapper, callbackMock(expectedResult6)).Times(1);
    EXPECT_CALL(wrapper, callbackMock(expectedResult7)).Times(1);

    ASSERT_NO_THROW(remoteSync->registerSyncID("test_id", dbSync->handle(), nlohmann::json::parse(registerConfigStmt), callbackData));

    std::string buffer1{R"(test_id checksum_fail {"begin":"/boot/grub2/fonts/unicode.pf2","end":"/boot/grub2/i386-pc/gzio.mod","id":1})"};

    ASSERT_NO_THROW(remoteSync->pushMessage({ buffer1.begin(), buffer1.end() }));

    std::string buffer2{R"(test_id checksum_fail {"begin":"/boot/grub2/fonts/unicode.pf2","end":"/boot/grub2/fonts/unicode.pf2","id":1})"};
    ASSERT_NO_THROW(remoteSync->pushMessage({ buffer2.begin(), buffer2.end() }));

    std::string buffer3{R"(test_id no_data {"begin":"/boot/grub2/fonts/unicode.pf2","end":"/boot/grub2/i386-pc/gzio.mod","id":1})"};
    ASSERT_NO_THROW(remoteSync->pushMessage({ buffer3.begin(), buffer3.end() }));

    std::this_thread::sleep_for(std::chrono::seconds(1));
    remoteSync.reset();
}

TEST_F(RSyncTest, startSyncWithIntegrityClearCPP)
{
    const auto sql
    {
        R"(
        PRAGMA foreign_keys=OFF;
        BEGIN TRANSACTION;
        CREATE TABLE entry_path (path TEXT NOT NULL, inode_id INTEGER, mode INTEGER, last_event INTEGER, entry_type INTEGER, scanned INTEGER, options INTEGER, checksum TEXT NOT NULL, PRIMARY KEY(path));
        COMMIT;)"
    };

    std::unique_ptr<DBSync> dbSync;
    EXPECT_NO_THROW(dbSync = std::make_unique<DBSync>(HostType::AGENT, DbEngineType::SQLITE3, DATABASE_TEMP, sql));

    std::unique_ptr<RemoteSync> remoteSync;
    EXPECT_NO_THROW(remoteSync = std::make_unique<RemoteSync>());

    const auto expectedResult1
    {
        R"({"component":"test_id","data":{")"
    };

    const auto expectedResult2
    {
        R"("type":"integrity_clear"})"
    };

    const auto startConfigStmt
    {
        R"({"table":"entry_path",
            "first_query":
                {
                    "column_list":["path"],
                    "row_filter":"WHERE path is null",
                    "distinct_opt":false,
                    "order_by_opt":"path ASC",
                    "count_opt":1
                },
            "last_query":
                {
                    "column_list":["path"],
                    "row_filter":"WHERE path is null",
                    "distinct_opt":false,
                    "order_by_opt":"path DESC",
                    "count_opt":1
                },
            "component":"test_id",
            "index":"path",
            "last_event":"last_event",
            "checksum_field":"checksum",
            "range_checksum_query_json":
                {
                    "row_filter":"WHERE path BETWEEN '?' and '?' ORDER BY path",
                    "column_list":["path, checksum"],
                    "distinct_opt":false,
                    "order_by_opt":"",
                    "count_opt":100
                }
            })"
    };

    std::atomic<uint64_t> messageCounter{0};
    constexpr auto TOTAL_EXPECTED_MESSAGES { 1ull };

    const auto checkExpected
    {
        [&](const std::string & payload) -> ::testing::AssertionResult
        {
            auto retVal { ::testing::AssertionFailure() };
            // Necessary to avoid checking against "ID" which is defined as: time(nullptr)
            auto firstSegment  { payload.find(expectedResult1) };
            auto secondSegment { payload.find(expectedResult2) };

            if (std::string::npos != firstSegment && std::string::npos != secondSegment)
            {
                retVal = ::testing::AssertionSuccess();
                ++messageCounter;
            }

            return retVal;
        }
    };

    std::function<void(const std::string&)> callbackWrapper
    {
        [&](const std::string & payload)
        {
            EXPECT_PRED1(checkExpected, payload);
        }
    };

    SyncCallbackData callbackData
    {
        [&callbackWrapper](const std::string & payload)
        {
            callbackWrapper(payload);
        }
    };

    EXPECT_NO_THROW(remoteSync->startSync(dbSync->handle(), nlohmann::json::parse(startConfigStmt), callbackData));
    EXPECT_EQ(messageCounter.load(), TOTAL_EXPECTED_MESSAGES);
}

TEST_F(RSyncTest, startSyncWithIntegrityClearCPPSelectByInode)
{
    std::unique_ptr<DBSync> dbSync;
    EXPECT_NO_THROW(dbSync = std::make_unique<DBSync>(HostType::AGENT, DbEngineType::SQLITE3, DATABASE_TEMP, SQL_STMT_INFO));

    std::unique_ptr<RemoteSync> remoteSync;
    EXPECT_NO_THROW(remoteSync = std::make_unique<RemoteSync>());

    const auto startConfigStmt
    {
        R"({"table":"entry_path",
            "first_query":
                {
                    "column_list":["inode_id"],
                    "row_filter":" ",
                    "distinct_opt":false,
                    "order_by_opt":"inode_id ASC",
                    "count_opt":1
                },
            "last_query":
                {
                    "column_list":["inode_id"],
                    "row_filter":" ",
                    "distinct_opt":false,
                    "order_by_opt":"inode_id DESC",
                    "count_opt":1
                },
            "component":"test_id",
            "index":"inode_id",
            "last_event":"last_event",
            "checksum_field":"checksum",
            "range_checksum_query_json":
                {
                    "row_filter":"WHERE inode_id BETWEEN '?' and '?' ORDER BY inode_id",
                    "column_list":["inode_id, checksum"],
                    "distinct_opt":false,
                    "order_by_opt":"",
                    "count_opt":100
                }
            })"
    };

    std::function<void(const std::string&)> callbackWrapper
    {
        [&](const std::string & payload)
        {
            EXPECT_FALSE(payload.empty());
        }
    };

    SyncCallbackData callbackData
    {
        [&callbackWrapper](const std::string & payload)
        {
            callbackWrapper(payload);
        }
    };

    EXPECT_NO_THROW(remoteSync->startSync(dbSync->handle(), nlohmann::json::parse(startConfigStmt), callbackData));
}

TEST_F(RSyncTest, constructorWithHandle)
{
    std::unique_ptr<RemoteSync> remoteSync;
    EXPECT_NO_THROW(remoteSync = std::make_unique<RemoteSync>());

    std::unique_ptr<RemoteSync> remoteSyncHandled;
    EXPECT_NO_THROW(remoteSyncHandled = std::make_unique<RemoteSync>(remoteSync->handle()));

    EXPECT_EQ(remoteSync->handle(), remoteSyncHandled->handle());

}

TEST_F(RSyncTest, teardown)
{
    EXPECT_NO_THROW(RemoteSync::teardown());
}

TEST_F(RSyncTest, RegisterAndPushCPPByInode)
{
    std::unique_ptr<DBSync> dbSync;
    EXPECT_NO_THROW(dbSync = std::make_unique<DBSync>(HostType::AGENT, DbEngineType::SQLITE3, DATABASE_TEMP, SQL_STMT_INFO));

    std::unique_ptr<RemoteSync> remoteSync;
    EXPECT_NO_THROW(remoteSync = std::make_unique<RemoteSync>());

    const auto expectedResult1
    {
        R"({"component":"test_id","data":{"begin":"1","checksum":"acfe3a5baf97f842838c13b32e7e61a11e144e64","end":"2","id":1,"tail":"3"},"type":"integrity_check_left"})"
    };

    const auto expectedResult2
    {
        R"({"component":"test_id","data":{"begin":"3","checksum":"891333533a9c7d989b92928d200ed8402fe67813","end":"5","id":1},"type":"integrity_check_right"})"
    };

    const auto expectedResult3
    {
        R"({"component":"test_id","data":{"attributes":{"checksum":"96482cde495f716fcd66a71a601fbb905c13b426","entry_type":0,"inode_id":1,"last_event":1596489273,"mode":0,"options":131583,"path":"/boot/grub2/fonts/unicode.pf2","scanned":1},"index":1,"timestamp":1596489273},"type":"state"})"
    };

    const auto expectedResult4
    {
        R"({"component":"test_id","data":{"attributes":{"checksum":"e041159610c7ec18490345af13f7f49371b56893","entry_type":0,"inode_id":2,"last_event":1596489273,"mode":0,"options":131583,"path":"/boot/grub2/grubenv","scanned":1},"index":2,"timestamp":1596489273},"type":"state"})"
    };

    const auto expectedResult5
    {
        R"({"component":"test_id","data":{"attributes":{"checksum":"f83bc87319566e270fcece2fae4910bc18fe7355","entry_type":0,"inode_id":3,"last_event":1596489273,"mode":0,"options":131583,"path":"/boot/grub2/i386-pc/datehook.mod","scanned":1},"index":3,"timestamp":1596489273},"type":"state"})"
    };

    const auto expectedResult6
    {
        R"({"component":"test_id","data":{"attributes":{"checksum":"d59ffd58d107b9398ff5a809097f056b903b3c3e","entry_type":0,"inode_id":4,"last_event":1596489273,"mode":0,"options":131583,"path":"/boot/grub2/i386-pc/gcry_whirlpool.mod","scanned":1},"index":4,"timestamp":1596489273},"type":"state"})"
    };

    const auto expectedResult7
    {
        R"({"component":"test_id","data":{"attributes":{"checksum":"e4a541bdcf17cb5435064881a1616befdc71f871","entry_type":0,"inode_id":5,"last_event":1596489273,"mode":0,"options":131583,"path":"/boot/grub2/i386-pc/gzio.mod","scanned":1},"index":5,"timestamp":1596489273},"type":"state"})"
    };

    const auto registerConfigStmt
    {
        R"({"decoder_type":"JSON_RANGE",
            "table":"entry_path",
            "component":"test_id",
            "index":"inode_id",
            "last_event":"last_event",
            "checksum_field":"checksum",
            "no_data_query_json":
                {
                    "row_filter":" ",
                    "column_list":["*"],
                    "distinct_opt":false,
                    "order_by_opt":"",
                    "count_opt":100
                },
            "count_range_query_json":
                {
                    "row_filter":"WHERE inode_id BETWEEN ? and ? ORDER BY inode_id",
                    "count_field_name":"count",
                    "column_list":["count(*) AS count "],
                    "distinct_opt":false,
                    "order_by_opt":"",
                    "count_opt":100
                },
            "row_data_query_json":
                {
                    "row_filter":"WHERE inode_id =?",
                    "column_list":["*"],
                    "distinct_opt":false,
                    "order_by_opt":"",
                    "count_opt":100
                },
            "range_checksum_query_json":
                {
                    "row_filter":"WHERE inode_id BETWEEN ? and ? ORDER BY inode_id",
                    "column_list":["*"],
                    "distinct_opt":false,
                    "order_by_opt":"",
                    "count_opt":100
                }
        })"
    };

    CallbackMock wrapper;
    SyncCallbackData callbackData
    {
        [&wrapper](const std::string & data)
        {
            wrapper.callbackMock(data);
        }
    };
    EXPECT_CALL(wrapper, callbackMock(expectedResult1)).Times(1);
    EXPECT_CALL(wrapper, callbackMock(expectedResult2)).Times(1);
    EXPECT_CALL(wrapper, callbackMock(expectedResult3)).Times(2);
    EXPECT_CALL(wrapper, callbackMock(expectedResult4)).Times(1);
    EXPECT_CALL(wrapper, callbackMock(expectedResult5)).Times(1);
    EXPECT_CALL(wrapper, callbackMock(expectedResult6)).Times(1);
    EXPECT_CALL(wrapper, callbackMock(expectedResult7)).Times(1);

    ASSERT_NO_THROW(remoteSync->registerSyncID("test_id", dbSync->handle(), nlohmann::json::parse(registerConfigStmt), callbackData));

    std::string buffer1{R"(test_id checksum_fail {"begin":1,"end":5,"id":1})"};

    ASSERT_NO_THROW(remoteSync->pushMessage({ buffer1.begin(), buffer1.end() }));

    std::string buffer2{R"(test_id checksum_fail {"begin":1,"end":1,"id":1})"};
    ASSERT_NO_THROW(remoteSync->pushMessage({ buffer2.begin(), buffer2.end() }));

    std::string buffer3{R"(test_id no_data {"begin":1,"end":5,"id":1})"};
    ASSERT_NO_THROW(remoteSync->pushMessage({ buffer3.begin(), buffer3.end() }));

    std::this_thread::sleep_for(std::chrono::seconds(1));
    remoteSync.reset();
}

TEST_F(RSyncTest, RegisterAndPushCPPByInodePartialNODataRange)
{
    std::unique_ptr<DBSync> dbSync;
    EXPECT_NO_THROW(dbSync = std::make_unique<DBSync>(HostType::AGENT, DbEngineType::SQLITE3, DATABASE_TEMP, SQL_STMT_INFO));

    std::unique_ptr<RemoteSync> remoteSync;
    EXPECT_NO_THROW(remoteSync = std::make_unique<RemoteSync>());

    const auto expectedResult1
    {
        R"({"component":"test_id","data":{"attributes":{"checksum":"96482cde495f716fcd66a71a601fbb905c13b426","entry_type":0,"inode_id":1,"last_event":1596489273,"mode":0,"options":131583,"path":"/boot/grub2/fonts/unicode.pf2","scanned":1},"index":1,"timestamp":1596489273},"type":"state"})"
    };

    const auto expectedResult2
    {
        R"({"component":"test_id","data":{"attributes":{"checksum":"e041159610c7ec18490345af13f7f49371b56893","entry_type":0,"inode_id":2,"last_event":1596489273,"mode":0,"options":131583,"path":"/boot/grub2/grubenv","scanned":1},"index":2,"timestamp":1596489273},"type":"state"})"
    };

    const auto expectedResult3
    {
        R"({"component":"test_id","data":{"attributes":{"checksum":"f83bc87319566e270fcece2fae4910bc18fe7355","entry_type":0,"inode_id":3,"last_event":1596489273,"mode":0,"options":131583,"path":"/boot/grub2/i386-pc/datehook.mod","scanned":1},"index":3,"timestamp":1596489273},"type":"state"})"
    };


    const auto registerConfigStmt
    {
        R"({"decoder_type":"JSON_RANGE",
            "table":"entry_path",
            "component":"test_id",
            "index":"inode_id",
            "last_event":"last_event",
            "checksum_field":"checksum",
            "no_data_query_json":
                {
                    "row_filter":"WHERE inode_id BETWEEN ? and ? ORDER BY inode_id",
                    "column_list":["*"],
                    "distinct_opt":false,
                    "order_by_opt":"",
                    "count_opt":100
                },
            "count_range_query_json":
                {
                    "row_filter":"WHERE inode_id BETWEEN ? and ? ORDER BY inode_id",
                    "count_field_name":"count",
                    "column_list":["count(*) AS count "],
                    "distinct_opt":false,
                    "order_by_opt":"",
                    "count_opt":100
                },
            "row_data_query_json":
                {
                    "row_filter":"WHERE inode_id =?",
                    "column_list":["*"],
                    "distinct_opt":false,
                    "order_by_opt":"",
                    "count_opt":100
                },
            "range_checksum_query_json":
                {
                    "row_filter":"WHERE inode_id BETWEEN ? and ? ORDER BY inode_id",
                    "column_list":["*"],
                    "distinct_opt":false,
                    "order_by_opt":"",
                    "count_opt":100
                }
        })"
    };

    CallbackMock wrapper;
    SyncCallbackData callbackData
    {
        [&wrapper](const std::string & data)
        {
            wrapper.callbackMock(data);
        }
    };
    EXPECT_CALL(wrapper, callbackMock(expectedResult1)).Times(1);
    EXPECT_CALL(wrapper, callbackMock(expectedResult2)).Times(1);
    EXPECT_CALL(wrapper, callbackMock(expectedResult3)).Times(1);

    ASSERT_NO_THROW(remoteSync->registerSyncID("test_id", dbSync->handle(), nlohmann::json::parse(registerConfigStmt), callbackData));

    std::string buffer3{R"(test_id no_data {"begin":1,"end":3,"id":1})"};
    ASSERT_NO_THROW(remoteSync->pushMessage({ buffer3.begin(), buffer3.end() }));

    std::this_thread::sleep_for(std::chrono::seconds(1));
    remoteSync.reset();
}

TEST_F(RSyncTest, DoubleRegisterException)
{
    std::unique_ptr<DBSync> dbSync;
    EXPECT_NO_THROW(dbSync = std::make_unique<DBSync>(HostType::AGENT, DbEngineType::SQLITE3, DATABASE_TEMP, SQL_STMT_INFO));

    std::unique_ptr<RemoteSync> remoteSync;
    EXPECT_NO_THROW(remoteSync = std::make_unique<RemoteSync>());

    const auto registerConfigStmt
    {
        R"({"decoder_type":"JSON_RANGE",
            "table":"entry_path",
            "component":"test_id",
            "index":"path",
            "last_event":"last_event",
            "checksum_field":"checksum",
            "no_data_query_json":
                {
                    "row_filter":" ",
                    "column_list":["path, inode_id, mode, last_event, entry_type, scanned, options, checksum"],
                    "distinct_opt":false,
                    "order_by_opt":"",
                    "count_opt":100
                },
            "count_range_query_json":
                {
                    "row_filter":"WHERE path BETWEEN '?' and '?' ORDER BY path",
                    "count_field_name":"count",
                    "column_list":["count(*) AS count "],
                    "distinct_opt":false,
                    "order_by_opt":"",
                    "count_opt":100
                },
            "row_data_query_json":
                {
                    "row_filter":"WHERE path ='?'",
                    "column_list":["path, inode_id, mode, last_event, entry_type, scanned, options, checksum"],
                    "distinct_opt":false,
                    "order_by_opt":"",
                    "count_opt":100
                },
            "range_checksum_query_json":
                {
                    "row_filter":"WHERE path BETWEEN '?' and '?' ORDER BY path",
                    "column_list":["path, inode_id, mode, last_event, entry_type, scanned, options, checksum"],
                    "distinct_opt":false,
                    "order_by_opt":"",
                    "count_opt":100
                }
        })"
    };

    CallbackMock wrapper;
    SyncCallbackData callbackData
    {
        [&wrapper](const std::string & data)
        {
            wrapper.callbackMock(data);
        }
    };
    ASSERT_NO_THROW(remoteSync->registerSyncID("test_id", dbSync->handle(), nlohmann::json::parse(registerConfigStmt), callbackData));
    ASSERT_ANY_THROW(remoteSync->registerSyncID("test_id", dbSync->handle(), nlohmann::json::parse(registerConfigStmt), callbackData));

    remoteSync.reset();
}

TEST_F(RSyncTest, RegisterAndPushShutdownCPP)
{
    std::unique_ptr<DBSync> dbSync;
    EXPECT_NO_THROW(dbSync = std::make_unique<DBSync>(HostType::AGENT, DbEngineType::SQLITE3, DATABASE_TEMP, SQL_STMT_INFO));

    std::unique_ptr<RemoteSync> remoteSync;
    EXPECT_NO_THROW(remoteSync = std::make_unique<RemoteSync>());

    const auto registerConfigStmt
    {
        R"({"decoder_type":"JSON_RANGE",
            "table":"entry_path",
            "component":"test_id",
            "index":"path",
            "last_event":"last_event",
            "checksum_field":"checksum",
            "no_data_query_json":
                {
                    "row_filter":" ",
                    "column_list":["path, inode_id, mode, last_event, entry_type, scanned, options, checksum"],
                    "distinct_opt":false,
                    "order_by_opt":"",
                    "count_opt":100
                },
            "count_range_query_json":
                {
                    "row_filter":"WHERE path BETWEEN '?' and '?' ORDER BY path",
                    "count_field_name":"count",
                    "column_list":["count(*) AS count "],
                    "distinct_opt":false,
                    "order_by_opt":"",
                    "count_opt":100
                },
            "row_data_query_json":
                {
                    "row_filter":"WHERE path ='?'",
                    "column_list":["path, inode_id, mode, last_event, entry_type, scanned, options, checksum"],
                    "distinct_opt":false,
                    "order_by_opt":"",
                    "count_opt":100
                },
            "range_checksum_query_json":
                {
                    "row_filter":"WHERE path BETWEEN '?' and '?' ORDER BY path",
                    "column_list":["path, inode_id, mode, last_event, entry_type, scanned, options, checksum"],
                    "distinct_opt":false,
                    "order_by_opt":"",
                    "count_opt":100
                }
        })"
    };

    CallbackMock wrapper;
    SyncCallbackData callbackData
    {
        [](const std::string&)
        {
            std::this_thread::sleep_for(std::chrono::milliseconds(500));
        }
    };

    ASSERT_NO_THROW(remoteSync->registerSyncID("test_id", dbSync->handle(), nlohmann::json::parse(registerConfigStmt), callbackData));

    std::string buffer3{R"(test_id no_data {"begin":"/boot/grub2/fonts/unicode.pf2","end":"/boot/grub2/i386-pc/gzio.mod","id":1})"};
    ASSERT_NO_THROW(remoteSync->pushMessage({ buffer3.begin(), buffer3.end() }));

    remoteSync.reset();
}

TEST_F(RSyncTest, RegisterAndPushWithDoubleHandleDisconnect)
{
    std::unique_ptr<DBSync> dbSync;
    EXPECT_NO_THROW(dbSync = std::make_unique<DBSync>(HostType::AGENT, DbEngineType::SQLITE3, DATABASE_TEMP, SQL_STMT_INFO));

    std::unique_ptr<RemoteSync> remoteSync;
    EXPECT_NO_THROW(remoteSync = std::make_unique<RemoteSync>());

    std::unique_ptr<RemoteSync> remoteSyncToDelete;
    EXPECT_NO_THROW(remoteSyncToDelete = std::make_unique<RemoteSync>());

    const auto expectedResult1
    {
        R"({"component":"test_id","data":{"attributes":{"checksum":"96482cde495f716fcd66a71a601fbb905c13b426","entry_type":0,"inode_id":1,"last_event":1596489273,"mode":0,"options":131583,"path":"/boot/grub2/fonts/unicode.pf2","scanned":1},"index":"/boot/grub2/fonts/unicode.pf2","timestamp":1596489273},"type":"state"})"
    };

    const auto expectedResult2
    {
        R"({"component":"test_id","data":{"attributes":{"checksum":"e041159610c7ec18490345af13f7f49371b56893","entry_type":0,"inode_id":2,"last_event":1596489273,"mode":0,"options":131583,"path":"/boot/grub2/grubenv","scanned":1},"index":"/boot/grub2/grubenv","timestamp":1596489273},"type":"state"})"
    };

    const auto expectedResult3
    {
        R"({"component":"test_id","data":{"attributes":{"checksum":"e4a541bdcf17cb5435064881a1616befdc71f871","entry_type":0,"inode_id":5,"last_event":1596489273,"mode":0,"options":131583,"path":"/boot/grub2/i386-pc/gzio.mod","scanned":1},"index":"/boot/grub2/i386-pc/gzio.mod","timestamp":1596489273},"type":"state"})"
    };

    const auto expectedResult4
    {
        R"({"component":"test_id","data":{"attributes":{"checksum":"d59ffd58d107b9398ff5a809097f056b903b3c3e","entry_type":0,"inode_id":4,"last_event":1596489273,"mode":0,"options":131583,"path":"/boot/grub2/i386-pc/gcry_whirlpool.mod","scanned":1},"index":"/boot/grub2/i386-pc/gcry_whirlpool.mod","timestamp":1596489273},"type":"state"})"
    };

    const auto expectedResult5
    {
        R"({"component":"test_id","data":{"attributes":{"checksum":"f83bc87319566e270fcece2fae4910bc18fe7355","entry_type":0,"inode_id":3,"last_event":1596489273,"mode":0,"options":131583,"path":"/boot/grub2/i386-pc/datehook.mod","scanned":1},"index":"/boot/grub2/i386-pc/datehook.mod","timestamp":1596489273},"type":"state"})"
    };

    const auto registerConfigStmt
    {
        R"({"decoder_type":"JSON_RANGE",
            "table":"entry_path",
            "component":"test_id",
            "index":"path",
            "last_event":"last_event",
            "checksum_field":"checksum",
            "no_data_query_json":
                {
                    "row_filter":" ",
                    "column_list":["path, inode_id, mode, last_event, entry_type, scanned, options, checksum"],
                    "distinct_opt":false,
                    "order_by_opt":"",
                    "count_opt":100
                },
            "count_range_query_json":
                {
                    "row_filter":"WHERE path BETWEEN '?' and '?' ORDER BY path",
                    "count_field_name":"count",
                    "column_list":["count(*) AS count "],
                    "distinct_opt":false,
                    "order_by_opt":"",
                    "count_opt":100
                },
            "row_data_query_json":
                {
                    "row_filter":"WHERE path ='?'",
                    "column_list":["path, inode_id, mode, last_event, entry_type, scanned, options, checksum"],
                    "distinct_opt":false,
                    "order_by_opt":"",
                    "count_opt":100
                },
            "range_checksum_query_json":
                {
                    "row_filter":"WHERE path BETWEEN '?' and '?' ORDER BY path",
                    "column_list":["path, inode_id, mode, last_event, entry_type, scanned, options, checksum"],
                    "distinct_opt":false,
                    "order_by_opt":"",
                    "count_opt":100
                }
        })"
    };

    const auto registerConfigStmtToDelete
    {
        R"({"decoder_type":"JSON_RANGE",
            "table":"entry_path",
            "component":"test_id_to_delete",
            "index":"path",
            "last_event":"last_event",
            "checksum_field":"checksum",
            "no_data_query_json":
                {
                    "row_filter":" ",
                    "column_list":["path, inode_id, mode, last_event, entry_type, scanned, options, checksum"],
                    "distinct_opt":false,
                    "order_by_opt":"",
                    "count_opt":100
                },
            "count_range_query_json":
                {
                    "row_filter":"WHERE path BETWEEN '?' and '?' ORDER BY path",
                    "count_field_name":"count",
                    "column_list":["count(*) AS count "],
                    "distinct_opt":false,
                    "order_by_opt":"",
                    "count_opt":100
                },
            "row_data_query_json":
                {
                    "row_filter":"WHERE path ='?'",
                    "column_list":["path, inode_id, mode, last_event, entry_type, scanned, options, checksum"],
                    "distinct_opt":false,
                    "order_by_opt":"",
                    "count_opt":100
                },
            "range_checksum_query_json":
                {
                    "row_filter":"WHERE path BETWEEN '?' and '?' ORDER BY path",
                    "column_list":["path, inode_id, mode, last_event, entry_type, scanned, options, checksum"],
                    "distinct_opt":false,
                    "order_by_opt":"",
                    "count_opt":100
                }
        })"
    };

    CallbackMock wrapper;
    SyncCallbackData callbackData
    {
        [&wrapper](const std::string & data)
        {
            wrapper.callbackMock(data);
        }
    };
    EXPECT_CALL(wrapper, callbackMock(expectedResult1)).Times(1);
    EXPECT_CALL(wrapper, callbackMock(expectedResult2)).Times(1);
    EXPECT_CALL(wrapper, callbackMock(expectedResult3)).Times(1);
    EXPECT_CALL(wrapper, callbackMock(expectedResult4)).Times(1);
    EXPECT_CALL(wrapper, callbackMock(expectedResult5)).Times(1);

    ASSERT_NO_THROW(remoteSync->registerSyncID("test_id", dbSync->handle(), nlohmann::json::parse(registerConfigStmt), callbackData));
    ASSERT_NO_THROW(remoteSyncToDelete->registerSyncID("test_id_to_delete", dbSync->handle(), nlohmann::json::parse(registerConfigStmtToDelete), callbackData));

    remoteSyncToDelete.reset();
    std::string buffer3{R"(test_id no_data {"begin":"/boot/grub2/fonts/unicode.pf2","end":"/boot/grub2/i386-pc/gzio.mod","id":1})"};
    ASSERT_NO_THROW(remoteSync->pushMessage({ buffer3.begin(), buffer3.end() }));

    std::this_thread::sleep_for(std::chrono::seconds(1));
    remoteSync.reset();
}

TEST(RSyncBuilderRegisterConfigurationTest, TestExpectedHappyCase)
{
    auto registerConfig
    {
        RegisterConfiguration::builder().decoderType("JSON_RANGE")
        .table("dbsync_osinfo")
        .component("syscollector_osinfo")
        .index("os_name")
        .checksumField("checksum")
        .noData(
            QueryParameter::builder().rowFilter("WHERE os_name BETWEEN '?' and '?' ORDER BY os_name")
        .columnList({"*"})
        .distinctOpt(false)
        .orderByOpt(""))
        .countRange(
            QueryParameter::builder().countFieldName("count")
            .rowFilter("WHERE os_name BETWEEN '?' and '?' ORDER BY os_name")
        .columnList({"count(*) AS count "})
        .distinctOpt(false)
        .orderByOpt(""))
        .rowData(
            QueryParameter::builder().rowFilter("WHERE os_name ='?'")
        .columnList({"*"})
        .distinctOpt(false)
        .orderByOpt(""))
        .rangeChecksum(
            QueryParameter::builder().rowFilter("WHERE os_name BETWEEN '?' and '?' ORDER BY os_name")
        .columnList({"*"})
        .distinctOpt(false)
        .orderByOpt(""))
    };

    EXPECT_EQ(registerConfig.config().dump(),
              R"({"checksum_field":"checksum","component":"syscollector_osinfo","count_range_query_json":{"column_list":["count(*) AS count "],"count_field_name":"count","distinct_opt":false,"order_by_opt":"","row_filter":"WHERE os_name BETWEEN '?' and '?' ORDER BY os_name"},"decoder_type":"JSON_RANGE","index":"os_name","no_data_query_json":{"column_list":["*"],"distinct_opt":false,"order_by_opt":"","row_filter":"WHERE os_name BETWEEN '?' and '?' ORDER BY os_name"},"range_checksum_query_json":{"column_list":["*"],"distinct_opt":false,"order_by_opt":"","row_filter":"WHERE os_name BETWEEN '?' and '?' ORDER BY os_name"},"row_data_query_json":{"column_list":["*"],"distinct_opt":false,"order_by_opt":"","row_filter":"WHERE os_name ='?'"},"table":"dbsync_osinfo"})");
}

TEST(RSyncBuilderStartSyncConfigurationTest, TestExpectedHappyCase)
{
    auto startSyncConfig
    {
        StartSyncConfiguration::builder().component("syscollector_osinfo")
        .table("dbsync_osinfo")
        .index("os_name")
        .checksumField("checksum")
        .lastEvent("last_event")
        .rangeChecksum(
            QueryParameter::builder().rowFilter("WHERE os_name BETWEEN '?' and '?' ORDER BY os_name")
        .columnList({"os_name", "checksum"})
        .distinctOpt(false)
        .orderByOpt("")
        .countOpt(100))
        .first(
            QueryParameter::builder().rowFilter(" ")
        .columnList({"os_name"})
        .distinctOpt(false)
        .orderByOpt("os_name DESC")
        .countOpt(1))
        .last(
            QueryParameter::builder().rowFilter(" ")
        .columnList({"os_name"})
        .distinctOpt(false)
        .orderByOpt("os_name ASC")
        .countOpt(1))
    };
    EXPECT_EQ(startSyncConfig.config().dump(),
              R"({"checksum_field":"checksum","component":"syscollector_osinfo","first_query":{"column_list":["os_name"],"count_opt":1,"distinct_opt":false,"order_by_opt":"os_name DESC","row_filter":" "},"index":"os_name","last_event":"last_event","last_query":{"column_list":["os_name"],"count_opt":1,"distinct_opt":false,"order_by_opt":"os_name ASC","row_filter":" "},"range_checksum_query_json":{"column_list":["os_name","checksum"],"count_opt":100,"distinct_opt":false,"order_by_opt":"","row_filter":"WHERE os_name BETWEEN '?' and '?' ORDER BY os_name"},"table":"dbsync_osinfo"})");
}<|MERGE_RESOLUTION|>--- conflicted
+++ resolved
@@ -224,10 +224,6 @@
                 }
             })"
     };
-<<<<<<< HEAD
-
-=======
->>>>>>> 9053ea67
     const std::unique_ptr<cJSON, CJsonSmartDeleter> jsSelect{ cJSON_Parse(startConfigStmt) };
     std::atomic<uint64_t> messageCounter { 0 };
     constexpr auto TOTAL_EXPECTED_MESSAGES { 1ull };
@@ -315,10 +311,6 @@
                 }
             })"
     };
-<<<<<<< HEAD
-
-=======
->>>>>>> 9053ea67
     const std::unique_ptr<cJSON, CJsonSmartDeleter> jsSelect{ cJSON_Parse(startConfigStmt) };
     std::atomic<uint64_t> messageCounter { 0 };
     constexpr auto TOTAL_EXPECTED_MESSAGES { 1ull };
