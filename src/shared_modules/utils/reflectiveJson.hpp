/*
 * Wazuh shared modules utils
 * Copyright (C) 2015, Wazuh Inc.
 * December 16, 2024.
 *
 * This program is free software; you can redistribute it
 * and/or modify it under the terms of the GNU General Public
 * License (version 2) as published by the FSF - Free Software
 * Foundation.
 */

#ifndef _REFLECTIVE_JSON_HPP
#define _REFLECTIVE_JSON_HPP

#include <array>
#include <charconv>
#include <map>
#include <string>
#include <string_view>
#include <tuple>
#include <type_traits>
#include <unordered_map>
#include <vector>

<<<<<<< HEAD
constexpr auto DEFAULT_INT_VALUE = INT64_MIN;
=======
constexpr auto CHAR_SIZE {256};
constexpr auto BUFFER_SIZE {32};
>>>>>>> 5d330fde

#define REFLECTABLE(...)                                                                                               \
    static constexpr auto fields()                                                                                     \
    {                                                                                                                  \
        return std::make_tuple(__VA_ARGS__);                                                                           \
    }

<<<<<<< HEAD
static std::array<const char*, 256> ESCAPE_TABLE = []
=======
#define MAKE_FIELD(keyLiteral, memberPtr)                                                                              \
    std::make_tuple(std::string_view {keyLiteral}, std::string_view {"\"" keyLiteral "\":"}, memberPtr)

static std::array<const char*, CHAR_SIZE> ESCAPE_TABLE = []
>>>>>>> 5d330fde
{
    std::array<const char*, CHAR_SIZE> table {};
    for (int i = 0; i < CHAR_SIZE; ++i)
    {
        table[i] = nullptr;
    }

    table['"'] = R"(\")";
    table['\\'] = R"(\\)";
    table['\b'] = "\\b";
    table['\f'] = "\\f";
    table['\n'] = "\\n";
    table['\r'] = "\\r";
    table['\t'] = "\\t";

    for (int i = 0; i < 0x20; ++i)
    {
        if (!table[i])
        {
            static char buffer[CHAR_SIZE][7];
            snprintf(buffer[i], 7, "\\u%04x", i);
            table[i] = buffer[i];
        }
    }
    return table;
}();

inline bool needEscape(std::string_view input)
{
    for (auto c : input)
    {
        if (ESCAPE_TABLE[c])
        {
            return true;
        }
    }
    return false;
}
inline void escapeJSONString(std::string_view input, std::string& output)
{

    for (auto c : input)
    {
        if (ESCAPE_TABLE[c])
        {
            output.append(ESCAPE_TABLE[c]);
        }
        else
        {
            output.push_back(c);
        }
    }
}

template<typename T>
struct IsMap : std::false_type
{
};

template<typename K, typename V, typename... Args>
struct IsMap<std::map<K, V, Args...>> : std::true_type
{
};

template<typename K, typename V, typename... Args>
struct IsMap<std::unordered_map<K, V, Args...>> : std::true_type
{
};

template<typename T>
constexpr bool IS_MAP_V = IsMap<std::decay_t<T>>::value;

template<typename T>
struct IsVector : std::false_type
{
};

template<typename T, typename... Args>
struct IsVector<std::vector<T, Args...>> : std::true_type
{
};

template<typename T>
constexpr bool IS_VECTOR_V = IsVector<std::decay_t<T>>::value;

template<typename T, typename = void>
struct IsReflectable : std::false_type
{
};

template<typename T>
struct IsReflectable<T, std::void_t<decltype(T::fields())>> : std::true_type
{
};

template<typename T>
constexpr bool IS_REFLECTABLE_MEMBER =
    std::is_same_v<T, std::string_view> ||
    std::is_same_v<T, std::string> ||
    std::is_same_v<T, double> ||
    std::is_same_v<T, bool> ||
    IsMap<std::decay_t<T>>::value ||
    IsVector<std::decay_t<T>>::value ||
    IsReflectable<T>::value ||
    std::is_same_v<T, std::int64_t>;

template<typename C, typename T>
constexpr auto makeFieldChecked(const char* keyLiteral, const char* keyLiteralField, T C::* member) {
    static_assert(IS_REFLECTABLE_MEMBER<T>, "Invalid member type for reflection");
    return std::make_tuple(std::string_view {keyLiteral}, std::string_view {keyLiteralField}, member);
}
#define MAKE_FIELD(keyLiteral, memberPtr)                                                                              \
    makeFieldChecked(keyLiteral, "\"" keyLiteral "\":", memberPtr)

template<typename T>
std::enable_if_t<std::is_arithmetic_v<T> || std::is_same_v<double, T>, bool> isEmpty(T value)
{
    return value == DEFAULT_INT_VALUE;
}

inline bool isEmpty([[maybe_unused]] bool value)
{
    return false;
}

inline bool isEmpty(std::string_view value)
{
    return value.empty();
}

inline bool isEmpty(const std::string& value)
{
    return value.empty();
}

template<typename K, typename V>
bool isEmpty(const std::unordered_map<K, V>& map)
{
    return map.empty();
}

template<typename K, typename V>
bool isEmpty(const std::map<K, V>& map)
{
    return map.empty();
}

template<typename V>
bool isEmpty(const std::vector<V>& vector)
{
    return vector.empty();
}

template<typename T>
std::enable_if_t<IsReflectable<T>::value, bool> isEmpty(const T& obj)
{
    constexpr auto fields = T::fields();
    bool allEmpty = true;
    std::apply([&](auto&&... field) { ((allEmpty = allEmpty && isEmpty(obj.*(std::get<2>(field)))), ...); }, fields);
    return allEmpty;
}

template<typename K, typename V>
std::string jsonFieldToString(const std::unordered_map<K, V>& map)
{
    std::string json = "{";
    size_t count = 0;
    char buffer[BUFFER_SIZE] = {};
    for (const auto& [key, value] : map)
    {
        if (count++ > 0)
        {
            json.push_back(',');
        }
        json.push_back('\"');
        json.append(key);
        json.push_back('\"');
        json.push_back(':');
        if constexpr (std::is_same_v<std::string, std::decay_t<decltype(value)>> ||
                      std::is_same_v<std::string_view, std::decay_t<decltype(value)>>)
        {
            json.push_back('\"');
            if (needEscape(value))
            {
                escapeJSONString(value, json);
            }
            else
            {
                json.append(value);
            }
            json.push_back('\"');
        }
        else if constexpr (std::is_arithmetic_v<std::decay_t<decltype(value)>> ||
                           std::is_same_v<double, std::decay_t<decltype(value)>> ||
                           std::is_same_v<bool, std::decay_t<decltype(value)>>)
        {
            auto [ptr, ec] = std::to_chars(buffer, buffer + sizeof(buffer), value);
            if (ec == std::errc())
            {
                json.append(buffer);
            }
            else
            {
                json.append("0");
            }
            std::fill(buffer, buffer + sizeof(buffer), '\0');
        }
        else
        {
            json.append(jsonFieldToString(value));
        }
    }
    json.push_back('}');
    return json;
}

template<typename T>
std::string jsonFieldToString(const T& obj);
template<typename T>
void jsonFieldToString(const T& obj, std::string& json);

template<typename T>
std::enable_if_t<IsReflectable<T>::value, void> serializeToJSON(const T& obj, std::string& json)
{
    json.push_back('{');
    constexpr auto fields = T::fields();
    char buffer[BUFFER_SIZE] = {};

    size_t count = 0;
    std::apply(
        [&](auto&&... field)
        {
            ((
                 [&]
                 {
                     const auto& data = obj.*(std::get<2>(field));
                     if (!isEmpty(data))
                     {
                         if (count++ > 0)
                         {
                             json.push_back(',');
                         }
                         json.append(std::get<1>(field));
                         //  If is string add quotes
                         if constexpr (std::is_same_v<std::string, std::decay_t<decltype(data)>> ||
                                       std::is_same_v<std::string_view, std::decay_t<decltype(data)>>)
                         {

                             json.push_back('"');
                             if (needEscape(data))
                             {
                                 escapeJSONString(data, json);
                             }
                             else
                             {
                                 json.append(data);
                             }
                             json.push_back('"');
                         }
                         else if constexpr ((std::is_arithmetic_v<std::decay_t<decltype(data)>> ||
                                             std::is_same_v<double, std::decay_t<decltype(data)>>) &&
                                            !std::is_same_v<bool, std::decay_t<decltype(data)>>)
                         {

                             auto [ptr, ec] = std::to_chars(buffer, buffer + sizeof(buffer), data);
                             if (ec == std::errc())
                             {
                                 json.append(buffer);
                             }
                             else
                             {
                                 json.append("0");
                             }
                             std::fill(buffer, buffer + sizeof(buffer), '\0');
                         }
                         else if constexpr (std::is_same_v<bool, std::decay_t<decltype(data)>>)
                         {
                             json.append(data ? "true" : "false");
                         }
                         else if constexpr (IS_MAP_V<std::decay_t<decltype(data)>>)
                         {
                             json.push_back('{');
                             size_t count2 = 0;
                             for (const auto& [key, value] : data)
                             {
                                 if (count2++ > 0)
                                 {
                                     json.push_back(',');
                                 }
                                 json.push_back('\"');
                                 json.append(key);
                                 json.push_back('\"');
                                 json.push_back(':');
                                 if constexpr (std::is_same_v<std::string, std::decay_t<decltype(value)>> ||
                                               std::is_same_v<std::string_view, std::decay_t<decltype(value)>>)
                                 {
                                     json.push_back('\"');
                                     if (needEscape(value))
                                     {
                                         escapeJSONString(value, json);
                                     }
                                     else
                                     {
                                         json.append(value);
                                     }
                                     json.push_back('\"');
                                 }
                                 else if constexpr ((std::is_arithmetic_v<std::decay_t<decltype(value)>> ||
                                                     std::is_same_v<double, std::decay_t<decltype(value)>>) &&
                                                    !std::is_same_v<bool, std::decay_t<decltype(value)>>)
                                 {
                                     auto [ptr, ec] = std::to_chars(buffer, buffer + sizeof(buffer), value);
                                     if (ec == std::errc())
                                     {
                                         json.append(buffer);
                                     }
                                     else
                                     {
                                         json.push_back('0');
                                     }
                                 }
                                 else if constexpr (std::is_same_v<bool, std::decay_t<decltype(value)>>)
                                 {
                                     json.append(value ? "true" : "false");
                                 }
                                 else
                                 {
                                     jsonFieldToString(value, json);
                                 }
                             }
                             json.push_back('}');
                         }
                         else if constexpr (IS_VECTOR_V<std::decay_t<decltype(data)>>)
                         {
                             size_t count2 = 0;
                             json.push_back('[');
                             for (const auto& v : data)
                             {
                                 if (count2++ > 0)
                                 {
                                     json.push_back(',');
                                 }
                                 if constexpr (std::is_same_v<std::string, std::decay_t<decltype(v)>> ||
                                               std::is_same_v<std::string_view, std::decay_t<decltype(v)>>)
                                 {
                                     json.push_back('\"');
                                     if (needEscape(v))
                                     {
                                         escapeJSONString(v, json);
                                     }
                                     else
                                     {
                                         json.append(v);
                                     }
                                     json.push_back('\"');
                                 }
                                 else if constexpr ((std::is_arithmetic_v<decltype(v)> ||
                                                     std::is_same_v<const double&, decltype(v)>) &&
                                                    !std::is_same_v<bool, std::decay_t<decltype(v)>>)
                                 {
                                     auto [ptr, ec] = std::to_chars(buffer, buffer + sizeof(buffer), v);
                                     if (ec == std::errc())
                                     {
                                         json.append(buffer);
                                     }
                                     else
                                     {
                                         json.push_back('0');
                                     }

                                     std::fill(buffer, buffer + sizeof(buffer), '\0');
                                 }
                                 else if constexpr (std::is_same_v<bool, std::decay_t<decltype(v)>>)
                                 {
                                     json.append(v ? "true" : "false");
                                 }
                                 else
                                 {
                                     jsonFieldToString(v, json);
                                 }
                             }
                             json.push_back(']');
                         }
                         else
                         {
                             jsonFieldToString(data, json);
                         }
                     }
                 }()),
             ...);
        },
        fields);

    json.push_back('}');
}

template<typename T>
std::enable_if_t<IsReflectable<T>::value, std::string> serializeToJSON(const T& obj)
{
    std::string json;
    json.reserve(1024);
    json.push_back('{');
    constexpr auto fields = T::fields();
    char buffer[BUFFER_SIZE] = {};

    size_t count = 0;
    std::apply(
        [&](auto&&... field)
        {
            ((
                 [&]
                 {
                     const auto& data = obj.*(std::get<2>(field));
                     if (!isEmpty(data))
                     {
                         if (count++ > 0)
                         {
                             json.push_back(',');
                         }
                         json.append(std::get<1>(field));
                         //  If is string add quotes
                         if constexpr (std::is_same_v<std::string, std::decay_t<decltype(data)>> ||
                                       std::is_same_v<std::string_view, std::decay_t<decltype(data)>>)
                         {

                             json.push_back('"');
                             if (needEscape(data))
                             {
                                 escapeJSONString(data, json);
                             }
                             else
                             {
                                 json.append(data);
                             }
                             json.push_back('"');
                         }
                         else if constexpr ((std::is_arithmetic_v<std::decay_t<decltype(data)>> ||
                                             std::is_same_v<double, std::decay_t<decltype(data)>>) &&
                                            !std::is_same_v<bool, std::decay_t<decltype(data)>>)
                         {

                             auto [ptr, ec] = std::to_chars(buffer, buffer + sizeof(buffer), data);
                             if (ec == std::errc())
                             {
                                 json.append(buffer);
                             }
                             else
                             {
                                 json.append("0");
                             }

                             std::fill(buffer, buffer + sizeof(buffer), '\0');
                         }
                         else if constexpr (std::is_same_v<bool, std::decay_t<decltype(data)>>)
                         {
                             json.append(data ? "true" : "false");
                         }
                         else if constexpr (IS_MAP_V<std::decay_t<decltype(data)>>)
                         {
                             size_t count2 = 0;
                             json.push_back('{');
                             for (const auto& [key, value] : data)
                             {
                                 if (count2++ > 0)
                                 {
                                     json.push_back(',');
                                 }
                                 json.push_back('\"');
                                 json.append(key);
                                 json.push_back('\"');
                                 json.push_back(':');
                                 if constexpr (std::is_same_v<std::string, std::decay_t<decltype(value)>> ||
                                               std::is_same_v<std::string_view, std::decay_t<decltype(value)>>)
                                 {
                                     json.push_back('\"');
                                     if (needEscape(value))
                                     {
                                         escapeJSONString(value, json);
                                     }
                                     else
                                     {
                                         json.append(value);
                                     }
                                     json.push_back('\"');
                                 }
                                 else if constexpr ((std::is_arithmetic_v<std::decay_t<decltype(value)>> ||
                                                     std::is_same_v<double, std::decay_t<decltype(value)>>) &&
                                                    !std::is_same_v<bool, std::decay_t<decltype(value)>>)
                                 {
                                     auto [ptr, ec] = std::to_chars(buffer, buffer + sizeof(buffer), value);
                                     if (ec == std::errc())
                                     {
                                         json.append(buffer);
                                     }
                                     else
                                     {
                                         json.push_back('0');
                                     }
                                 }
                                 else if constexpr (std::is_same_v<bool, std::decay_t<decltype(value)>>)
                                 {
                                     json.append(value ? "true" : "false");
                                 }
                                 else if constexpr (IS_VECTOR_V<std::decay_t<decltype(value)>>)
                                 {
                                     size_t count3 = 0;
                                     json.push_back('[');
                                     for (const auto& v : value)
                                     {
                                         if (count3++ > 0)
                                         {
                                             json.push_back(',');
                                         }
                                         if constexpr (std::is_same_v<std::string, std::decay_t<decltype(v)>> ||
                                                       std::is_same_v<std::string_view, std::decay_t<decltype(v)>>)
                                         {
                                             json.push_back('\"');
                                             if (needEscape(v))
                                             {
                                                 escapeJSONString(v, json);
                                             }
                                             else
                                             {
                                                 json.append(v);
                                             }
                                             json.push_back('\"');
                                         }
                                         else if constexpr ((std::is_arithmetic_v<std::decay_t<decltype(value)>> ||
                                                             std::is_same_v<double, std::decay_t<decltype(value)>>) &&
                                                            !std::is_same_v<bool, std::decay_t<decltype(value)>>)
                                         {
                                             auto [ptr, ec] = std::to_chars(buffer, buffer + sizeof(buffer), v);
                                             if (ec == std::errc())
                                             {
                                                 json.append(buffer);
                                             }
                                             else
                                             {
                                                 json.push_back('0');
                                             }
                                             std::fill(buffer, buffer + sizeof(buffer), '\0');
                                         }
                                         else if constexpr (std::is_same_v<bool, std::decay_t<decltype(v)>>)
                                         {
                                             json.append(v ? "true" : "false");
                                         }
                                         else
                                         {
                                             jsonFieldToString(v, json);
                                         }
                                     }
                                     json.push_back(']');
                                 }

                                 else
                                 {
                                     jsonFieldToString(value, json);
                                 }
                             }
                             json.push_back('}');
                         }
                         else
                         {
                             jsonFieldToString(data, json);
                         }
                     }
                 }()),
             ...);
        },
        fields);

    json.push_back('}');
    return json;
}

template<typename T>
std::string jsonFieldToString(const T& obj)
{
    return serializeToJSON(obj);
}

template<typename T>
void jsonFieldToString(const T& obj, std::string& json)
{
    serializeToJSON(obj, json);
}

#endif // _REFLECTIVE_JSON_HPP<|MERGE_RESOLUTION|>--- conflicted
+++ resolved
@@ -22,12 +22,9 @@
 #include <unordered_map>
 #include <vector>
 
-<<<<<<< HEAD
 constexpr auto DEFAULT_INT_VALUE = INT64_MIN;
-=======
 constexpr auto CHAR_SIZE {256};
 constexpr auto BUFFER_SIZE {32};
->>>>>>> 5d330fde
 
 #define REFLECTABLE(...)                                                                                               \
     static constexpr auto fields()                                                                                     \
@@ -35,14 +32,7 @@
         return std::make_tuple(__VA_ARGS__);                                                                           \
     }
 
-<<<<<<< HEAD
-static std::array<const char*, 256> ESCAPE_TABLE = []
-=======
-#define MAKE_FIELD(keyLiteral, memberPtr)                                                                              \
-    std::make_tuple(std::string_view {keyLiteral}, std::string_view {"\"" keyLiteral "\":"}, memberPtr)
-
 static std::array<const char*, CHAR_SIZE> ESCAPE_TABLE = []
->>>>>>> 5d330fde
 {
     std::array<const char*, CHAR_SIZE> table {};
     for (int i = 0; i < CHAR_SIZE; ++i)
@@ -140,22 +130,18 @@
 
 template<typename T>
 constexpr bool IS_REFLECTABLE_MEMBER =
-    std::is_same_v<T, std::string_view> ||
-    std::is_same_v<T, std::string> ||
-    std::is_same_v<T, double> ||
-    std::is_same_v<T, bool> ||
-    IsMap<std::decay_t<T>>::value ||
-    IsVector<std::decay_t<T>>::value ||
-    IsReflectable<T>::value ||
-    std::is_same_v<T, std::int64_t>;
+    std::is_same_v<T, std::string_view> || std::is_same_v<T, std::string> || std::is_same_v<T, double> ||
+    std::is_same_v<T, bool> || IsMap<std::decay_t<T>>::value || IsVector<std::decay_t<T>>::value ||
+    IsReflectable<T>::value || std::is_same_v<T, std::int64_t>;
 
 template<typename C, typename T>
-constexpr auto makeFieldChecked(const char* keyLiteral, const char* keyLiteralField, T C::* member) {
+constexpr auto makeFieldChecked(const char* keyLiteral, const char* keyLiteralField, T C::*member)
+{
     static_assert(IS_REFLECTABLE_MEMBER<T>, "Invalid member type for reflection");
     return std::make_tuple(std::string_view {keyLiteral}, std::string_view {keyLiteralField}, member);
 }
-#define MAKE_FIELD(keyLiteral, memberPtr)                                                                              \
-    makeFieldChecked(keyLiteral, "\"" keyLiteral "\":", memberPtr)
+
+#define MAKE_FIELD(keyLiteral, memberPtr) makeFieldChecked(keyLiteral, "\"" keyLiteral "\":", memberPtr)
 
 template<typename T>
 std::enable_if_t<std::is_arithmetic_v<T> || std::is_same_v<double, T>, bool> isEmpty(T value)
@@ -303,8 +289,8 @@
                              json.push_back('"');
                          }
                          else if constexpr ((std::is_arithmetic_v<std::decay_t<decltype(data)>> ||
-                                             std::is_same_v<double, std::decay_t<decltype(data)>>) &&
-                                            !std::is_same_v<bool, std::decay_t<decltype(data)>>)
+                                             std::is_same_v<double, std::decay_t<decltype(data)>>)&&!std::
+                                                is_same_v<bool, std::decay_t<decltype(data)>>)
                          {
 
                              auto [ptr, ec] = std::to_chars(buffer, buffer + sizeof(buffer), data);
@@ -351,8 +337,8 @@
                                      json.push_back('\"');
                                  }
                                  else if constexpr ((std::is_arithmetic_v<std::decay_t<decltype(value)>> ||
-                                                     std::is_same_v<double, std::decay_t<decltype(value)>>) &&
-                                                    !std::is_same_v<bool, std::decay_t<decltype(value)>>)
+                                                     std::is_same_v<double, std::decay_t<decltype(value)>>)&&!std::
+                                                        is_same_v<bool, std::decay_t<decltype(value)>>)
                                  {
                                      auto [ptr, ec] = std::to_chars(buffer, buffer + sizeof(buffer), value);
                                      if (ec == std::errc())
@@ -400,8 +386,8 @@
                                      json.push_back('\"');
                                  }
                                  else if constexpr ((std::is_arithmetic_v<decltype(v)> ||
-                                                     std::is_same_v<const double&, decltype(v)>) &&
-                                                    !std::is_same_v<bool, std::decay_t<decltype(v)>>)
+                                                     std::is_same_v<const double&, decltype(v)>)&&!std::
+                                                        is_same_v<bool, std::decay_t<decltype(v)>>)
                                  {
                                      auto [ptr, ec] = std::to_chars(buffer, buffer + sizeof(buffer), v);
                                      if (ec == std::errc())
@@ -480,8 +466,8 @@
                              json.push_back('"');
                          }
                          else if constexpr ((std::is_arithmetic_v<std::decay_t<decltype(data)>> ||
-                                             std::is_same_v<double, std::decay_t<decltype(data)>>) &&
-                                            !std::is_same_v<bool, std::decay_t<decltype(data)>>)
+                                             std::is_same_v<double, std::decay_t<decltype(data)>>)&&!std::
+                                                is_same_v<bool, std::decay_t<decltype(data)>>)
                          {
 
                              auto [ptr, ec] = std::to_chars(buffer, buffer + sizeof(buffer), data);
@@ -529,8 +515,8 @@
                                      json.push_back('\"');
                                  }
                                  else if constexpr ((std::is_arithmetic_v<std::decay_t<decltype(value)>> ||
-                                                     std::is_same_v<double, std::decay_t<decltype(value)>>) &&
-                                                    !std::is_same_v<bool, std::decay_t<decltype(value)>>)
+                                                     std::is_same_v<double, std::decay_t<decltype(value)>>)&&!std::
+                                                        is_same_v<bool, std::decay_t<decltype(value)>>)
                                  {
                                      auto [ptr, ec] = std::to_chars(buffer, buffer + sizeof(buffer), value);
                                      if (ec == std::errc())
@@ -571,8 +557,9 @@
                                              json.push_back('\"');
                                          }
                                          else if constexpr ((std::is_arithmetic_v<std::decay_t<decltype(value)>> ||
-                                                             std::is_same_v<double, std::decay_t<decltype(value)>>) &&
-                                                            !std::is_same_v<bool, std::decay_t<decltype(value)>>)
+                                                             std::is_same_v<double,
+                                                                            std::decay_t<decltype(value)>>)&&!std::
+                                                                is_same_v<bool, std::decay_t<decltype(value)>>)
                                          {
                                              auto [ptr, ec] = std::to_chars(buffer, buffer + sizeof(buffer), v);
                                              if (ec == std::errc())
