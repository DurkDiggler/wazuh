--- conflicted
+++ resolved
@@ -318,15 +318,11 @@
 
     // If the file exists, generate add or modify events.
     if (w_stat(file, &file_stat) >= 0) {
-<<<<<<< HEAD
-=======
         /* Need a sleep here to avoid triggering on vim
          * (and finding the file removed)
          */
         fim_rt_delay();
-
-#ifdef WIN32
->>>>>>> 579b36a3
+      
         fim_element item = { .mode = FIM_REALTIME };
         fim_checker(file, &item, NULL, 1);
     }
@@ -343,12 +339,8 @@
 
     // If the file exists, generate add or modify events.
     if(w_stat(w_evt->path, &file_stat) >= 0) {
-<<<<<<< HEAD
-=======
         fim_rt_delay();
 
-#ifdef WIN32
->>>>>>> 579b36a3
         fim_element item = { .mode = FIM_WHODATA };
         fim_checker(w_evt->path, &item, w_evt, 1);
     }
