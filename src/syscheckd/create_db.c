/* Copyright (C) 2015-2019, Wazuh Inc.
 * Copyright (C) 2009 Trend Micro Inc.
 * All right reserved.
 *
 * This program is free software; you can redistribute it
 * and/or modify it under the terms of the GNU General Public
 * License (version 2) as published by the FSF - Free Software
 * Foundation
 */

#include <math.h>
#include "shared.h"
#include "syscheck.h"
#include "syscheck_op.h"
#include "wazuh_modules/wmodules.h"
#include "integrity_op.h"

// delete this functions
// ==================================
static void print_file_info(struct stat path_stat);
int print_hash_tables();
// ==================================

// Global variables
static int _base_line = 0;

typedef enum fim_alert_type {
    FIM_ADD,
    FIM_DELETE,
    FIM_MODIFICATION
}fim_alert_type;

static const char *FIM_ALERT[] = {
    "added",
    "deleted",
    "modified"
};

static const char *FIM_ALERT_MODE[] = {
    "scheduled",
    "real-time",
    "whodata"
};


int fim_scan() {
    int position = 0;

    minfo(FIM_FREQUENCY_STARTED);

    clock_t begin = clock();

    while (syscheck.dir[position] != NULL) {
        minfo("fim_scan(%d): '%s'", FIM_MODE(syscheck.opts[position]), syscheck.dir[position]);
        fim_process_event(syscheck.dir[position], FIM_MODE(syscheck.opts[position]), NULL);
        position++;
    }

    clock_t end = clock();
    minfo("The scan has been running during: %f sec.", (double)(end - begin) / CLOCKS_PER_SEC);
    print_hash_tables();

    if (_base_line == 0) {
        _base_line = 1;
    } else {
        check_deleted_files();
    }

    minfo(FIM_FREQUENCY_ENDED);

    return 0;
}


int fim_directory (char * path, int dir_position, whodata_evt * w_evt) {
    DIR *dp;
    struct dirent *entry;
    char *f_name;
    char *s_name;
    char linked_read_file[PATH_MAX + 1] = {'\0'};
    int options;
    int mode = 0;
    size_t path_size;
    short is_nfs;

    if (!path) {
        merror(NULL_ERROR);
        return OS_INVALID;
    }

    options = syscheck.opts[dir_position];

    // Open the directory given
    dp = opendir(path);

    if (!dp) {
        merror(FIM_PATH_NOT_OPEN, path, strerror(errno));
        return (-1);
    }

    // Should we check for NFS?
    if (syscheck.skip_nfs) {
        is_nfs = IsNFS(path);
        if (is_nfs != 0) {
            // Error will be -1, and 1 means skipped
            closedir(dp);
            return (is_nfs);
        }
    }

    if (options & REALTIME_ACTIVE) {
        mode = FIM_REALTIME;
#ifdef INOTIFY_ENABLED
        realtime_adddir(path, 0);
#elif defined WIN32
        realtime_adddir(path, dir_position + 1);
#endif

    } else if (options & WHODATA_ACTIVE) {
        mode = FIM_WHODATA;
    } else {
        mode = FIM_SCHEDULED;
    }

    os_calloc(PATH_MAX + 2, sizeof(char), f_name);
    while ((entry = readdir(dp)) != NULL) {
        *linked_read_file = '\0';

        // Ignore . and ..
        if ((strcmp(entry->d_name, ".") == 0) ||
                (strcmp(entry->d_name, "..") == 0)) {
            continue;
        }

        strncpy(f_name, path, PATH_MAX);
        path_size = strlen(path);
        s_name = f_name + path_size;

        // Check if the file name is already null terminated
        if (*(s_name - 1) != PATH_SEP) {
            *s_name++ = PATH_SEP;
        }
        *(s_name) = '\0';
        strncpy(s_name, entry->d_name, PATH_MAX - path_size - 2);
#ifdef WIN32
        str_lowercase(f_name);
#endif
        // Process the event related to f_name
        if(fim_process_event(f_name, mode, w_evt) == -1) {
            os_free(f_name);
            closedir(dp);
            return -1;
        }
    }

    os_free(f_name);
    closedir(dp);
    return (0);
}


int fim_check_file (char * file_name, int dir_position, int mode, whodata_evt * w_evt) {
    cJSON * json_event = NULL;
    fim_entry_data * entry_data = NULL;
    fim_entry_data * saved_data = NULL;
    struct stat file_stat;
    char * json_formated;
    int options;
    int deleted_flag = 0;

    options = syscheck.opts[dir_position];

    if (w_stat(file_name, &file_stat) < 0) {
        delete_target_file(file_name);
        deleted_flag = 1;
    }

    //File attributes
    if (entry_data = fim_get_data(file_name, file_stat, mode, options), !entry_data) {
        merror("Couldn't get attributes for file: '%s'", file_name);
        return OS_INVALID;
    }

    w_mutex_lock(&syscheck.fim_entry_mutex);
    if (saved_data = (fim_entry_data *) rbtree_get(syscheck.fim_entry, file_name), !saved_data) {
        // New entry. Insert into hash table
        if (fim_insert (file_name, entry_data) == -1) {
            free_entry_data(entry_data);
            os_free(entry_data);
            w_mutex_unlock(&syscheck.fim_entry_mutex);
            return OS_INVALID;
        }

        if (_base_line) {
            json_event = fim_json_event(file_name, NULL, entry_data, dir_position, FIM_ADD, mode, w_evt);
        }
    } else {
        // Delete file. Sending alert.
        if (deleted_flag) {
            fim_delete (file_name);
            json_event = fim_json_event (file_name, NULL, saved_data, dir_position, FIM_DELETE, mode, w_evt);
            // minfo("Deleting file '%s' checksum: '%s'", file_name, checksum);
        // Checking for changes
        } else {
            saved_data->scanned = 1;
            if (json_event = fim_json_event(file_name, saved_data, entry_data, dir_position, FIM_MODIFICATION, mode, w_evt), json_event) {
                if (fim_update (file_name, entry_data) == -1) {
                    free_entry_data(entry_data);
                    os_free(entry_data);
                    w_mutex_unlock(&syscheck.fim_entry_mutex);
                    return OS_INVALID;
                }
                //set_integrity_index(file_name, entry_data);
            } else {
                free_entry_data(entry_data);
                os_free(entry_data);
            }
        }
    }
    w_mutex_unlock(&syscheck.fim_entry_mutex);

    if (!_base_line && options & CHECK_SEECHANGES && !deleted_flag) {
        minfo("creating diff file for '%s'", file_name);
        seechanges_addfile(file_name);
    }

    if (json_event) {
        // minfo("File '%s' checksum: '%s'", file_name, checksum);
        if (_base_line || mode == FIM_WHODATA || mode == FIM_REALTIME) {
            json_formated = cJSON_PrintUnformatted(json_event);
            minfo("%s", json_formated);
            send_syscheck_msg(json_formated);
            os_free(json_formated);
        }
        cJSON_Delete(json_event);
    }

    return 0;
}


int fim_process_event(char * file, int mode, whodata_evt *w_evt) {
    struct stat file_stat;
    int dir_position = 0;
    int depth = 0;

    if (fim_check_ignore(file) == 1) {
        return (0);
    }

    if (fim_check_restrict (file, syscheck.filerestrict[dir_position]) == 1) {
        return (0);
    }

    // If the directory have another configuration will come back
    if (dir_position = fim_configuration_directory(file), dir_position < 0) {
        minfo("No configuration founded for file: '%s'", file);
        return(0);
    }

    mdebug1("~~ fim_process_event mode('%d'):'%s' config:'%s'", mode, file, syscheck.dir[dir_position]);

    if (FIM_MODE(syscheck.opts[dir_position]) == mode) {
        depth = fim_check_depth(file, dir_position);
        //minfo("~~Depth from parent path: '%d' recursion level:'%d'", depth, syscheck.recursion_level[dir_position]);
        if(depth >= syscheck.recursion_level[dir_position]) {
            minfo("~~ Maximum depth reached: %s", file);
            return 0;
        }

        // If w_stat fails can be a deleted file
        if (w_stat(file, &file_stat) < 0) {
            // Regular file
            if (fim_check_file(file, dir_position, mode, w_evt) < 0) {
                merror("Skiping file: '%s'", file);
            }
        } else {
            switch(file_stat.st_mode & S_IFMT) {
                case FIM_REGULAR:
                    // Regular file
                    if (fim_check_file(file, dir_position, mode, w_evt) < 0) {
                        merror("Skip event: '%s'", file);
                    }
                    break;

                case FIM_DIRECTORY:
                    // Directory path
                    fim_directory(file, dir_position, w_evt);
                    break;
#ifndef WIN32
                case FIM_LINK:
                    // Symbolic links add link and follow if it is configured
                    // TODO: implement symbolic links
                    break;
#endif
                default:
                    // Unsupported file type
                    return -1;
            }
        }
    } else {
        minfo("Different configuration applied to file '%s'", file);
    }

    return 0;
}


void fim_audit_inode_event(whodata_evt * w_evt) {
    fim_inode_data * inode_data;
    char **event_paths;
    int i = 0;

    w_mutex_lock(&syscheck.fim_entry_mutex);

    if (inode_data = OSHash_Get_ex(syscheck.fim_inode, w_evt->inode), inode_data) {
        os_calloc(inode_data->items, sizeof(char*), event_paths);

        while(inode_data->paths && inode_data->paths[i] && i < inode_data->items) {
            os_strdup(inode_data->paths[i], event_paths[i]);
            i++;
        }
    }

    w_mutex_unlock(&syscheck.fim_entry_mutex);

    for(; i > 0; i--) {
        fim_process_event(event_paths[i - 1], FIM_WHODATA, w_evt);
        os_free(event_paths[i]);
    }
    os_free(event_paths);

    return;
}


// Returns the position of the path into directories array
int fim_configuration_directory(char * path) {
    int it = 0;
    int max = 0;
    int res = 0;
    int position = -1;

    while(syscheck.dir[it]) {
        res = w_compare_str(syscheck.dir[it], path);
        if (max < res) {
            position = it;
            max = res;
        }
        it++;
    }

    return position;
}


// Evaluates the depth of the directory or file to check if it exceeds the configured max_depth value
int fim_check_depth(char * path, int dir_position) {
    char * pos;
    int depth = 0;
    unsigned int parent_path_size;

    if (!syscheck.dir[dir_position]) {
        minfo("~~Invalid parent path.");
        return -1;
    }

    parent_path_size = strlen(syscheck.dir[dir_position]);

    if (parent_path_size > strlen(path)) {
        minfo("~~Parent directory < path: %s < %s", syscheck.dir[dir_position], path);
        return -1;
    }

    pos = path + parent_path_size;
    while (pos) {
        if (pos = strchr(pos, '/'), pos) {
            depth++;
        } else {
            break;
        }
        pos++;
    }

    return depth;
}


// Get data from file
fim_entry_data * fim_get_data (const char * file_name, struct stat file_stat, int mode, int options) {
    fim_entry_data * data = NULL;

    os_calloc(1, sizeof(fim_entry_data), data);

    data->size = file_stat.st_size;
    data->perm = file_stat.st_mode;
    data->mtime = file_stat.st_mtime;
    data->inode = file_stat.st_ino;
    data->uid = file_stat.st_uid;
    data->gid = file_stat.st_gid;

#ifdef WIN32
    data->user_name = get_user(file_name, file_stat.st_uid, &data->sid);
    os_strdup((char*)get_group(file_stat.st_gid), data->group_name);
#else
    os_strdup((char*)get_user(file_name, file_stat.st_uid, NULL), data->user_name);
    os_strdup((char*)get_user(file_name, file_stat.st_uid, NULL), data->group_name);
#endif

    snprintf(data->hash_md5, sizeof(os_md5), "%s", "d41d8cd98f00b204e9800998ecf8427e");
    snprintf(data->hash_sha1, sizeof(os_sha1), "%s", "da39a3ee5e6b4b0d3255bfef95601890afd80709");
    snprintf(data->hash_sha256, sizeof(os_sha256), "%s", "e3b0c44298fc1c149afbf4c8996fb92427ae41e4649b934ca495991b7852b855");

    // The file exists and we don't have to delete it from the hash tables
    data->scanned = 1;

    // We won't calculate hash for symbolic links, empty or large files
#ifdef __linux__
    if ((file_stat.st_mode & S_IFMT) == FIM_REGULAR)
#endif
        if (file_stat.st_size > 0 && (size_t)file_stat.st_size < syscheck.file_max_size) {
            if (OS_MD5_SHA1_SHA256_File(file_name,
                                        syscheck.prefilter_cmd,
                                        data->hash_md5,
                                        data->hash_sha1,
                                        data->hash_sha256,
                                        OS_BINARY,
                                        syscheck.file_max_size) < 0) {
                merror("Couldn't generate hashes for '%s'", file_name);
                free_entry_data(data);
                return NULL;
        }
    }

    data->mode = mode;
    data->options = options;
<<<<<<< HEAD
    data->last_event = time(NULL);
=======
    fim_get_checksum(data);
>>>>>>> 2cdbe24b

    return data;
}


// Returns checksum string
void fim_get_checksum (fim_entry_data * data) {
    char *checksum = NULL;
    int size;

    os_calloc(OS_SIZE_128, sizeof(char), checksum);

    size = snprintf(checksum,
            OS_SIZE_128,
            "%d:%d:%d:%d:%s:%s:%d:%lu:%s:%s:%s",
            data->size,
            data->perm,
            data->uid,
            data->gid,
            data->user_name,
            data->group_name,
            data->mtime,
            data->inode,
            data->hash_md5,
            data->hash_sha1,
            data->hash_sha256);

    if (size < 0) {
        merror("Wrong size, can't get checksum: %s", checksum);
        *checksum = '\0';
    } else if (size >= OS_SIZE_128) {
        // Needs more space
        os_realloc(checksum, (size + 1) * sizeof(char), checksum);
        snprintf(checksum,
                size + 1,
                "%d:%d:%d:%d:%s:%s:%d:%lu:%s:%s:%s",
                data->size,
                data->perm,
                data->uid,
                data->gid,
                data->user_name,
                data->group_name,
                data->mtime,
                data->inode,
                data->hash_md5,
                data->hash_sha1,
                data->hash_sha256);
    }

    // TODO: Check time difference between functions OS_SHA1_Str and OS_SHA1_Str2

    OS_SHA1_Str(checksum, sizeof(checksum), data->checksum);
    free(checksum);
}


// Inserts a file in the syscheck hash table structure (inodes and paths)
int fim_insert (char * file, fim_entry_data * data) {
    char * inode_key = NULL;

    if (rbtree_insert(syscheck.fim_entry, file, data) == NULL) {
        minfo("Duplicate path: '%s'", file);
        return (-1);
    }

    syscheck.n_entries++;

#ifndef WIN32
    fim_inode_data * inode_data;

    // Function OSHash_Add_ex doesn't alloc memory for the data of the hash table
    os_calloc(OS_SIZE_16, sizeof(char), inode_key);
    snprintf(inode_key, OS_SIZE_16, "%ld", data->inode);

    if (inode_data = OSHash_Get(syscheck.fim_inode, inode_key), !inode_data) {
        os_calloc(1, sizeof(fim_inode_data), inode_data);

        inode_data->paths = os_AddStrArray(file, inode_data->paths);
        inode_data->items = 1;

        if (OSHash_Add(syscheck.fim_inode, inode_key, inode_data) != 2) {
            merror("Unable to add inode to db: '%s' => '%s'", inode_key, file);
            os_free(inode_key);
            return (-1);
        }

        syscheck.n_inodes++;
    } else {
        // TODO: Maybe create a function to modularize this section
        char **new_paths, **to_delete;
        struct stat inode_stat;
        int i = 0;

        if (!os_IsStrOnArray(file, inode_data->paths)) {
            inode_data->paths = os_AddStrArray(file, inode_data->paths);
            inode_data->items++;
            syscheck.n_inodes++;
        }

        os_calloc(inode_data->items, sizeof(char*), new_paths);
        os_calloc(inode_data->items, sizeof(char*), to_delete);

        for(i = 0; i < inode_data->items; i++) {
            if(stat(inode_data->paths[i], &inode_stat) < 0) {
                to_delete = os_AddStrArray(inode_data->paths[i], to_delete);
            } else {
                new_paths = os_AddStrArray(inode_data->paths[i], new_paths);
            }
        }

        i = 0;
        while(to_delete[i]) {
            fim_delete(to_delete[i++]);
        }

        free_strarray(to_delete);
        free_strarray(inode_data->paths);
        inode_data->paths = new_paths;

    }
#endif

    os_free(inode_key);
    return 0;
}


// Update an entry in the syscheck hash table structure (inodes and paths)
int fim_update (char * file, fim_entry_data * data) {
    char * inode_key;

    os_calloc(OS_SIZE_16, sizeof(char), inode_key);
    snprintf(inode_key, OS_SIZE_16, "%ld", data->inode);

    if (!file || strcmp(file, "") == 0 || !inode_key || strcmp(inode_key, "") == 0) {
        merror("Can't update entry invalid file or inode");
        // TODO: Consider if we should exit here. Change to debug message
    }

    if (rbtree_replace(syscheck.fim_entry, file, data) == NULL) {
        merror("Unable to update file to db, key not found: '%s'", file);
        os_free(inode_key);
        return (-1);
    }
    os_free(inode_key);
    return 0;
}


// Deletes a path from the syscheck hash table structure and sends a deletion event
int fim_delete (char * file_name) {
    fim_entry_data * saved_data;
    char * file_to_delete = NULL;

    if (saved_data = rbtree_get(syscheck.fim_entry, file_name), saved_data) {
        os_strdup(file_name, file_to_delete);
#ifndef WIN32
        char * inode = NULL;
        os_calloc(OS_SIZE_16, sizeof(char), inode);
        snprintf(inode, OS_SIZE_16, "%ld", saved_data->inode);
        delete_inode_item(inode, file_to_delete);
        // TODO: Send alert to manager (send_msg())
#endif
        rbtree_delete(syscheck.fim_entry, file_to_delete);
        free_entry_data(saved_data);
        os_free(saved_data);
#ifndef WIN32
        os_free(inode);
#endif
        os_free(file_to_delete);
    }

    return 0;
}


// Deletes a path from the syscheck hash table structure and sends a deletion event on scheduled scans
void check_deleted_files() {
    int i;
    char ** keys = rbtree_keys(syscheck.fim_entry);

    for (i = 0; keys[i] != NULL; i++) {
        fim_entry_data * data = rbtree_get(syscheck.fim_entry, keys[i]);
        assert(data != NULL);

        // File doesn't exist so we have to delete it from the
        // hash tables and send a deletion event.
        if (!data->scanned && data->mode == FIM_SCHEDULED) {
            minfo("File '%s' has been deleted.", keys[i]);
            fim_delete(keys[i]);
        } else {
             // File still exists. We only need to reset the scanned flag.
            data->scanned = 0;
        }
    }

    free_strarray(keys);

    return;
}


void delete_inode_item(char *inode_key, char *file_name) {
    fim_inode_data *inode_data;
    char **new_paths;
    int i = 0;

    if (inode_data = OSHash_Get(syscheck.fim_inode, inode_key), inode_data) {
        // If it's the last path we can delete safely the hash node
        if(inode_data->items == 1) {
            if(inode_data = OSHash_Delete(syscheck.fim_inode, inode_key), inode_data) {
                free_inode_data(inode_data);
                os_free(inode_data);
            }
        }
        // We must delete only file_name from paths
        else {
            os_calloc(inode_data->items-1, sizeof(char*), new_paths);
            for(i = 0; i < inode_data->items; i++) {
                if(strcmp(inode_data->paths[i], file_name)) {
                    new_paths = os_AddStrArray(inode_data->paths[i], new_paths);
                }
            }

            free_strarray(inode_data->paths);
            inode_data->paths = new_paths;
            inode_data->items--;
        }
    }
}

cJSON * fim_json_event(char * file_name, fim_entry_data * old_data, fim_entry_data * new_data, int dir_position, int type, int mode, whodata_evt * w_evt) {
    cJSON * json_event = cJSON_CreateObject();
    cJSON * json_alert = NULL;

    if (old_data) {
        json_alert = fim_json_alert_changes(file_name, old_data, new_data, dir_position, type, mode, w_evt);
    }
    else {
        json_alert = fim_json_alert(file_name, new_data, dir_position, type, mode, w_evt);
    }

    if (json_alert != NULL) {
        cJSON_AddStringToObject(json_event, "type", "event");
        cJSON_AddItemToObject(json_event, "event", json_alert);
        return json_event;
    }
    else {
        cJSON_Delete(json_event);
        return NULL;
    }
}

cJSON * fim_json_alert(char * file_name, fim_entry_data * data, int dir_position, int type, int mode, whodata_evt * w_evt) {
    cJSON * response = NULL;
    cJSON * fim_attributes = NULL;
    cJSON * extra_data = NULL;
    cJSON * fim_audit = NULL;
    char * tags = syscheck.tag[dir_position];
    char * diff = NULL;

<<<<<<< HEAD
    checksum = fim_get_checksum(data);
    response = cJSON_CreateObject();

    cJSON_AddStringToObject(response, "path", file_name);
    cJSON_AddStringToObject(response, "mode", FIM_ALERT_MODE[mode]);
    cJSON_AddStringToObject(response, "type", FIM_ALERT[type]);
    cJSON_AddNumberToObject(response, "timestamp", data->last_event);
    if (tags != NULL) {
        cJSON_AddStringToObject(response, "tags", tags);
    }

    if (syscheck.opts[dir_position] & CHECK_SEECHANGES && type != 1) {
        if (diff = seechanges_addfile(file_name), diff) {
            cJSON_AddStringToObject(response, "content_changes", diff);
            os_free(diff);
        }
    }
=======

    fim_report = cJSON_CreateObject();
    cJSON_AddStringToObject(fim_report, "path", file_name);
    cJSON_AddNumberToObject(fim_report, "options", data->options);
    cJSON_AddStringToObject(fim_report, "alert", FIM_ALERT[type]);
    cJSON_AddStringToObject(fim_report, "mode", FIM_ALERT_MODE[mode]);
    cJSON_AddStringToObject(fim_report, "integrity", data->checksum);
>>>>>>> 2cdbe24b

    fim_attributes = cJSON_CreateObject();
    cJSON_AddNumberToObject(fim_attributes, "size", data->size);
    cJSON_AddNumberToObject(fim_attributes, "perm", data->perm);
    cJSON_AddStringToObject(fim_attributes, "user_name", data->user_name);
    cJSON_AddStringToObject(fim_attributes, "group_name", data->group_name);
#ifdef __linux__
    cJSON_AddNumberToObject(fim_attributes, "uid", data->uid);
    cJSON_AddNumberToObject(fim_attributes, "gid", data->gid);
    cJSON_AddNumberToObject(fim_attributes, "inode", data->inode);
#elif WIN32
    cJSON_AddStringToObject(fim_attributes, "sid", data->sid);
#endif
    cJSON_AddNumberToObject(fim_attributes, "mtime", data->mtime);
    cJSON_AddStringToObject(fim_attributes, "hash_md5", data->hash_md5);
    cJSON_AddStringToObject(fim_attributes, "hash_sha1", data->hash_sha1);
    cJSON_AddStringToObject(fim_attributes, "hash_sha256", data->hash_sha256);
#ifdef WIN32
    cJSON_AddNumberToObject(fim_attributes, "win_attributes", w_get_file_attrs(file_name));
#endif

    extra_data = cJSON_CreateObject();

    if (w_evt) {
        fim_audit = cJSON_CreateObject();
        cJSON_AddStringToObject(fim_audit, "user_id", w_evt->user_id);
        cJSON_AddStringToObject(fim_audit, "user_name", w_evt->user_name);
        cJSON_AddStringToObject(fim_audit, "group_id", w_evt->group_id);
        cJSON_AddStringToObject(fim_audit, "group_name", w_evt->group_name);
        cJSON_AddStringToObject(fim_audit, "process_name", w_evt->process_name);
        cJSON_AddStringToObject(fim_audit, "path", w_evt->path);
        cJSON_AddStringToObject(fim_audit, "audit_uid", w_evt->audit_uid);
        cJSON_AddStringToObject(fim_audit, "audit_name", w_evt->audit_name);
        cJSON_AddStringToObject(fim_audit, "effective_uid", w_evt->effective_uid);
        cJSON_AddStringToObject(fim_audit, "effective_name", w_evt->effective_name);
        cJSON_AddStringToObject(fim_audit, "inode", w_evt->inode);
        cJSON_AddNumberToObject(fim_audit, "ppid", w_evt->ppid);
#ifndef WIN32
        cJSON_AddNumberToObject(fim_audit, "process_id", w_evt->process_id);
#else
        cJSON_AddNumberToObject(fim_audit, "process_id", w_evt->process_id);
        cJSON_AddNumberToObject(fim_audit, "mask", w_evt->mask);
#endif
    }

    cJSON_AddItemToObject(response, "attributes", fim_attributes);
    cJSON_AddItemToObject(response, "extra_data", extra_data);

    if (w_evt) {
        cJSON_AddItemToObject(response, "audit", fim_audit);
    }

    return response;
}

cJSON * fim_json_alert_changes (char * file_name, fim_entry_data * old_data, fim_entry_data * new_data, int dir_position, int type, int mode, whodata_evt * w_evt) {
    cJSON * response = NULL;
    cJSON * fim_attributes = NULL;
    cJSON * fim_old_attributes = NULL;
    cJSON * extra_data = NULL;
    cJSON * fim_audit = NULL;
    char * tags = syscheck.tag[dir_position];
    char * diff = NULL;
    char * changed_attributes = NULL;
    int report_alert = 0;

    fim_old_attributes = cJSON_CreateObject();
    if ( (old_data->size != new_data->size) && (old_data->options & CHECK_SIZE) ) {
        cJSON_AddNumberToObject(fim_old_attributes, "size", old_data->size);
        wm_strcat(&changed_attributes, "size", ',');
        report_alert = 1;
    }

    if ( (old_data->perm != new_data->perm) && (old_data->options & CHECK_PERM) ) {
        cJSON_AddNumberToObject(fim_old_attributes, "perm", old_data->perm);
        wm_strcat(&changed_attributes, "permission", ',');
        report_alert = 1;
    }

    if ( (old_data->uid != new_data->uid) && (old_data->options & CHECK_OWNER) ) {
        cJSON_AddNumberToObject(fim_old_attributes, "uid", old_data->uid);
        cJSON_AddStringToObject(fim_old_attributes, "user_name", old_data->user_name);
        wm_strcat(&changed_attributes, "uid", ',');
        report_alert = 1;
    }

    if ( (old_data->gid != new_data->gid) && (old_data->options & CHECK_GROUP) ) {
        cJSON_AddNumberToObject(fim_old_attributes, "gid", old_data->gid);
        cJSON_AddStringToObject(fim_old_attributes, "group_name", old_data->group_name);
        wm_strcat(&changed_attributes, "gid", ',');
        report_alert = 1;
    }

    if ( (old_data->mtime != new_data->mtime) && (old_data->options & CHECK_MTIME) ) {
        cJSON_AddNumberToObject(fim_old_attributes, "mtime", old_data->mtime);
        wm_strcat(&changed_attributes, "mtime", ',');
        report_alert = 1;
    }

#ifdef __linux__
    if ( (old_data->inode != new_data->inode) && (old_data->options & CHECK_INODE) ) {
        cJSON_AddNumberToObject(fim_old_attributes, "inode", old_data->inode);
        wm_strcat(&changed_attributes, "inode", ',');
        report_alert = 1;
    }
#endif

    if ( (strcmp(old_data->hash_md5, new_data->hash_md5) != 0) &&
            (old_data->options & CHECK_MD5SUM) ) {
        cJSON_AddStringToObject(fim_old_attributes, "hash_md5", old_data->hash_md5);
        wm_strcat(&changed_attributes, "md5", ',');
        report_alert = 1;
    }

    if ( (strcmp(old_data->hash_sha1, new_data->hash_sha1) != 0) &&
            (old_data->options & CHECK_SHA1SUM) ) {
        cJSON_AddStringToObject(fim_old_attributes, "hash_sha1", old_data->hash_sha1);
        wm_strcat(&changed_attributes, "sha1", ',');
        report_alert = 1;
    }

    if ( (strcmp(old_data->hash_sha256, new_data->hash_sha256) != 0) &&
            (old_data->options & CHECK_SHA256SUM) ) {
        cJSON_AddStringToObject(fim_old_attributes, "hash_sha256", old_data->hash_sha256);
        wm_strcat(&changed_attributes, "sha256", ',');
        report_alert = 1;
    }

    if (report_alert) {
<<<<<<< HEAD
        checksum = fim_get_checksum(new_data);
        response = cJSON_CreateObject();

        cJSON_AddStringToObject(response, "path", file_name);
        cJSON_AddStringToObject(response, "mode", FIM_ALERT_MODE[mode]);
        cJSON_AddStringToObject(response, "type", FIM_ALERT[type]);
        cJSON_AddNumberToObject(response, "timestamp", new_data->last_event);
        cJSON_AddStringToObject(response, "changed_attributes", changed_attributes);
        if (tags != NULL) {
            cJSON_AddStringToObject(response, "tags", tags);
        }

        if (syscheck.opts[dir_position] & CHECK_SEECHANGES && type != 1) {
            if (diff = seechanges_addfile(file_name), diff) {
                cJSON_AddStringToObject(response, "content_changes", diff);
                os_free(diff);
            }
        }
=======
        fim_report = cJSON_CreateObject();
        cJSON_AddStringToObject(fim_report, "path", file_name);
        cJSON_AddNumberToObject(fim_report, "options", old_data->options);
        cJSON_AddStringToObject(fim_report, "alert", FIM_ALERT[type]);
        cJSON_AddStringToObject(fim_report, "mode", FIM_ALERT_MODE[mode]);
        cJSON_AddStringToObject(fim_report, "integrity", new_data->checksum);
>>>>>>> 2cdbe24b

        fim_attributes = cJSON_CreateObject();
        cJSON_AddNumberToObject(fim_attributes, "size", new_data->size);
        cJSON_AddNumberToObject(fim_attributes, "perm", new_data->perm);
        cJSON_AddStringToObject(fim_attributes, "user_name", new_data->user_name);
        cJSON_AddStringToObject(fim_attributes, "group_name", new_data->group_name);
#ifdef __linux__
        cJSON_AddNumberToObject(fim_attributes, "uid", new_data->uid);
        cJSON_AddNumberToObject(fim_attributes, "gid", new_data->gid);
        cJSON_AddNumberToObject(fim_attributes, "inode", new_data->inode);
#elif WIN32
        cJSON_AddStringToObject(fim_attributes, "sid", new_data->sid);
#endif
        cJSON_AddNumberToObject(fim_attributes, "mtime", new_data->mtime);
        cJSON_AddStringToObject(fim_attributes, "hash_md5", new_data->hash_md5);
        cJSON_AddStringToObject(fim_attributes, "hash_sha1", new_data->hash_sha1);
        cJSON_AddStringToObject(fim_attributes, "hash_sha256", new_data->hash_sha256);
#ifdef WIN32
        cJSON_AddNumberToObject(fim_attributes, "win_attributes", w_get_file_attrs(file_name));
#endif

        if (w_evt) {
            fim_audit = cJSON_CreateObject();
            cJSON_AddStringToObject(fim_audit, "user_id", w_evt->user_id);
            cJSON_AddStringToObject(fim_audit, "user_name", w_evt->user_name);
            cJSON_AddStringToObject(fim_audit, "group_id", w_evt->group_id);
            cJSON_AddStringToObject(fim_audit, "group_name", w_evt->group_name);
            cJSON_AddStringToObject(fim_audit, "process_name", w_evt->process_name);
            cJSON_AddStringToObject(fim_audit, "path", w_evt->path);
            cJSON_AddStringToObject(fim_audit, "audit_uid", w_evt->audit_uid);
            cJSON_AddStringToObject(fim_audit, "audit_name", w_evt->audit_name);
            cJSON_AddStringToObject(fim_audit, "effective_uid", w_evt->effective_uid);
            cJSON_AddStringToObject(fim_audit, "effective_name", w_evt->effective_name);
            cJSON_AddStringToObject(fim_audit, "inode", w_evt->inode);
            cJSON_AddNumberToObject(fim_audit, "ppid", w_evt->ppid);
#ifndef WIN32
            cJSON_AddNumberToObject(fim_audit, "process_id", w_evt->process_id);
#else
            cJSON_AddNumberToObject(fim_audit, "process_id", w_evt->process_id);
            cJSON_AddNumberToObject(fim_audit, "mask", w_evt->mask);
#endif
        }

        cJSON_AddItemToObject(response, "attributes", fim_attributes);
        cJSON_AddItemToObject(response, "old_attributes", fim_old_attributes);
        cJSON_AddItemToObject(response, "extra_data", extra_data);

        if (w_evt) {
            cJSON_AddItemToObject(response, "audit", fim_audit);
        }
<<<<<<< HEAD
        os_free(checksum);
    } else {
        minfo("~~ File without changes: '%s'", file_name);
        cJSON_Delete(fim_old_attributes);
=======
>>>>>>> 2cdbe24b
    }

    return response;
}


int fim_check_ignore (const char *file_name) {
    /* Check if the file should be ignored */
    if (syscheck.ignore) {
        int i = 0;
        while (syscheck.ignore[i] != NULL) {
            if (strncasecmp(syscheck.ignore[i], file_name, strlen(syscheck.ignore[i])) == 0) {
                mdebug2(FIM_IGNORE_ENTRY, "file", file_name, syscheck.ignore[i]);
                return (1);
            }
            i++;
        }
    }

    /* Check in the regex entry */
    if (syscheck.ignore_regex) {
        int i = 0;
        while (syscheck.ignore_regex[i] != NULL) {
            if (OSMatch_Execute(file_name, strlen(file_name), syscheck.ignore_regex[i])) {
                mdebug2(FIM_IGNORE_SREGEX, "file", file_name, syscheck.ignore_regex[i]->raw);
                return (1);
            }
            i++;
        }
    }

    return (0);
}

int fim_check_restrict (const char *file_name, OSMatch *restriction) {
    /* Restrict file types */
    if (restriction) {
        if (!OSMatch_Execute(file_name, strlen(file_name), restriction)) {
            mdebug1(FIM_FILE_IGNORE_RESTRICT, file_name);
            return (1);
        }
    }

    return (0);
}


void free_entry_data(fim_entry_data * data) {
    os_free(data->user_name);
    os_free(data->group_name);
}


void free_inode_data(fim_inode_data * data) {
    int i;

    for (i = 0; i < data->items; i++) {
        os_free(data->paths[i]);
    }
    os_free(data->paths);
}


/* ================================================================================================ */
/* ================================================================================================ */
/* ================================================================================================ */
/* ================================================================================================ */


static void print_file_info(struct stat path_stat) {
    //switch(path_stat.st_mode & S_IFMT) {
    //case S_IFBLK:
    //    minfo("Block special.");
    //    break;
    //case S_IFCHR:
    //    minfo("Character special.");
    //    break;
    //case S_IFIFO:
    //    minfo("FIFO special.");
    //    break;
    //case S_IFREG:
    //    minfo("Regular.");
    //    break;
    //case S_IFDIR:
    //    minfo("Directory.");
    //    break;
    //case S_IFLNK:
    //    minfo("Symbolic link.");
    //    break;
    //case S_IFSOCK:
    //    minfo("Socket.");
    //    break;
    //default:
    //    minfo("I dont know");
    //}

    minfo("Stat st_dev '%d'", (int)path_stat.st_dev);     /* ID of device containing file */
    minfo("Stat st_ino '%ld'", (long int)path_stat.st_ino);     /* inode number */
    minfo("Stat st_mode '%d'", (int)path_stat.st_mode);    /* protection */
    minfo("Stat st_nlink '%d'", (int)path_stat.st_nlink);   /* number of hard links */
    minfo("Stat st_uid '%d'", (int)path_stat.st_uid);     /* user ID of owner */
    minfo("Stat st_gid '%d'", (int)path_stat.st_gid);     /* group ID of owner */
    minfo("Stat st_rdev '%d'", (int)path_stat.st_rdev);    /* device ID (if special file) */
    minfo("Stat st_size '%ld'", (long int)path_stat.st_size);    /* total size, in bytes */
    //minfo("Stat st_blksize '%d'", (int)path_stat.st_blksize); /* blocksize for file system I/O */
    //minfo("Stat st_blocks '%d'", (int)path_stat.st_blocks);  /* number of 512B blocks allocated */
    minfo("Stat st_atime '%d'", (int)path_stat.st_atime);   /* time of last access */
    minfo("Stat st_mtime '%d'", (int)path_stat.st_mtime);   /* time of last modification */
    minfo("Stat st_ctime '%d'", (int)path_stat.st_ctime);   /* time of last status change */

}


int print_hash_tables() {
    char * files = NULL;
    int element_sch = 0;
    int element_rt = 0;
    int element_wd = 0;
    int element_total = 0;
    char ** keys = rbtree_keys(syscheck.fim_entry);
    int i;

    for (i = 0; keys[i]; i++) {
        fim_entry_data * data = rbtree_get(syscheck.fim_entry, keys[i]);
        assert(data != NULL);

        minfo("ENTRY (%d) => '%s'->'%lu' scanned:'%u'\n", element_total, keys[i], data->inode, data->scanned);

<<<<<<< HEAD
    hash_node = OSHash_Begin(syscheck.fim_entry, inode_it);
    while(hash_node) {
        fim_entry_data = hash_node->data;
        //minfo("ENTRY (%d) => '%s'->'%lu' scanned:'%u' L0:'%d' L1:'%d' L2:'%d'\n", element_total, (char*)hash_node->key, fim_entry_data->inode, fim_entry_data->scanned, fim_entry_data->level0, fim_entry_data->level1, fim_entry_data->level2);
        switch(fim_entry_data->mode) {
=======
        switch(data->mode) {
>>>>>>> 2cdbe24b
            case FIM_SCHEDULED: element_sch++; break;
            case FIM_REALTIME: element_rt++; break;
            case FIM_WHODATA: element_wd++; break;
        }

        element_total++;
    }

    element_total = 0;

#ifndef WIN32
    OSHashNode * hash_node;
    unsigned int inode_it = 0;

    for (hash_node = OSHash_Begin(syscheck.fim_inode, &inode_it); hash_node; hash_node = OSHash_Next(syscheck.fim_inode, &inode_it, hash_node)) {
        fim_inode_data * data = hash_node->data;
        os_free(files);
        os_calloc(1, sizeof(char), files);
        *files = '\0';

        for (i = 0; i < data->items; i++) {
            wm_strcat(&files, data->paths[i], ',');
        }
<<<<<<< HEAD
        //minfo("INODE (%u) => '%s'->(%d)'%s'\n", element_total, (char*)hash_node->key, fim_inode_data->items, files);
        hash_node = OSHash_Next(syscheck.fim_inode, inode_it, hash_node);
=======

        minfo("INODE (%u) => '%s'->(%d)'%s'\n", element_total, (char*)hash_node->key, data->items, files);
>>>>>>> 2cdbe24b

        element_total++;
    }
#endif
    minfo("SCH '%d'", element_sch);
    minfo("RT '%d'", element_rt);
    minfo("WD '%d'", element_wd);

    os_free(files);
    free_strarray(keys);

    return 0;
}<|MERGE_RESOLUTION|>--- conflicted
+++ resolved
@@ -434,11 +434,8 @@
 
     data->mode = mode;
     data->options = options;
-<<<<<<< HEAD
     data->last_event = time(NULL);
-=======
     fim_get_checksum(data);
->>>>>>> 2cdbe24b
 
     return data;
 }
@@ -488,8 +485,6 @@
                 data->hash_sha256);
     }
 
-    // TODO: Check time difference between functions OS_SHA1_Str and OS_SHA1_Str2
-
     OS_SHA1_Str(checksum, sizeof(checksum), data->checksum);
     free(checksum);
 }
@@ -695,19 +690,17 @@
 cJSON * fim_json_alert(char * file_name, fim_entry_data * data, int dir_position, int type, int mode, whodata_evt * w_evt) {
     cJSON * response = NULL;
     cJSON * fim_attributes = NULL;
-    cJSON * extra_data = NULL;
     cJSON * fim_audit = NULL;
     char * tags = syscheck.tag[dir_position];
     char * diff = NULL;
 
-<<<<<<< HEAD
-    checksum = fim_get_checksum(data);
     response = cJSON_CreateObject();
 
     cJSON_AddStringToObject(response, "path", file_name);
     cJSON_AddStringToObject(response, "mode", FIM_ALERT_MODE[mode]);
     cJSON_AddStringToObject(response, "type", FIM_ALERT[type]);
     cJSON_AddNumberToObject(response, "timestamp", data->last_event);
+    cJSON_AddStringToObject(response, "integrity", data->checksum);
     if (tags != NULL) {
         cJSON_AddStringToObject(response, "tags", tags);
     }
@@ -718,15 +711,6 @@
             os_free(diff);
         }
     }
-=======
-
-    fim_report = cJSON_CreateObject();
-    cJSON_AddStringToObject(fim_report, "path", file_name);
-    cJSON_AddNumberToObject(fim_report, "options", data->options);
-    cJSON_AddStringToObject(fim_report, "alert", FIM_ALERT[type]);
-    cJSON_AddStringToObject(fim_report, "mode", FIM_ALERT_MODE[mode]);
-    cJSON_AddStringToObject(fim_report, "integrity", data->checksum);
->>>>>>> 2cdbe24b
 
     fim_attributes = cJSON_CreateObject();
     cJSON_AddNumberToObject(fim_attributes, "size", data->size);
@@ -748,7 +732,7 @@
     cJSON_AddNumberToObject(fim_attributes, "win_attributes", w_get_file_attrs(file_name));
 #endif
 
-    extra_data = cJSON_CreateObject();
+    cJSON_AddItemToObject(response, "attributes", fim_attributes);
 
     if (w_evt) {
         fim_audit = cJSON_CreateObject();
@@ -770,12 +754,6 @@
         cJSON_AddNumberToObject(fim_audit, "process_id", w_evt->process_id);
         cJSON_AddNumberToObject(fim_audit, "mask", w_evt->mask);
 #endif
-    }
-
-    cJSON_AddItemToObject(response, "attributes", fim_attributes);
-    cJSON_AddItemToObject(response, "extra_data", extra_data);
-
-    if (w_evt) {
         cJSON_AddItemToObject(response, "audit", fim_audit);
     }
 
@@ -786,7 +764,6 @@
     cJSON * response = NULL;
     cJSON * fim_attributes = NULL;
     cJSON * fim_old_attributes = NULL;
-    cJSON * extra_data = NULL;
     cJSON * fim_audit = NULL;
     char * tags = syscheck.tag[dir_position];
     char * diff = NULL;
@@ -856,8 +833,6 @@
     }
 
     if (report_alert) {
-<<<<<<< HEAD
-        checksum = fim_get_checksum(new_data);
         response = cJSON_CreateObject();
 
         cJSON_AddStringToObject(response, "path", file_name);
@@ -865,6 +840,7 @@
         cJSON_AddStringToObject(response, "type", FIM_ALERT[type]);
         cJSON_AddNumberToObject(response, "timestamp", new_data->last_event);
         cJSON_AddStringToObject(response, "changed_attributes", changed_attributes);
+        cJSON_AddStringToObject(response, "integrity", new_data->checksum);
         if (tags != NULL) {
             cJSON_AddStringToObject(response, "tags", tags);
         }
@@ -875,14 +851,6 @@
                 os_free(diff);
             }
         }
-=======
-        fim_report = cJSON_CreateObject();
-        cJSON_AddStringToObject(fim_report, "path", file_name);
-        cJSON_AddNumberToObject(fim_report, "options", old_data->options);
-        cJSON_AddStringToObject(fim_report, "alert", FIM_ALERT[type]);
-        cJSON_AddStringToObject(fim_report, "mode", FIM_ALERT_MODE[mode]);
-        cJSON_AddStringToObject(fim_report, "integrity", new_data->checksum);
->>>>>>> 2cdbe24b
 
         fim_attributes = cJSON_CreateObject();
         cJSON_AddNumberToObject(fim_attributes, "size", new_data->size);
@@ -903,6 +871,9 @@
 #ifdef WIN32
         cJSON_AddNumberToObject(fim_attributes, "win_attributes", w_get_file_attrs(file_name));
 #endif
+
+        cJSON_AddItemToObject(response, "attributes", fim_attributes);
+        cJSON_AddItemToObject(response, "old_attributes", fim_old_attributes);
 
         if (w_evt) {
             fim_audit = cJSON_CreateObject();
@@ -924,22 +895,11 @@
             cJSON_AddNumberToObject(fim_audit, "process_id", w_evt->process_id);
             cJSON_AddNumberToObject(fim_audit, "mask", w_evt->mask);
 #endif
-        }
-
-        cJSON_AddItemToObject(response, "attributes", fim_attributes);
-        cJSON_AddItemToObject(response, "old_attributes", fim_old_attributes);
-        cJSON_AddItemToObject(response, "extra_data", extra_data);
-
-        if (w_evt) {
             cJSON_AddItemToObject(response, "audit", fim_audit);
         }
-<<<<<<< HEAD
-        os_free(checksum);
     } else {
         minfo("~~ File without changes: '%s'", file_name);
         cJSON_Delete(fim_old_attributes);
-=======
->>>>>>> 2cdbe24b
     }
 
     return response;
@@ -1068,15 +1028,7 @@
 
         minfo("ENTRY (%d) => '%s'->'%lu' scanned:'%u'\n", element_total, keys[i], data->inode, data->scanned);
 
-<<<<<<< HEAD
-    hash_node = OSHash_Begin(syscheck.fim_entry, inode_it);
-    while(hash_node) {
-        fim_entry_data = hash_node->data;
-        //minfo("ENTRY (%d) => '%s'->'%lu' scanned:'%u' L0:'%d' L1:'%d' L2:'%d'\n", element_total, (char*)hash_node->key, fim_entry_data->inode, fim_entry_data->scanned, fim_entry_data->level0, fim_entry_data->level1, fim_entry_data->level2);
-        switch(fim_entry_data->mode) {
-=======
         switch(data->mode) {
->>>>>>> 2cdbe24b
             case FIM_SCHEDULED: element_sch++; break;
             case FIM_REALTIME: element_rt++; break;
             case FIM_WHODATA: element_wd++; break;
@@ -1100,14 +1052,8 @@
         for (i = 0; i < data->items; i++) {
             wm_strcat(&files, data->paths[i], ',');
         }
-<<<<<<< HEAD
-        //minfo("INODE (%u) => '%s'->(%d)'%s'\n", element_total, (char*)hash_node->key, fim_inode_data->items, files);
-        hash_node = OSHash_Next(syscheck.fim_inode, inode_it, hash_node);
-=======
 
         minfo("INODE (%u) => '%s'->(%d)'%s'\n", element_total, (char*)hash_node->key, data->items, files);
->>>>>>> 2cdbe24b
-
         element_total++;
     }
 #endif
