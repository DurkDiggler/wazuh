--- conflicted
+++ resolved
@@ -46,15 +46,9 @@
         "table": "file_entry",
         "data":[{"attributes":"10", "checksum":"a2fbef8f81af27155dcee5e3927ff6243593b91a", "device":8432, "gid":"0", "group_":"root",
         "hash_md5":"4b531524aa13c8a54614100b570b3dc7", "hash_sha1":"7902feb66d0bcbe4eb88e1bfacf28befc38bd58b",
-<<<<<<< HEAD
-        "hash_sha256":"e403b83dd73a41b286f8db2ee36d6b0ea6e80b49f02c476e0a20b4181a3a062a", "inode":1152921500312810880,
+        "hash_sha256":"e403b83dd73a41b286f8db2ee36d6b0ea6e80b49f02c476e0a20b4181a3a062a", "inode":1152921500312810881,
         "mtime":1578075431, "path":"/tmp/test3.txt", "permissions":"-rw-rw-r--", "size":4925,
         "uid":"0", "owner":"fakeUser"}]
-=======
-        "hash_sha256":"e403b83dd73a41b286f8db2ee36d6b0ea6e80b49f02c476e0a20b4181a3a062a", "inode":1152921500312810881, "last_event":1596489275,
-        "mode":0, "mtime":1578075431, "options":131583, "path":"/tmp/test3.txt", "perm":"-rw-rw-r--", "scanned":1, "size":4925,
-        "uid":"0", "user_name":"fakeUser"}]
->>>>>>> 6217c97a
     }
 )"_json;
 const auto updateStatement1 = R"({
@@ -172,16 +166,14 @@
 {
     const auto utf8_insert = R"({
         "table": "file_entry",
-        "data":[{"attributes":"10", "checksum":"abc123", "dev":1234, "gid":"0", "group_name":"root",
+        "data":[{"attributes":"10", "checksum":"abc123", "device":1234, "gid":"0", "group_":"root",
         "hash_md5":"deadbeefdeadbeefdeadbeefdeadbeef", "hash_sha1":"abc", "hash_sha256":"abc",
-        "inode":8888, "last_event":1596489275, "mode":0, "mtime":1578075431,
-        "options":131583, "path":"/tmp/naïve.txt", "perm":"-rw-rw-r--", "scanned":1,
-        "size":4925, "uid":"0", "user_name":"utf8User"}]
+        "inode":8888, "mtime":1578075431, "path":"/tmp/naïve.txt", "permissions":"-rw-rw-r--",
+        "size":4925, "uid":"0", "owner":"utf8User"}]
     })"_json;
 
-    EXPECT_NO_THROW(
-    {
-        const auto fileUTF8 { std::make_unique<FileItem>(utf8_insert["data"].front()) };
+    EXPECT_NO_THROW({
+        const auto fileUTF8 {std::make_unique<FileItem>(utf8_insert["data"].front())};
         auto result = fim_db_file_update(fileUTF8->toFimEntry(), callback_data_added);
         ASSERT_EQ(result, FIMDB_OK);
 
@@ -189,7 +181,7 @@
         callback_data.callback = callBackTestFIMEntry;
         callback_data.context = fileUTF8->toFimEntry();
 
-        result = fim_db_get_path("/tmp/naïve.txt", callback_data);
+        result = fim_db_get_path("/tmp/naïve.txt", callback_data, false);
         ASSERT_EQ(result, FIMDB_OK);
     });
 }
