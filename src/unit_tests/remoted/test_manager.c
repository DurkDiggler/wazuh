--- conflicted
+++ resolved
@@ -3648,13 +3648,6 @@
     size_t msg_length = sizeof(r_msg);
     int *wdb_sock = NULL;
 
-<<<<<<< HEAD
-    expect_string(__wrap_send_msg, msg, "001");
-
-    expect_string(__wrap_rem_inc_send_ack, agent_id, "001");
-
-=======
->>>>>>> cfcb2067
     expect_string(__wrap__mwarn, formatted_msg, "Invalid message from agent: 'NEW_AGENT' (001)");
 
     save_controlmsg(&key, r_msg, msg_length, wdb_sock);
@@ -4035,10 +4028,6 @@
 
     size_t msg_length = sizeof(r_msg);
     int *wdb_sock = NULL;
-
-    expect_string(__wrap_rem_inc_recv_ctrl_shutdown, agent_id, "001");
-
-    expect_string(__wrap_rem_inc_send_ack, agent_id, "001");
 
     expect_string(__wrap_rem_inc_recv_ctrl_shutdown, agent_id, "001");
 
@@ -4105,10 +4094,6 @@
     key.peer_info.ss_family = AF_INET6;
     size_t msg_length = sizeof(r_msg);
     int *wdb_sock = NULL;
-
-    expect_string(__wrap_rem_inc_recv_ctrl_shutdown, agent_id, "001");
-
-    expect_string(__wrap_rem_inc_send_ack, agent_id, "001");
 
     expect_string(__wrap_rem_inc_recv_ctrl_shutdown, agent_id, "001");
 
