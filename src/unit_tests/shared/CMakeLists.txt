--- conflicted
+++ resolved
@@ -43,19 +43,16 @@
 endif()
 
 list(APPEND shared_tests_names "test_validate_op")
-<<<<<<< HEAD
-if(${TARGET} STREQUAL "winagent")
-list(APPEND shared_tests_flags "-Wl,--wrap,syscom_dispatch -Wl,--wrap,Start_win32_Syscheck \
+set(VALIDATE_OP_FLAGS "-Wl,--wrap,w_expression_match -Wl,--wrap,w_calloc_expression_t \
+                       -Wl,--wrap,w_expression_compile -Wl,--wrap,w_free_expression_t \
+                       -Wl,--wrap,get_ipv4_numeric -Wl,--wrap,get_ipv6_numeric")
+if(${TARGET} STREQUAL "winagent")
+list(APPEND shared_tests_flags "${VALIDATE_OP_FLAGS} -Wl,--wrap,syscom_dispatch -Wl,--wrap,Start_win32_Syscheck \
                                 -Wl,--wrap=is_fim_shutdown -Wl,--wrap=_imp__dbsync_initialize \
                                 -Wl,--wrap=_imp__rsync_initialize -Wl,--wrap=fim_db_teardown ${DEBUG_OP_WRAPPERS}")
 else()
-list(APPEND shared_tests_flags " ")
-endif()
-=======
-list(APPEND shared_tests_flags "-Wl,--wrap,w_expression_match -Wl,--wrap,w_calloc_expression_t \
-                                -Wl,--wrap,w_expression_compile -Wl,--wrap,w_free_expression_t \
-                                -Wl,--wrap,get_ipv4_numeric -Wl,--wrap,get_ipv6_numeric")
->>>>>>> 76ddc134
+list(APPEND shared_tests_flags "${VALIDATE_OP_FLAGS}")
+endif()
 
 list(APPEND shared_tests_names "test_string_op")
 set(STRING_OP_BASE_FLAGS "${DEBUG_OP_WRAPPERS} -Wl,--wrap,syscom_dispatch")
