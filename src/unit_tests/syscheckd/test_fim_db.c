--- conflicted
+++ resolved
@@ -2270,15 +2270,8 @@
     expect_value(__wrap_fclose, _File, (FILE*)2345);
     will_return(__wrap_fclose, 1);
 
-<<<<<<< HEAD
-    expect_string(__wrap_remove, filename, "/tmp/file");
-    will_return(__wrap_remove, 0);
-
     ret = fim_db_delete_range(test_data->fim_sql, test_data->tmp_file, &syscheck.fim_entry_mutex,
                               syscheck.database_store, FIM_SCHEDULED);
-=======
-    ret = fim_db_delete_range(test_data->fim_sql, test_data->tmp_file, &syscheck.fim_entry_mutex, syscheck.database_store);
->>>>>>> d17fa165
 
     assert_int_equal(ret, FIMDB_OK);
 }
@@ -2314,15 +2307,8 @@
     expect_value(__wrap_fclose, _File, (FILE*)2345);
     will_return(__wrap_fclose, 1);
 
-<<<<<<< HEAD
-    expect_string(__wrap_remove, filename, "/tmp/file");
-    will_return(__wrap_remove, 0);
-
     ret = fim_db_delete_range(test_data->fim_sql, test_data->tmp_file, &syscheck.fim_entry_mutex,
                               syscheck.database_store, FIM_SCHEDULED);
-=======
-    ret = fim_db_delete_range(test_data->fim_sql, test_data->tmp_file, &syscheck.fim_entry_mutex, syscheck.database_store);
->>>>>>> d17fa165
 
     assert_int_equal(ret, FIMDB_OK);
 }
