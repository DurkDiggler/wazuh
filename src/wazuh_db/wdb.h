/*
 * Wazuh SQLite integration
 * Copyright (C) 2015, Wazuh Inc.
 * June 06, 2016.
 *
 * This program is free software; you can redistribute it
 * and/or modify it under the terms of the GNU General Public
 * License (version 2) as published by the FSF - Free Software
 * Foundation.
 */

#ifndef WDB_H
#define WDB_H

#include <shared.h>
#include <pthread.h>
#include <openssl/evp.h>
#include "../external/sqlite/sqlite3.h"
#include "syscheck_op.h"
#include "rootcheck_op.h"
#include "wazuhdb_op.h"
#include "regex_op.h"
#include "router.h"
#include "../config/global-config.h"

#define WDB_AGENT_EMPTY 0
#define WDB_AGENT_PENDING 1
#define WDB_AGENT_UPDATED 2

#define WDB_FILE_TYPE_FILE 0
#define WDB_FILE_TYPE_REGISTRY 1

#define WDB_FIM_NOT_FOUND 0
#define WDB_FIM_ADDED 1
#define WDB_FIM_MODIFIED 2
#define WDB_FIM_READDED 3
#define WDB_FIM_DELETED 4

#define WDB_NETADDR_IPV4 0

#define WDB_MULTI_GROUP_DELIM '-'

#define WDB_RESPONSE_BEGIN_SIZE 16

#define WDB_DATABASE_LOGTAG ARGV0 ":wdb_agent"

#define WDB_MAX_COMMAND_SIZE    512
#define WDB_MAX_RESPONSE_SIZE   OS_MAXSTR-WDB_MAX_COMMAND_SIZE
#define WDB_MAX_QUERY_SIZE      OS_MAXSTR-WDB_MAX_COMMAND_SIZE

#define AGENT_CS_NEVER_CONNECTED "never_connected"
#define AGENT_CS_PENDING         "pending"
#define AGENT_CS_ACTIVE          "active"
#define AGENT_CS_DISCONNECTED    "disconnected"

/// Enumeration of agents disconected status reasons.
typedef enum agent_status_code_t {
        INVALID_VERSION = 1,    ///< Invalid agent version
        ERR_VERSION_RECV,       ///< Error retrieving version
        HC_SHUTDOWN_RECV,       ///< Shutdown message received
        NO_KEEPALIVE,           ///< Disconnected because no keepalive received
        RESET_BY_MANAGER,       ///< Connection reset by manager
} agent_status_code_t;

/* wdb_exec_row_stmt modes */
#define STMT_MULTI_COLUMN 0
#define STMT_SINGLE_COLUMN 1

/// Enumeration of agent groups sync conditions
typedef enum wdb_groups_sync_condition_t {
        WDB_GROUP_SYNC_STATUS,      ///< Get groups by their sync status
        WDB_GROUP_ALL,              ///< Get all groups
        WDB_GROUP_NO_CONDITION,     ///< No condition
        WDB_GROUP_INVALID_CONDITION ///< Invalid condition
} wdb_groups_sync_condition_t;

/// Enumeration of agent groups set mode
typedef enum wdb_groups_set_mode_t {
        WDB_GROUP_OVERRIDE,     ///< Re-write the group assignment
        WDB_GROUP_APPEND,       ///< Add group assignment to the existent one
        WDB_GROUP_EMPTY_ONLY,   ///< Write a group assignment only if the agent doesn´t have one
        WDB_GROUP_REMOVE,       ///< Removes a list of group assignments
        WDB_GROUP_INVALID_MODE  ///< Invalid mode
} wdb_groups_set_mode_t;

/// Operations with the global group hash cache
typedef enum wdb_global_group_hash_operations_t {
    WDB_GLOBAL_GROUP_HASH_READ,  ///< Reads the global group hash value in cache if any
    WDB_GLOBAL_GROUP_HASH_WRITE, ///< Saves a new global group hash value in cache
    WDB_GLOBAL_GROUP_HASH_CLEAR  ///< Erases the global group hash value in cache
} wdb_global_group_hash_operations_t;

#define WDB_GROUP_MODE_EMPTY_ONLY "empty_only"
#define WDB_GROUP_MODE_OVERRIDE "override"
#define WDB_GROUP_MODE_APPEND "append"

#define WDB_GROUP_HASH_SIZE        8 /* Size of the groups hash */

#define WDB_BLOCK_SEND_TIMEOUT_S   1 /* Max time in seconds waiting for the client to receive the information sent with a blocking method*/
#define WDB_RESPONSE_OK_SIZE     3

#define SYSCOLLECTOR_LEGACY_CHECKSUM_VALUE "legacy"

// Router provider variables
extern ROUTER_PROVIDER_HANDLE router_agent_events_handle;

typedef enum wdb_stmt {
    WDB_STMT_FIM_LOAD,
    WDB_STMT_FIM_FIND_ENTRY,
    WDB_STMT_FIM_INSERT_ENTRY,
    WDB_STMT_FIM_INSERT_ENTRY2,
    WDB_STMT_FIM_UPDATE_ENTRY,
    WDB_STMT_FIM_DELETE,
    WDB_STMT_FIM_UPDATE_DATE,
    WDB_STMT_FIM_FIND_DATE_ENTRIES,
    WDB_STMT_FIM_GET_ATTRIBUTES,
    WDB_STMT_FIM_UPDATE_ATTRIBUTES,
    WDB_STMT_OSINFO_INSERT,
    WDB_STMT_OSINFO_INSERT2,
    WDB_STMT_OSINFO_DEL,
    WDB_STMT_OSINFO_GET,
    WDB_STMT_PROGRAM_INSERT,
    WDB_STMT_PROGRAM_INSERT2,
    WDB_STMT_PROGRAM_DEL,
    WDB_STMT_PROGRAM_UPD,
    WDB_STMT_PROGRAM_GET,
    WDB_STMT_PROGRAM_FIND,
    WDB_STMT_HWINFO_INSERT,
    WDB_STMT_HWINFO_INSERT2,
    WDB_STMT_HOTFIX_INSERT,
    WDB_STMT_HOTFIX_INSERT2,
    WDB_STMT_HWINFO_DEL,
    WDB_STMT_HOTFIX_DEL,
    WDB_STMT_PORT_INSERT,
    WDB_STMT_PORT_INSERT2,
    WDB_STMT_PORT_DEL,
    WDB_STMT_PROC_INSERT,
    WDB_STMT_PROC_INSERT2,
    WDB_STMT_PROC_DEL,
    WDB_STMT_NETINFO_INSERT,
    WDB_STMT_NETINFO_INSERT2,
    WDB_STMT_PROTO_INSERT,
    WDB_STMT_PROTO_INSERT2,
    WDB_STMT_ADDR_INSERT,
    WDB_STMT_ADDR_INSERT2,
    WDB_STMT_NETINFO_DEL,
    WDB_STMT_PROTO_DEL,
    WDB_STMT_ADDR_DEL,
    WDB_STMT_CISCAT_INSERT,
    WDB_STMT_CISCAT_DEL,
    WDB_STMT_SCAN_INFO_UPDATEFS,
    WDB_STMT_SCAN_INFO_UPDATEFE,
    WDB_STMT_SCAN_INFO_UPDATESS,
    WDB_STMT_SCAN_INFO_UPDATEES,
    WDB_STMT_SCAN_INFO_UPDATE1C,
    WDB_STMT_SCAN_INFO_UPDATE2C,
    WDB_STMT_SCAN_INFO_UPDATE3C,
    WDB_STMT_SCAN_INFO_GETFS,
    WDB_STMT_SCAN_INFO_GETFE,
    WDB_STMT_SCAN_INFO_GETSS,
    WDB_STMT_SCAN_INFO_GETES,
    WDB_STMT_SCAN_INFO_GET1C,
    WDB_STMT_SCAN_INFO_GET2C,
    WDB_STMT_SCAN_INFO_GET3C,
    WDB_STMT_SCA_FIND,
    WDB_STMT_SCA_UPDATE,
    WDB_STMT_SCA_INSERT,
    WDB_STMT_SCA_SCAN_INFO_INSERT,
    WDB_STMT_SCA_SCAN_INFO_UPDATE,
    WDB_STMT_SCA_INSERT_COMPLIANCE,
    WDB_STMT_SCA_INSERT_RULES,
    WDB_STMT_SCA_FIND_SCAN,
    WDB_STMT_SCA_SCAN_INFO_UPDATE_START,
    WDB_STMT_SCA_POLICY_FIND,
    WDB_STMT_SCA_POLICY_SHA256,
    WDB_STMT_SCA_POLICY_INSERT,
    WDB_STMT_SCA_CHECK_GET_ALL_RESULTS,
    WDB_STMT_SCA_POLICY_GET_ALL,
    WDB_STMT_SCA_POLICY_DELETE,
    WDB_STMT_SCA_CHECK_DELETE,
    WDB_STMT_SCA_SCAN_INFO_DELETE,
    WDB_STMT_SCA_CHECK_COMPLIANCE_DELETE,
    WDB_STMT_SCA_CHECK_RULES_DELETE,
    WDB_STMT_SCA_CHECK_DELETE_DISTINCT,
    WDB_STMT_FIM_SELECT_CHECKSUM,
    WDB_STMT_FIM_SELECT_CHECKSUM_RANGE,
    WDB_STMT_FIM_DELETE_AROUND,
    WDB_STMT_FIM_DELETE_RANGE,
    WDB_STMT_FIM_DELETE_BY_PK,
    WDB_STMT_FIM_CLEAR,
    WDB_STMT_SYNC_UPDATE_ATTEMPT_LEGACY,
    WDB_STMT_SYNC_UPDATE_ATTEMPT,
    WDB_STMT_SYNC_UPDATE_COMPLETION,
    WDB_STMT_SYNC_SET_COMPLETION,
    WDB_STMT_SYNC_GET_INFO,
    WDB_STMT_FIM_FILE_SELECT_CHECKSUM,
    WDB_STMT_FIM_FILE_SELECT_CHECKSUM_RANGE,
    WDB_STMT_FIM_FILE_CLEAR,
    WDB_STMT_FIM_FILE_DELETE_AROUND,
    WDB_STMT_FIM_FILE_DELETE_RANGE,
    WDB_STMT_FIM_FILE_DELETE_BY_PK,
    WDB_STMT_FIM_REGISTRY_SELECT_CHECKSUM,
    WDB_STMT_FIM_REGISTRY_SELECT_CHECKSUM_RANGE,
    WDB_STMT_FIM_REGISTRY_CLEAR,
    WDB_STMT_FIM_REGISTRY_DELETE_AROUND,
    WDB_STMT_FIM_REGISTRY_DELETE_RANGE,
    WDB_STMT_FIM_REGISTRY_KEY_SELECT_CHECKSUM,
    WDB_STMT_FIM_REGISTRY_KEY_SELECT_CHECKSUM_RANGE,
    WDB_STMT_FIM_REGISTRY_KEY_CLEAR,
    WDB_STMT_FIM_REGISTRY_KEY_DELETE_AROUND,
    WDB_STMT_FIM_REGISTRY_KEY_DELETE_RANGE,
    WDB_STMT_FIM_REGISTRY_VALUE_SELECT_CHECKSUM,
    WDB_STMT_FIM_REGISTRY_VALUE_SELECT_CHECKSUM_RANGE,
    WDB_STMT_FIM_REGISTRY_VALUE_CLEAR,
    WDB_STMT_FIM_REGISTRY_VALUE_DELETE_AROUND,
    WDB_STMT_FIM_REGISTRY_VALUE_DELETE_RANGE,
    WDB_STMT_FIM_REGISTRY_DELETE_BY_PK,
    WDB_STMT_ROOTCHECK_INSERT_PM,
    WDB_STMT_ROOTCHECK_UPDATE_PM,
    WDB_STMT_ROOTCHECK_DELETE_PM,
    WDB_STMT_GLOBAL_INSERT_AGENT,
    WDB_STMT_GLOBAL_UPDATE_AGENT_NAME,
    WDB_STMT_GLOBAL_UPDATE_AGENT_VERSION,
    WDB_STMT_GLOBAL_UPDATE_AGENT_VERSION_IP,
    WDB_STMT_GLOBAL_LABELS_GET,
    WDB_STMT_GLOBAL_LABELS_DEL,
    WDB_STMT_GLOBAL_LABELS_SET,
    WDB_STMT_GLOBAL_UPDATE_AGENT_KEEPALIVE,
    WDB_STMT_GLOBAL_UPDATE_AGENT_CONNECTION_STATUS,
    WDB_STMT_GLOBAL_UPDATE_AGENT_STATUS_CODE,
    WDB_STMT_GLOBAL_DELETE_AGENT,
    WDB_STMT_GLOBAL_SELECT_AGENT_NAME,
    WDB_STMT_GLOBAL_FIND_AGENT,
    WDB_STMT_GLOBAL_FIND_GROUP,
    WDB_STMT_GLOBAL_UPDATE_AGENT_GROUPS_HASH,
    WDB_STMT_GLOBAL_INSERT_AGENT_GROUP,
    WDB_STMT_GLOBAL_SELECT_GROUP_BELONG,
    WDB_STMT_GLOBAL_INSERT_AGENT_BELONG,
    WDB_STMT_GLOBAL_DELETE_AGENT_BELONG,
    WDB_STMT_GLOBAL_DELETE_TUPLE_BELONG,
    WDB_STMT_GLOBAL_DELETE_GROUP,
    WDB_STMT_GLOBAL_GROUP_BELONG_FIND,
    WDB_STMT_GLOBAL_GROUP_BELONG_GET,
    WDB_STMT_GLOBAL_SELECT_GROUPS,
    WDB_STMT_GLOBAL_SYNC_REQ_GET,
    WDB_STMT_GLOBAL_SYNC_SET,
    WDB_STMT_GLOBAL_GROUP_SYNC_REQ_GET,
    WDB_STMT_GLOBAL_GROUP_SYNC_ALL_GET,
    WDB_STMT_GLOBAL_GROUP_SYNCREQ_FIND,
    WDB_STMT_GLOBAL_AGENT_GROUPS_NUMBER_GET,
    WDB_STMT_GLOBAL_GROUP_SYNC_SET,
    WDB_STMT_GLOBAL_GROUP_PRIORITY_GET,
    WDB_STMT_GLOBAL_GROUP_CSV_GET,
    WDB_STMT_GLOBAL_GROUP_CTX_SET,
    WDB_STMT_GLOBAL_GROUP_HASH_GET,
    WDB_STMT_GLOBAL_UPDATE_AGENT_INFO,
    WDB_STMT_GLOBAL_GET_GROUPS,
    WDB_STMT_GLOBAL_GET_AGENTS,
    WDB_STMT_GLOBAL_GET_AGENTS_BY_CONNECTION_STATUS,
    WDB_STMT_GLOBAL_GET_AGENTS_BY_CONNECTION_STATUS_AND_NODE,
    WDB_STMT_GLOBAL_GET_AGENT_INFO,
    WDB_STMT_GLOBAL_GET_AGENTS_TO_DISCONNECT,
    WDB_STMT_GLOBAL_RESET_CONNECTION_STATUS,
    WDB_STMT_GLOBAL_AGENT_EXISTS,
    WDB_STMT_TASK_INSERT_TASK,
    WDB_STMT_TASK_GET_LAST_AGENT_TASK,
    WDB_STMT_TASK_GET_LAST_AGENT_UPGRADE_TASK,
    WDB_STMT_TASK_UPDATE_TASK_STATUS,
    WDB_STMT_TASK_GET_TASK_BY_STATUS,
    WDB_STMT_TASK_DELETE_OLD_TASKS,
    WDB_STMT_TASK_DELETE_TASK,
    WDB_STMT_TASK_CANCEL_PENDING_UPGRADE_TASKS,
    WDB_STMT_PRAGMA_JOURNAL_WAL,
    WDB_STMT_PRAGMA_ENABLE_FOREIGN_KEYS,
    WDB_STMT_SYSCOLLECTOR_PROCESSES_SELECT_CHECKSUM,
    WDB_STMT_SYSCOLLECTOR_PROCESSES_SELECT_CHECKSUM_RANGE,
    WDB_STMT_SYSCOLLECTOR_PROCESSES_DELETE_AROUND,
    WDB_STMT_SYSCOLLECTOR_PROCESSES_DELETE_RANGE,
    WDB_STMT_SYSCOLLECTOR_PROCESSES_CLEAR,
    WDB_STMT_SYSCOLLECTOR_PROCESSES_DELETE_BY_PK,
    WDB_STMT_SYSCOLLECTOR_PACKAGES_SELECT_CHECKSUM,
    WDB_STMT_SYSCOLLECTOR_PACKAGES_SELECT_CHECKSUM_RANGE,
    WDB_STMT_SYSCOLLECTOR_PACKAGES_DELETE_AROUND,
    WDB_STMT_SYSCOLLECTOR_PACKAGES_DELETE_RANGE,
    WDB_STMT_SYSCOLLECTOR_PACKAGES_CLEAR,
    WDB_STMT_SYSCOLLECTOR_PACKAGES_DELETE_BY_PK,
    WDB_STMT_SYSCOLLECTOR_HOTFIXES_SELECT_CHECKSUM,
    WDB_STMT_SYSCOLLECTOR_HOTFIXES_SELECT_CHECKSUM_RANGE,
    WDB_STMT_SYSCOLLECTOR_HOTFIXES_DELETE_AROUND,
    WDB_STMT_SYSCOLLECTOR_HOTFIXES_DELETE_RANGE,
    WDB_STMT_SYSCOLLECTOR_HOTFIXES_CLEAR,
    WDB_STMT_SYSCOLLECTOR_HOTFIXES_DELETE_BY_PK,
    WDB_STMT_SYSCOLLECTOR_PORTS_SELECT_CHECKSUM,
    WDB_STMT_SYSCOLLECTOR_PORTS_SELECT_CHECKSUM_RANGE,
    WDB_STMT_SYSCOLLECTOR_PORTS_DELETE_AROUND,
    WDB_STMT_SYSCOLLECTOR_PORTS_DELETE_RANGE,
    WDB_STMT_SYSCOLLECTOR_PORTS_DELETE_BY_PK,
    WDB_STMT_SYSCOLLECTOR_PORTS_CLEAR,
    WDB_STMT_SYSCOLLECTOR_NETPROTO_SELECT_CHECKSUM,
    WDB_STMT_SYSCOLLECTOR_NETPROTO_SELECT_CHECKSUM_RANGE,
    WDB_STMT_SYSCOLLECTOR_NETPROTO_DELETE_AROUND,
    WDB_STMT_SYSCOLLECTOR_NETPROTO_DELETE_RANGE,
    WDB_STMT_SYSCOLLECTOR_NETPROTO_DELETE_BY_PK,
    WDB_STMT_SYSCOLLECTOR_NETPROTO_CLEAR,
    WDB_STMT_SYSCOLLECTOR_NETADDRESS_SELECT_CHECKSUM,
    WDB_STMT_SYSCOLLECTOR_NETADDRESS_SELECT_CHECKSUM_RANGE,
    WDB_STMT_SYSCOLLECTOR_NETADDRESS_DELETE_AROUND,
    WDB_STMT_SYSCOLLECTOR_NETADDRESS_DELETE_RANGE,
    WDB_STMT_SYSCOLLECTOR_NETADDRESS_DELETE_BY_PK,
    WDB_STMT_SYSCOLLECTOR_NETADDRESS_CLEAR,
    WDB_STMT_SYSCOLLECTOR_NETINFO_SELECT_CHECKSUM,
    WDB_STMT_SYSCOLLECTOR_NETINFO_SELECT_CHECKSUM_RANGE,
    WDB_STMT_SYSCOLLECTOR_NETINFO_DELETE_AROUND,
    WDB_STMT_SYSCOLLECTOR_NETINFO_DELETE_RANGE,
    WDB_STMT_SYSCOLLECTOR_NETINFO_DELETE_BY_PK,
    WDB_STMT_SYSCOLLECTOR_NETINFO_CLEAR,
    WDB_STMT_SYSCOLLECTOR_HWINFO_SELECT_CHECKSUM,
    WDB_STMT_SYSCOLLECTOR_HWINFO_SELECT_CHECKSUM_RANGE,
    WDB_STMT_SYSCOLLECTOR_HWINFO_DELETE_AROUND,
    WDB_STMT_SYSCOLLECTOR_HWINFO_DELETE_RANGE,
    WDB_STMT_SYSCOLLECTOR_HWINFO_DELETE_BY_PK,
    WDB_STMT_SYSCOLLECTOR_HWINFO_CLEAR,
    WDB_STMT_SYSCOLLECTOR_OSINFO_SELECT_CHECKSUM,
    WDB_STMT_SYSCOLLECTOR_OSINFO_SELECT_CHECKSUM_RANGE,
    WDB_STMT_SYSCOLLECTOR_OSINFO_DELETE_AROUND,
    WDB_STMT_SYSCOLLECTOR_OSINFO_DELETE_RANGE,
    WDB_STMT_SYSCOLLECTOR_OSINFO_DELETE_BY_PK,
    WDB_STMT_SYSCOLLECTOR_OSINFO_CLEAR,
    WDB_STMT_SYS_HOTFIXES_GET,
    WDB_STMT_SYS_PROGRAMS_GET,
    WDB_STMT_SIZE // This must be the last constant
} wdb_stmt;

struct stmt_cache {
    sqlite3_stmt *stmt;
    char *query;
};

struct stmt_cache_list {
    struct stmt_cache value;
    struct stmt_cache_list *next;
};

typedef struct wdb_t {
    sqlite3 * db;
    sqlite3_stmt * stmt[WDB_STMT_SIZE];
    char * id;
    int peer;
    unsigned int refcount;
    unsigned int transaction:1;
    time_t last;
    time_t transaction_begin_time;
    pthread_mutex_t mutex;
    struct stmt_cache_list *cache_list;
    struct wdb_t * next;
    bool enabled;
} wdb_t;

typedef enum wdb_backup_db {
    WDB_GLOBAL_BACKUP,
    WDB_LAST_BACKUP
} wdb_backup_db ;

typedef struct wdb_backup_settings_node {
    bool enabled;
    time_t interval;
    int max_files;
} wdb_backup_settings_node;

typedef struct wdb_config {
    int worker_pool_size;
    int commit_time_min;
    int commit_time_max;
    int open_db_limit;
    int fragmentation_threshold;
    int fragmentation_delta;
    int free_pages_percentage;
    int max_fragmentation;
    int check_fragmentation_interval;
    wdb_backup_settings_node** wdb_backup_settings;
} wdb_config;

/// Enumeration of components supported by the integrity library.
typedef enum {
    WDB_FIM,                         ///< File integrity monitoring.
    WDB_FIM_FILE,                    ///< File integrity monitoring.
    WDB_FIM_REGISTRY,                ///< Registry integrity monitoring.
    WDB_FIM_REGISTRY_KEY,            ///< Registry key integrity monitoring.
    WDB_FIM_REGISTRY_VALUE,          ///< Registry value integrity monitoring.
    WDB_SYSCOLLECTOR_PROCESSES,      ///< Processes integrity monitoring.
    WDB_SYSCOLLECTOR_PACKAGES,       ///< Packages integrity monitoring.
    WDB_SYSCOLLECTOR_HOTFIXES,       ///< Hotfixes integrity monitoring.
    WDB_SYSCOLLECTOR_PORTS,          ///< Ports integrity monitoring.
    WDB_SYSCOLLECTOR_NETPROTO,       ///< Net protocols integrity monitoring.
    WDB_SYSCOLLECTOR_NETADDRESS,     ///< Net addresses integrity monitoring.
    WDB_SYSCOLLECTOR_NETINFO,        ///< Net info integrity monitoring.
    WDB_SYSCOLLECTOR_HWINFO,         ///< Hardware info integrity monitoring.
    WDB_SYSCOLLECTOR_OSINFO,         ///< OS info integrity monitoring.
    WDB_GENERIC_COMPONENT,           ///< Miscellaneous component
} wdb_component_t;

#include "wdb_pool.h"

extern char *schema_global_sql;
extern char *schema_agents_sql;
extern char *schema_task_manager_sql;
extern char *schema_upgrade_v1_sql;
extern char *schema_upgrade_v2_sql;
extern char *schema_upgrade_v3_sql;
extern char *schema_upgrade_v4_sql;
extern char *schema_upgrade_v5_sql;
extern char *schema_upgrade_v6_sql;
extern char *schema_upgrade_v7_sql;
extern char *schema_upgrade_v8_sql;
extern char *schema_upgrade_v9_sql;
extern char *schema_upgrade_v10_sql;
extern char *schema_upgrade_v11_sql;
extern char *schema_upgrade_v12_sql;
extern char *schema_upgrade_v13_sql;
extern char *schema_global_upgrade_v1_sql;
extern char *schema_global_upgrade_v2_sql;
extern char *schema_global_upgrade_v3_sql;
extern char *schema_global_upgrade_v4_sql;
extern char *schema_global_upgrade_v5_sql;

extern wdb_config wconfig;
<<<<<<< HEAD
extern _Config gconfig;
extern rwlock_t pool_mutex;
extern wdb_t * db_pool;
extern int db_pool_size;
extern OSHash * open_dbs;
=======
extern _Atomic(int) wdb_open_count;
>>>>>>> c6cceb94

typedef struct os_data {
    char *os_name;
    char *os_version;
    char *os_major;
    char *os_minor;
    char *os_codename;
    char *os_platform;
    char *os_build;
    char *os_uname;
    char *os_arch;
} os_data;

typedef struct agent_info_data {
    int id;
    os_data *osd;
    char *version;
    char *config_sum;
    char *merged_sum;
    char *manager_host;
    char *node_name;
    char *agent_ip;
    char *labels;
    char *connection_status;
    char *sync_status;
    char *group_config_status;
    agent_status_code_t status_code;
} agent_info_data;

typedef enum {
    FIELD_INTEGER = 0,
    FIELD_TEXT,
    FIELD_REAL,
    FIELD_INTEGER_LONG
} field_type_t;

struct field {
    field_type_t type;
    int index;
    bool is_aux_field;
    bool is_pk;
    const char * source_name;
    const char * target_name;
    union {
        const char * text;
        int integer;
        double real;
        long long integer_long;
    } default_value;
    bool convert_empty_string_as_null;
};

struct column_list {
    struct field value;
    const struct column_list *next;
};

struct kv {
    char key[OS_SIZE_256];
    char value[OS_SIZE_256];
    bool single_row_table;
    struct column_list const *column_list;
    size_t field_count;
};

struct kv_list {
    struct kv current;
    const struct kv_list *next;
};


/**
 * @brief pointer to function for any transaction
 */
typedef int (*wdb_ptr_any_txn_t)(wdb_t *);

/**
 * @brief Opens global database and stores it in DB pool.
 *
 * It is opened every time a query to global database is done.
 *
 * @return wdb_t* Database Structure locked or NULL.
 */
wdb_t * wdb_open_global();

/**
 * @brief Open mitre database and store in DB poll.
 *
 * It is opened every time a query to Mitre database is done.
 *
 * @return wdb_t* Database Structure that store mitre database or NULL on failure.
 */
wdb_t * wdb_open_mitre();

// Open database for agent and store in DB pool. It returns a locked database or NULL
wdb_t * wdb_open_agent2(int agent_id);

/**
 * @brief Open task database and store in DB poll.
 *
 * It is opened every time a query to Task database is done.
 *
 * @return wdb_t* Database Structure that store task database or NULL on failure.
 */
wdb_t * wdb_open_tasks();

int wdb_syscheck_load(wdb_t * wdb, const char * file, char * output, size_t size);

int wdb_syscheck_save(wdb_t * wdb, int ftype, char * checksum, const char * file);
int wdb_syscheck_save2(wdb_t * wdb, const char * payload);

// Find file entry: returns 1 if found, 0 if not, or -1 on error.
int wdb_fim_find_entry(wdb_t * wdb, const char * path);

int wdb_fim_insert_entry(wdb_t * wdb, const char * file, int ftype, const sk_sum_t * sum);
int wdb_fim_insert_entry2(wdb_t * wdb, const cJSON * data);

int wdb_fim_update_entry(wdb_t * wdb, const char * file, const sk_sum_t * sum);

int wdb_fim_delete(wdb_t * wdb, const char * file);

/* Insert configuration assessment entry. Returns ID on success or -1 on error. */
int wdb_rootcheck_insert(wdb_t * wdb, const rk_event_t *event);

/* Update configuration assessment last date. Returns number of affected rows on success or -1 on error. */
int wdb_rootcheck_update(wdb_t * wdb, const rk_event_t *event);

/* Look for a configuration assessment entry in Wazuh DB. Returns 1 if found, 0 if not, or -1 on error. (new) */
int wdb_sca_find(wdb_t * wdb, int pm_id, char * output);

/* Update a configuration assessment entry. Returns ID on success or -1 on error (new) */
int wdb_sca_update(wdb_t * wdb, char * result, int id,int scan_id, char * reason);

/* Insert configuration assessment entry. Returns ID on success or -1 on error (new) */
int wdb_sca_save(wdb_t *wdb, int id, int scan_id, char *title, char *description, char *rationale,
        char *remediation, char *condition, char *file, char *directory, char *process, char *registry,
        char *reference, char *result, char *policy_id, char *command, char *reason);

/* Insert scan info configuration assessment entry. Returns ID on success or -1 on error (new) */
int wdb_sca_scan_info_save(wdb_t * wdb, int start_scan, int end_scan, int scan_id,char * policy_id,int pass,int fail,int invalid, int total_checks,int score,char * hash);

/* Update scan info configuration assessment entry. Returns number of affected rows or -1 on error.  */
int wdb_sca_scan_info_update(wdb_t * wdb, char * module, int end_scan);

/* Insert global configuration assessment compliance entry. Returns number of affected rows or -1 on error.  */
int wdb_sca_compliance_save(wdb_t * wdb, int id_check, char *key, char *value);

/* Insert the rules of the policy checks,. Returns number of affected rows or -1 on error.  */
int wdb_sca_rules_save(wdb_t * wdb, int id_check, char *type, char *rule);

/* Look for a scan configuration assessment entry in Wazuh DB. Returns 1 if found, 0 if not, or -1 on error. (new) */
int wdb_sca_scan_find(wdb_t * wdb, char *policy_id, char * output);

/* Update scan info configuration assessment entry. Returns number of affected rows or -1 on error.  */
int wdb_sca_scan_info_update_start(wdb_t * wdb, char * policy_id, int start_scan,int end_scan,int scan_id,int pass,int fail,int invalid,int total_checks,int score,char * hash);

/* Look for a scan policy entry in Wazuh DB. Returns 1 if found, 0 if not, or -1 on error. (new) */
int wdb_sca_policy_find(wdb_t * wdb, char *id, char * output);

/* Gets the result of all checks in Wazuh DB. Returns 1 if found, 0 if not, or -1 on error. (new) */
int wdb_sca_checks_get_result(wdb_t * wdb, char * policy_id, char * output);

/* Insert policy entry. Returns number of affected rows or -1 on error.  */
int wdb_sca_policy_info_save(wdb_t * wdb,char *name,char * file,char * id,char * description,char *references, char *hash_file);

/* Gets the result of all policies in Wazuh DB. Returns 1 if found, 0 if not, or -1 on error. (new) */
int wdb_sca_policy_get_id(wdb_t * wdb, char * output);

/* Delete a configuration assessment policy. Returns 0 on success or -1 on error (new) */
int wdb_sca_policy_delete(wdb_t * wdb,char * policy_id);

/* Delete a configuration assessment check. Returns 0 on success or -1 on error (new) */
int wdb_sca_check_delete(wdb_t * wdb,char * policy_id);

/* Delete a configuration assessment policy. Returns 0 on success or -1 on error (new) */
int wdb_sca_scan_info_delete(wdb_t * wdb,char * policy_id);

/* Delete a configuration assessment check compliances. Returns 0 on success or -1 on error (new) */
int wdb_sca_check_compliances_delete(wdb_t * wdb);

/* Delete a configuration assessment check rules. Returns 0 on success or -1 on error (new) */
int wdb_sca_check_rules_delete(wdb_t * wdb);

/* Delete distinct configuration assessment check. Returns 0 on success or -1 on error (new) */
int wdb_sca_check_delete_distinct(wdb_t * wdb,char * policy_id,int scan_id);

/* Gets the policy SHA256. Returns 1 if found, 0 if not or -1 on error */
int wdb_sca_policy_sha256(wdb_t * wdb, char *id, char * output);

/**
 * @brief Frees agent_info_data struct memory.
 *
 * @param[in] agent_data Pointer to the struct to be freed.
 */
void wdb_free_agent_info_data(agent_info_data *agent_data);

/**
 * @brief Function to parse a chunk response that contains the status of the query and a json array.
 *        This function will create or realloc an int array to place the values of the chunk.
 *        These values are obtained based on the provided json item string.
 *
 * @param [in] input The chunk obtained from WazuhDB to be parsed.
 * @param [out] output An int array containing the parsed values. Must be freed by the caller.
 * @param [in] item Json string to search elements on the chunks.
 * @param [out] last_item Value of the last parsed item. If NULL no value is written.
 * @param [out] last_size Size of the returned array. If NULL no value is written.
 * @return wdbc_result representing the status of the command.
 */
wdbc_result wdb_parse_chunk_to_int(char* input, int** output, const char* item, int* last_item, int* last_size);

/**
 * @brief Function to parse a chunk response that contains the status of the query and a json array.
 *        This function will add the parsed response to the output_json (json) array.
 *
 * @param [in] input The chunk obtained from WazuhDB to be parsed.
 * @param [out] output_json Json array in which the new elements will be added.
 * @param [in] item Json string to search elements on the chunks.
 * @param [out] last_item_value Value of the last item. If NULL no value is written.
 * @return wdbc_result representing the status of the command.
 */
wdbc_result wdb_parse_chunk_to_json_by_string_item(char* input, cJSON** output_json, const char* item, char** last_item_value);

/**
 * @brief Function to parse a chunk response that contains the status of the query and a json array.
 *        This function will add the parsed response to the output RB tree.
 *
 * @param [in] input The chunk obtained from WazuhDB to be parsed.
 * @param [out] output RB tree in which the new elements will be added.
 * @param [in] item Json string to search elements on the chunks.
 * @param [out] last_item Value of the last parsed item. If NULL no value is written.
 * @return wdbc_result representing the status of the command.
 */
wdbc_result wdb_parse_chunk_to_rbtree(char* input, rb_tree** output, const char* item, int* last_item);

/**
 * @brief Function to initialize a new transaction and cache the statement.
 *
 * @param [in] wdb The global struct database.
 * @param [in] statement_index The index of the statement to be cached.
 * @return Pointer to the statement already cached. NULL On error.
 */
sqlite3_stmt* wdb_init_stmt_in_cache(wdb_t* wdb, wdb_stmt statement_index);

/**
 * @brief Create database for agent from profile.
 *
 * @param[in] agent_id Id of the agent.
 * @return OS_SUCCESS on success or OS_INVALID on failure.
 */
int wdb_create_agent_db2(const char * agent_id);

/* Remove agents databases from id's list. */
cJSON *wdb_remove_multiple_agents(char *agent_list);

/* Get value data in output variable. Returns 0 if doesn't found, 1 on success or -1 on error. */
int wdb_metadata_get_entry (wdb_t * wdb, const char *key, char *output);

/**
 * @brief Gets the count of the tables that match the provided name
 *
 * @param[in] wdb Database to query for the table existence.
 * @param[in] key Name of the table to find.
 * @param[in] returns the count
 * @return function success.
 */
 int wdb_count_tables_with_name(wdb_t * wdb, const char * key, int* count);

/* Update field date for specific fim_entry. */
int wdb_fim_update_date_entry(wdb_t * wdb, const char *path);

/* Clear entries prior to the first scan. */
int wdb_fim_clean_old_entries(wdb_t * wdb);

/* Prepare SQL query with availability waiting */
int wdb_prepare(sqlite3 *db, const char *zSql, int nByte, sqlite3_stmt **stmt, const char **pzTail);

/* Execute statement with availability waiting */
int wdb_step(sqlite3_stmt *stmt);

/* Begin transaction */
int wdb_begin(wdb_t * wdb);
int wdb_begin2(wdb_t * wdb);

/* Commit transaction */
int wdb_commit(wdb_t * wdb);
int wdb_commit2(wdb_t * wdb);

/**
 * @brief Rollback transaction
 * @param[in] wdb Database to query for the table existence.
 * @return 0 when succeed, !=0 otherwise.
*/
int wdb_rollback(wdb_t * wdb);

/**
 * @brief Rollback transaction and write status
 * @param[in] wdb Database to query for the table existence.
 * @return 0 when succeed, !=0 otherwise.
*/
int wdb_rollback2(wdb_t * wdb);

/* Create global database */
int wdb_create_global(const char *path);

/* Create profile database */
int wdb_create_profile(const char *path);

/* Create new database file from SQL script */
int wdb_create_file(const char *path, const char *source);

/* Delete PM events of an agent. Returns number of affected rows on success or -1 on error. */
int wdb_rootcheck_delete(wdb_t * wdb);

/**
 * @brief Rebuild database.
 * @param[in] wdb Database to query for the table existence.
 * @return Returns 0 on success or -1 on error.
 */
int wdb_vacuum(wdb_t * wdb);

/**
 * @brief Calculate the fragmentation state of a db.
 *
 * @param[in] wdb Database to query for the table existence.
 * @return Returns 0-100 on success or OS_INVALID on error.
 */
int wdb_get_db_state(wdb_t * wdb);

/**
 * @brief Calculate the percentage of free pages of a db.
 *
 * @param[in] wdb Database to query for the table existence.
 * @return Returns zero or greater than zero on success or OS_INVALID on error.
 */
int wdb_get_db_free_pages_percentage(wdb_t * wdb);

/**
 * @brief Store the fragmentation data of the last vacuum in the metadata table.
 *
 * @param[in] wdb Database to query for the table existence.
 * @param[in] last_vacuum_time Timestamp to store in the metadata table.
 * @param[in] last_vacuum_value Value to store in the metadata table.
 * @return Returns OS_SUCCES on success or OS_INVALID on error.
 */
int wdb_update_last_vacuum_data(wdb_t* wdb, const char *last_vacuum_time, const char *last_vacuum_value);

/* Insert key-value pair into info table */
int wdb_insert_info(const char *key, const char *value);

// Insert network info tuple. Return 0 on success or -1 on error.
int wdb_netinfo_insert(wdb_t * wdb, const char * scan_id, const char * scan_time, const char * name, const char * adapter, const char * type, const char * state, int mtu, const char * mac, long tx_packets, long rx_packets, long tx_bytes, long rx_bytes, long tx_errors, long rx_errors, long tx_dropped, long rx_dropped, const char * checksum, const char * item_id, const bool replace);

// Save Network info into DB.
int wdb_netinfo_save(wdb_t * wdb, const char * scan_id, const char * scan_time, const char * name, const char * adapter, const char * type, const char * state, int mtu, const char * mac, long tx_packets, long rx_packets, long tx_bytes, long rx_bytes, long tx_errors, long rx_errors, long tx_dropped, long rx_dropped, const char * checksum, const char * item_id, const bool replace);

// Delete Network info from DB.
int wdb_netinfo_delete(wdb_t * wdb, const char * scan_id);

// Delete Hotfix info from DB.
int wdb_hotfix_delete(wdb_t * wdb, const char * scan_id);

// Insert IPv4/IPv6 protocol info tuple. Return 0 on success or -1 on error.
int wdb_netproto_insert(wdb_t * wdb, const char * scan_id, const char * iface,  int type, const char * gateway, const char * dhcp, int metric, const char * checksum, const char * item_id, const bool replace);

// Save IPv4/IPv6 protocol info into DB.
int wdb_netproto_save(wdb_t * wdb, const char * scan_id, const char * iface,  int type, const char * gateway, const char * dhcp, int metric, const char * checksum, const char * item_id, const bool replace);

// Insert IPv4/IPv6 address info tuple. Return 0 on success or -1 on error.
int wdb_netaddr_insert(wdb_t * wdb, const char * scan_id, const char * iface, int proto, const char * address, const char * netmask, const char * broadcast, const char * checksum, const char * item_id, const bool replace);

// Save IPv4/IPv6 address info into DB.
int wdb_netaddr_save(wdb_t * wdb, const char * scan_id, const char * iface, int proto, const char * address, const char * netmask, const char * broadcast, const char * checksum, const char * item_id, const bool replace);

// Insert OS info tuple. Return 0 on success or -1 on error.
int wdb_osinfo_insert(wdb_t * wdb, const char * scan_id, const char * scan_time, const char * hostname, const char * architecture, const char * os_name, const char * os_version, const char * os_codename, const char * os_major, const char * os_minor, const char * os_patch, const char * os_build, const char * os_platform, const char * sysname, const char * release, const char * version, const char * os_release, const char * os_display_version, const char * checksum, const bool replace, os_sha1 hexdigest);

// Save OS info into DB.
int wdb_osinfo_save(wdb_t * wdb, const char * scan_id, const char * scan_time, const char * hostname, const char * architecture, const char * os_name, const char * os_version, const char * os_codename, const char * os_major, const char * os_minor, const char * os_patch, const char * os_build, const char * os_platform, const char * sysname, const char * release, const char * version, const char * os_release, const char * os_display_version, const char * checksum, const bool replace);

// Insert HW info tuple. Return 0 on success or -1 on error.
int wdb_hardware_insert(wdb_t * wdb, const char * scan_id, const char * scan_time, const char * serial, const char * cpu_name, int cpu_cores, double cpu_mhz, uint64_t ram_total, uint64_t ram_free, int ram_usage, const char * checksum, const bool replace);

// Save HW info into DB.
int wdb_hardware_save(wdb_t * wdb, const char * scan_id, const char * scan_time, const char * serial, const char * cpu_name, int cpu_cores, double cpu_mhz, uint64_t ram_total, uint64_t ram_free, int ram_usage, const char * checksum, const bool replace);

// Insert package info tuple. Return 0 on success or -1 on error.
int wdb_package_insert(wdb_t * wdb, const char * scan_id, const char * scan_time, const char * format, const char * name, const char * priority, const char * section, long size, const char * vendor, const char * install_time, const char * version, const char * architecture, const char * multiarch, const char * source, const char * description, const char * location, const char * checksum, const char * item_id, const bool replace);

// Save Packages info into DB.
int wdb_package_save(wdb_t * wdb, const char * scan_id, const char * scan_time, const char * format, const char * name, const char * priority, const char * section, long size, const char * vendor, const char * install_time, const char * version, const char * architecture, const char * multiarch, const char * source, const char * description, const char * location, const char* checksum, const char * item_id, const bool replace);

// Insert hotfix info tuple. Return 0 on success or -1 on error.
int wdb_hotfix_insert(wdb_t * wdb, const char * scan_id, const char * scan_time, const char *hotfix, const char * checksum, const bool replace);

// Save Hotfixes info into DB.
int wdb_hotfix_save(wdb_t * wdb, const char * scan_id, const char * scan_time, const char *hotfix, const char * checksum, const bool replace);

// Update the new Package info with the previous scan.
int wdb_package_update(wdb_t * wdb, const char * scan_id);

// Delete Packages info about previous scan from DB.
int wdb_package_delete(wdb_t * wdb, const char * scan_id);

// Insert process info tuple. Return 0 on success or -1 on error.
int wdb_process_insert(wdb_t * wdb, const char * scan_id, const char * scan_time, int pid, const char * name, const char * state, int ppid, int utime, int stime, const char * cmd, const char * argvs, const char * euser, const char * ruser, const char * suser, const char * egroup, const char * rgroup, const char * sgroup, const char * fgroup, int priority, int nice, int size, int vm_size, int resident, int share, long long start_time, int pgrp, int session, int nlwp, int tgid, int tty, int processor, const char * checksum, const bool replace);

// Save Process info into DB.
int wdb_process_save(wdb_t * wdb, const char * scan_id, const char * scan_time, int pid, const char * name, const char * state, int ppid, int utime, int stime, const char * cmd, const char * argvs, const char * euser, const char * ruser, const char * suser, const char * egroup, const char * rgroup, const char * sgroup, const char * fgroup, int priority, int nice, int size, int vm_size, int resident, int share, long long start_time, int pgrp, int session, int nlwp, int tgid, int tty, int processor, const char* checksum, const bool replace);

// Delete Process info about previous scan from DB.
int wdb_process_delete(wdb_t * wdb, const char * scan_id);

// Insert port info tuple. Return 0 on success or -1 on error.
int wdb_port_insert(wdb_t * wdb, const char * scan_id, const char * scan_time, const char * protocol, const char * local_ip, int local_port, const char * remote_ip, int remote_port, int tx_queue, int rx_queue, long long inode, const char * state, int pid, const char * process, const char * checksum, const char * item_id, const bool replace);

// Save port info into DB.
int wdb_port_save(wdb_t * wdb, const char * scan_id, const char * scan_time, const char * protocol, const char * local_ip, int local_port, const char * remote_ip, int remote_port, int tx_queue, int rx_queue, long long inode, const char * state, int pid, const char * process, const char * checksum, const char * item_id, const bool replace);

// Delete port info about previous scan from DB.
int wdb_port_delete(wdb_t * wdb, const char * scan_id);

int wdb_syscollector_save2(wdb_t * wdb, wdb_component_t component, const char * payload);

// Save CIS-CAT scan results.
int wdb_ciscat_save(wdb_t * wdb, const char * scan_id, const char * scan_time, const char * benchmark, const char * profile, int pass, int fail, int error, int notchecked, int unknown, int score);

// Insert CIS-CAT results tuple. Return 0 on success or -1 on error.
int wdb_ciscat_insert(wdb_t * wdb, const char * scan_id, const char * scan_time, const char * benchmark, const char * profile, int pass, int fail, int error, int notchecked, int unknown, int score);

// Delete old information from the 'ciscat_results' table
int wdb_ciscat_del(wdb_t * wdb, const char * scan_id);

wdb_t * wdb_init(const char * id);

void wdb_destroy(wdb_t * wdb);

void wdb_pool_append(wdb_t * wdb);

void wdb_pool_remove(wdb_t * wdb);

/**
 * @brief Duplicate the database pool
 *
 * Gets a copy of the database pool. This function fills the member "id" and
 * creates the mutex only.
 *
 * @return Pointer to a database list.
 */
wdb_t * wdb_pool_copy();

void wdb_close_all();

void wdb_commit_old();

void wdb_close_old();

int wdb_remove_database(const char * agent_id);

/**
 * @brief Checks and vacuums (if necessary) the databases in the DB pool.
 */
void wdb_check_fragmentation();

/**
 * @brief Function to execute one row of an SQL statement and save the result in a JSON array.
 *
 * @param [in] stmt The SQL statement to be executed.
 * @param [out] status The status code of the statement execution. If NULL no value is written.
 * @param [in] column_mode It could be STMT_SINGLE_COLUMN if the query returns only one column,
 *                         or STMT_MULTI_COLUMN if the query returns more than one column.
 * @return JSON array with the statement execution results, NULL on error.
 */
cJSON* wdb_exec_row_stmt(sqlite3_stmt* stmt, int* status, bool column_mode);

/**
 * @brief Function to execute one row of an SQL statement and save the result in a single JSON array without column name like:
 *        ["column_value_1","column_value_2", ...]. The query should return only one column in every step.
 *
 * @param [in] stmt The SQL statement to be executed.
 * @param [out] status The status code of the statement execution. If NULL no value is written.
 * @return JSON array with the statement execution results, NULL on error.
 */
cJSON* wdb_exec_row_stmt_single_column(sqlite3_stmt* stmt, int* status);

/**
 * @brief Function to execute one row of an SQL statement and save the result in a single JSON array with column name like:
 *        ["column_name_1":"column_value_1","column_name_2":"column_value_2", ...].
 *
 * @param [in] stmt The SQL statement to be executed.
 * @param [out] status The status code of the statement execution. If NULL no value is written.
 * @return JSON array with the statement execution results, NULL on error.
 */
cJSON* wdb_exec_row_stmt_multi_column(sqlite3_stmt* stmt, int* status);

/**
 * @brief Function to execute an SQL statement without a response.
 *
 * @param [in] stmt The SQL statement to be executed.
 * @return OS_SUCCESS on success, OS_INVALID on error.
 */
int wdb_exec_stmt_silent(sqlite3_stmt* stmt);

/**
 * @brief Function to execute a SQL statement and save the result in a JSON array limited by size.
 *        Each step of the statement will be printed to know the size.
 *        The result of each step will be placed in returned result while fits.
 *
 * @param [in] stmt The SQL statement to be executed.
 * @param [in] max_size Maximum size of the response.
 * @param [out] status The status code of the statement execution.
 *                     SQLITE_DONE means the statement is completed.
 *                     SQLITE_ROW means the statement has pending elements.
 *                     SQLITE_ERROR means an error occurred.
 * @param [in] column_mode It could be STMT_SINGLE_COLUMN if the query returns only one column,
 *                         or STMT_MULTI_COLUMN if the query returns more than one column.
 * @return JSON array with the statement execution results, NULL on error.
 */
cJSON* wdb_exec_stmt_sized(sqlite3_stmt* stmt, const size_t max_size, int* status, bool column_mode);

/**
 * @brief Function to execute a SQL statement and send the result via TCP socket.
 *        Each row of the SQL response will be sent in a different command.
 *        This method will continue until SQL_DONE or an error is obtained.
 *        This method could block if the receiver lasts longer in receiving the information.
 *        The block will timeout after the time defined in WDB_BLOCK_SEND_TIMEOUT_S.
 *
 * @param [in] stmt The SQL statement to be executed.
 * @param [in] peer The peer where the result will be sent.
 * @return OS_SUCCESS on success.
 *         OS_INVALID on errors executing SQL statement.
 *         OS_SOCKTERR on errors handling the socket.
 *         OS_SIZELIM on error trying to fit the row response into the socket buffer.
 */
int wdb_exec_stmt_send(sqlite3_stmt* stmt, int peer);

/**
 * @brief Function to execute a SQL statement and save the result in a JSON array.
 *
 * @param [in] stmt The SQL statement to be executed.
 * @return JSON array with the statement execution results. NULL On error.
 */
cJSON* wdb_exec_stmt(sqlite3_stmt* stmt);

/**
 * @brief Function to execute a SQL query and save the result in a JSON array.
 *
 * @param [in] db The SQL database to be queried.
 * @param [in] sql The SQL query.
 * @return JSON array with the query results. NULL On error.
 */
cJSON* wdb_exec(sqlite3* db, const char * sql);

// Execute SQL script into an database
int wdb_sql_exec(wdb_t *wdb, const char *sql_exec);

int wdb_close(wdb_t * wdb, bool commit);

/**
 * @brief Finalizes all the statements in cache for a specific database.
 *
 * @param wdb The database struct pointer.
 */
void wdb_finalize_all_statements(wdb_t * wdb);

wdb_t * wdb_pool_find_prev(wdb_t * wdb);

int wdb_stmt_cache(wdb_t * wdb, int index);

int wdb_parse(char * input, char * output, int peer);

int wdb_parse_syscheck(wdb_t * wdb, wdb_component_t component, char * input, char * output);
int wdb_parse_syscollector(wdb_t * wdb, const char * query, char * input, char * output);

/**
 * @brief Parses a rootcheck command
 * Commands:
 * 1. delete: Deletes pm table
 * 2. save: Inserts the entry or updates if it already exists
 * @param wdb Database of an agent
 * @param input Buffer input
 * @param output Buffer output, on success responses are:
 *        "ok 0" -> If entry was deleted
 *        "ok 1" -> If entry was updated
 *        "ok 2" -> If entry was inserted
 * */
int wdb_parse_rootcheck(wdb_t * wdb, char * input , char * output) __attribute__((nonnull));

int wdb_parse_netinfo(wdb_t * wdb, char * input, char * output);

int wdb_parse_netproto(wdb_t * wdb, char * input, char * output);

int wdb_parse_netaddr(wdb_t * wdb, char * input, char * output);

int wdb_parse_osinfo(wdb_t * wdb, char * input, char * output);

int wdb_parse_hardware(wdb_t * wdb, char * input, char * output);

/**
 * @brief Parses a packages command
 * Commands:
 * 1. del: Deletes packages table
 * 2. save: Inserts the entry or updates if it already exists
 * 3. get: Obtain every package on the table.
 * @param wdb Database of an agent
 * @param input Buffer input
 * @param output Buffer output
 * */
int wdb_parse_packages(wdb_t * wdb, char * input, char * output);

/**
 * @brief Parses a hotfixes command
 * Commands:
 * 1. del: Deletes hotfixes table
 * 2. save: Inserts the entry or updates if it already exists
 * 3. get: Obtain every hotfix on the table.
 * @param wdb Database of an agent
 * @param input Buffer input
 * @param output Buffer output
 * */
int wdb_parse_hotfixes(wdb_t * wdb, char * input, char * output);

int wdb_parse_ports(wdb_t * wdb, char * input, char * output);

int wdb_parse_processes(wdb_t * wdb, char * input, char * output);

int wdb_parse_ciscat(wdb_t * wdb, char * input, char * output);

int wdb_parse_sca(wdb_t * wdb, char * input, char * output);


/**
 * @brief Function to parse get operation over the sys_osinfo database table.
 *
 * @param wdb The Global struct database.
 * @param output Buffer output, on success responses are:
 *        "ok <data>" -> If sql statement was processed.
 *        "err <error_message>" -> If sql statement wasn't processed.
 * @return -1 on error, and 0 on success.
 */
int wdb_parse_agents_get_sys_osinfo(wdb_t* wdb, char* output);


/**
 * @brief Function to parse set operation over the sys_osinfo database table.
 *
 * @param wdb The Global struct database.
 * @param input Buffer input
 * @param output Buffer output, on success responses are:
 *        "ok" -> If sql statement was processed.
 *        "err <error_message>" -> If sql statement wasn't processed.
 * @return -1 on error, and 0 on success.
 */
int wdb_parse_agents_set_sys_osinfo(wdb_t * wdb, char * input, char * output);

/**
 * @brief Function to parse generic dbsync message operation, and generate
 * a message to process in wazuh-db process.
 *
 * @param wdb The Global struct database.
 * @param input Buffer input
 * @param output Buffer output, on success responses are:
 *        "ok" -> If entry was processed
 *        "error" -> If entry wasn't processed.
 * @return -1 on error, and 0 on success.
 */
int wdb_parse_dbsync(wdb_t * wdb, char * input, char * output);

/**
 * @brief Function to parse the agent insert request.
 *
 * @param [in] wdb The global struct database.
 * @param [in] input String with the agent data in JSON format.
 * @param [out] output Response of the query.
 * @return 0 Success: response contains "ok".
 *        -1 On error: response contains "err" and an error description.
 */
int wdb_parse_global_insert_agent(wdb_t * wdb, char * input, char * output);

/**
 * @brief Function to parse the update agent name request.
 *
 * @param [in] wdb The global struct database.
 * @param [in] input String with the agent data in JSON format.
 * @param [out] output Response of the query.
 * @return 0 Success: response contains "ok".
 *        -1 On error: response contains "err" and an error description.
 */
int wdb_parse_global_update_agent_name(wdb_t * wdb, char * input, char * output);

/**
 * @brief Function to parse the update agent data request.
 *
 * @param [in] wdb The global struct database.
 * @param [in] input String with the agent data in JSON format.
 * @param [out] output Response of the query.
 * @return 0 Success: response contains "ok".
 *        -1 On error: response contains "err" and an error description.
 */
int wdb_parse_global_update_agent_data(wdb_t * wdb, char * input, char * output);

/**
 * @brief Function to parse the labels request for a particular agent.
 *
 * @param [in] wdb The global struct database.
 * @param [in] input String with 'agent_id'.
 * @param [out] output Response of the query in JSON format.
 * @return 0 Success: response contains "ok".
 *        -1 On error: response contains "err" and an error description.
 */
int wdb_parse_global_get_agent_labels(wdb_t * wdb, char * input, char * output);

/**
 * @brief Function to get the groups integrity information in global.db.
 *
 * @param wdb The global struct database.
 * @param input String with 'hash'.
 * @param output Response of the query in JSON format.
 * @return 0 Success: response contains "ok".
 *        -1 On error: response contains "err" and an error description.
 */
int wdb_parse_get_groups_integrity(wdb_t * wdb, char * input, char* output);

/**
 * @brief Function to get all the agent information.
 *
 * @param wdb The global struct database.
 * @param input String with 'agent_id'.
 * @param output Response of the query in JSON format.
 * @retval 0 Success: response contains the value.
 * @retval -1 On error: invalid DB query syntax.
 */
int wdb_parse_global_get_agent_info(wdb_t * wdb, char * input, char * output);

/**
 * @brief Function to parse string with agent's labels and set them in labels table in global database.
 *
 * @param [in] wdb The global struct database.
 * @param [in] input String with 'agent_id labels_string'.
 * @param [out] output Response of the query.
 * @return 0 Success: response contains "ok".
 *        -1 On error: response contains "err" and an error description.
 */
int wdb_parse_global_set_agent_labels(wdb_t * wdb, char * input, char * output);

/**
 * @brief Function to parse the update agent keepalive request.
 *
 * @param [in] wdb The global struct database.
 * @param [in] input String with the agent data in JSON format.
 * @param [out] output Response of the query.
 * @return 0 Success: response contains "ok".
 *        -1 On error: response contains "err" and an error description.
 */
int wdb_parse_global_update_agent_keepalive(wdb_t * wdb, char * input, char * output);

/**
 * @brief Function to parse the update agent connection status.
 *
 * @param [in] wdb The global struct database.
 * @param [in] input String with the agent data in JSON format.
 * @param [out] output Response of the query.
 * @return 0 Success: response contains "ok".
 *        -1 On error: response contains "err" and an error description.
 */
int wdb_parse_global_update_connection_status(wdb_t * wdb, char * input, char * output);

/**
 * @brief Function to parse the update agent connection status.
 *
 * @param [in] wdb The global struct database.
 * @param [in] input String with the agent data in JSON format.
 * @param [out] output Response of the query.
 * @return 0 Success: response contains "ok".
 *        -1 On error: response contains "err" and an error description.
 */
int wdb_parse_global_update_status_code(wdb_t * wdb, char * input, char * output);

/**
 * @brief Function to parse the agent delete from agent table request.
 *
 * @param [in] wdb The global struct database.
 * @param [in] input String with 'agent_id'.
 * @param [out] output Response of the query.
 * @return 0 Success: response contains "ok".
 *        -1 On error: response contains "err" and an error description.
 */
int wdb_parse_global_delete_agent(wdb_t * wdb, char * input, char * output);

/**
 * @brief Function to parse the select agent name request.
 *
 * @param [in] wdb The global struct database.
 * @param [in] input String with 'agent_id'.
 * @param [out] output Response of the query.
 * @return 0 Success: response contains "ok".
 *        -1 On error: response contains "err" and an error description.
 */
int wdb_parse_global_select_agent_name(wdb_t * wdb, char * input, char * output);

/**
 * @brief Function to parse the select agent group request.
 *
 * @param [in] wdb The global struct database.
 * @param [in] input String with 'agent_id'.
 * @param [out] output Response of the query.
 * @return 0 Success: response contains "ok".
 *        -1 On error: response contains "err" and an error description.
 */
int wdb_parse_global_select_agent_group(wdb_t * wdb, char * input, char * output);

/**
 * @brief Function to parse the find agent request.
 *
 * @param [in] wdb The global struct database.
 * @param [in] input String JSON with the agent name and ip.
 * @param [out] output Response of the query.
 * @return 0 Success: response contains "ok".
 *        -1 On error: response contains "err" and an error description.
 */
int wdb_parse_global_find_agent(wdb_t * wdb, char * input, char * output);

/**
 * @brief Function to parse the find group request.
 *
 * @param [in] wdb The global struct database.
 * @param [in] input String with the group name.
 * @param [out] output Response of the query.
 * @return 0 Success: response contains "ok".
 *        -1 On error: response contains "err" and an error description.
 */
int wdb_parse_global_find_group(wdb_t * wdb, char * input, char * output);

/**
 * @brief Function to parse the insert group request.
 *
 * @param [in] wdb The global struct database.
 * @param [in] input String with the group name.
 * @param [out] output Response of the query.
 * @return 0 Success: response contains "ok".
 *        -1 On error: response contains "err" and an error description.
 */
int wdb_parse_global_insert_agent_group(wdb_t * wdb, char * input, char * output);

/**
 * @brief Function to parse the select group from belongs table request.
 *
 * @param [in] wdb The global struct database.
 * @param [in] input String with the agent id in JSON format.
 * @param [out] output Response of the query.
 * @return 0 Success: response contains "ok".
 *        -1 On error: response contains "err" and an error description.
 */
int wdb_parse_global_select_group_belong(wdb_t *wdb, char *input, char *output);

/**
 *
 * @return 0 Success: response contains "ok".
 *        -1 On error: response contains "err" and an error description.
 */
int wdb_parse_global_delete_group(wdb_t * wdb, char * input, char * output);

/**
 * @brief Function to parse the select groups request.
 *
 * @param [in] wdb The global struct database.
 * @param [out] output Response of the query.
 * @return 0 Success: response contains "ok".
 *        -1 On error: response contains "err" and an error description.
 */
int wdb_parse_global_select_groups(wdb_t * wdb, char * output);

/**
 * @brief Function to parse the get group agents request.
 *
 * @param [in] wdb The global struct database.
 * @param [in] input String with the group name.
 * @param [out] output Response of the query.
 * @return 0 Success: response contains "ok".
 *        -1 On error: response contains "err" and an error description.
 */
int wdb_parse_global_get_group_agents(wdb_t * wdb, char * input, char * output);

/**
 * @brief Function to parse the set agent groups request.
 *
 * @param [in] wdb The global struct database.
 * @param [in] input String with the group name.
 * @param [out] output Response of the query.
 * @return 0 Success: response contains "ok".
 *        -1 On error: response contains "err" and an error description.
 */
int wdb_parse_global_set_agent_groups(wdb_t* wdb, char* input, char* output);

/**
 * @brief Function to recalculate the agent group hash.
 *
 * @param [in] wdb The global struct database.
 * @param [in] agent_id Int with the agent id.
 * @param [in] sync_status String with the sync_status to be set.
 * @return WDBC_OK Success.
 *         WDBC_ERROR On error.
 */
int wdb_global_recalculate_agent_groups_hash(wdb_t* wdb, int agent_id, char* sync_status);

/**
 * @brief Function to parse sync-agent-info-get params and set next ID to iterate on further calls.
 *        If no last_id is provided. Last obtained ID is used.
 *
 * @param [in] wdb The global struct database.
 * @param [in] input String with starting ID [optional].
 * @param [out] output Response of the query.
 * @return 0 Success: response contains the value. -1 On error: invalid DB query syntax.
 */
int wdb_parse_global_sync_agent_info_get(wdb_t * wdb, char * input, char * output);

/**
 * @brief Function to parse agent_info and update the agents info from workers.
 *
 * @param [in] wdb The global struct database.
 * @param [in] input String with the agents information in JSON format.
 * @param [out] output Response of the query in JSON format.
 * @return 0 Success: response contains the value. -1 On error: invalid DB query syntax.
 */
int wdb_parse_global_sync_agent_info_set(wdb_t * wdb, char * input, char * output);

/**
 * @brief Function to parse sync-agent-groups-get command data.
 *
 * @param [in] wdb The global struct database.
 * @param [in] input String in json format with last_id and sync_condition.
 * @param [out] output Response of the query.
 * @return 0 Success: response contains the value. -1 On error: invalid DB query syntax.
 */
int wdb_parse_global_sync_agent_groups_get(wdb_t* wdb, char* input, char* output);

/**
 * @brief Function to parse the disconnect-agents command data.
 *
 * @param [in] wdb The global struct database.
 * @param [in] input String with the time threshold before which consider an agent as disconnected and last id to continue.
 * @param [out] output Response of the query.
 * @return 0 Success: response contains "ok".
 *        -1 On error: response contains "err" and an error description.
 */
int wdb_parse_global_disconnect_agents(wdb_t* wdb, char* input, char* output);

/**
 * @brief Function to parse last_id get-all-agents.
 *
 * @param [in] wdb The global struct database.
 * @param [in] input String with last_id.
 * @param [out] output Response of the query.
 * @return 0 Success: response contains the value. -1 On error: invalid DB query syntax.
 */
int wdb_parse_global_get_all_agents(wdb_t* wdb, char* input, char* output);

/**
 * @brief Function to parse the get-distinct-groups command data.
 *
 * @param [in] wdb The global struct database.
 * @param [in] input String with 'last_group_hash'.
 * @param [out] output Response of the query.
 * @return 0 Success: response contains the value. -1 On error: invalid DB query syntax.
 */
int wdb_parse_global_get_distinct_agent_groups(wdb_t* wdb, char *input, char* output);

/**
 * @brief Function to parse the reset agent connection status request.
 *
 * @param [in] wdb The global struct database.
 * @param [in] input String with the 'sync_status'.
 * @param [out] output Response of the query.
 * @return 0 Success: response contains "ok".
 *        -1 On error: response contains "err" and an error description.
 */
int wdb_parse_reset_agents_connection(wdb_t * wdb, char* input, char * output);

/**
 * @brief Function to parse the get agents by connection status request.
 *
 * @param wdb The global struct database.
 * @param [in] wdb The global struct database.
 * @param [in] input String with 'last_id' and 'connection_status'.
 * @param [out] output Response of the query in JSON format.
 * @retval 0 Success: Response contains the value.
 * @retval -1 On error: Response contains details of the error.
 */
int wdb_parse_global_get_agents_by_connection_status(wdb_t* wdb, char* input, char* output);

/**
 * @brief Function to parse the global backup request.
 *
 * @param [in] wdb The global struct database.
 * @param [in] input String with the backup command.
 * @param [out] output Response of the query in JSON format.
 * @retval  0 Success: Response contains the value.
 * @retval -1 On error: Response contains details of the error.
 */
int wdb_parse_global_backup(wdb_t** wdb, char* input, char* output);

/**
 * @brief Function to parse the global get backup.
 *
 * @param [out] output Response of the query in JSON format.
 * @retval  0 Success: Response contains a list of the available backups.
 * @retval -1 On error: Response contains details of the error.
 */
int wdb_parse_global_get_backup(char* output);

/**
 * @brief Function to parse the global restore request.
 *
 * @param [in] wdb The global struct database.
 * @param [in] input String with the snapshot to restore. If not present, the more recent will be used.
 * @param [out] output Response of the query in JSON format.
 * @retval  0 Success: Response contains 'ok'.
 * @retval -1 On error: Response contains details of the error.
 */
int wdb_parse_global_restore_backup(wdb_t** wdb, char* input, char* output);

/**
 * @brief Function to create a backup of the global.db.
 *
 * @param [in] wdb The global struct database.
 * @param [out] output Response of the query.
 * @param [in] tag Adds extra information to snapshot file name, used in case of upgrades and restores.
 * @retval  0 Success: Backup created successfully.
 * @retval -1 On error: The backup creation failed.
 */
int wdb_global_create_backup(wdb_t* wdb, char* output, const char* tag);

/**
 * @brief Function to delete old backups in case the amount exceeds the max_files limit.
 *
 * @retval  0 Success: The method exited without errors.
 * @retval -1 On error: The method failed in reading the backup folder.
 */
int wdb_global_remove_old_backups();

/**
 * @brief Function to get a list of the available backups of global.db.
 *
 * @retval cJSON* Success: The list of all snapshots found, or empty if none was found.
 * @retval NULL On error: The list of snapshots couldn't be retrieved.
 */
cJSON* wdb_global_get_backups();

/**
 * @brief Method to restore a backup of global.db.
 *
 * @param [in] wdb The global struct database.
 * @param [in] snapshot The backup file name to be restored. If not present, the last one will be used.
 * @param [in] save_pre_restore_state If FALSE or not present, the database will be overwritten with the snapshot. If TRUE,
 *                                    the database will be saved before restoring the snapshot.
 * @param [out] output A message related to the result of the operation.
 * @retval  0 Success: Backup restored successfully.
 * @retval -1 On error: The backup couldn't be restored.
 */
int wdb_global_restore_backup(wdb_t** wdb, char* snapshot, bool save_pre_restore_state, char* output);

/**
 * @brief Function to check if there is at least one backup configuration node enabled.
 *
 * @retval true If there is at least one backup enabled, false otherwise.
 */
bool wdb_check_backup_enabled();

/**
 * @brief Method to get the most recent global.db backup time and name
 *
 * @param most_recent_backup_name [out] The name of the most recent backup. Must be freed by the caller, ignored if NULL.
 * @retval Last modification time of the most recent backup on success, OS_INVALID on error.
 */
time_t wdb_global_get_most_recent_backup(char **most_recent_backup_name);

/**
 * @brief Method to get oldest global.db backup time and name
 *
 * @param oldest_backup_name [out] The name of the oldest backup. Must be freed by the caller, ignored if NULL.
 * @retval Last modification time of the oldest backup on success, OS_INVALID on error.
 */
time_t wdb_global_get_oldest_backup(char **oldest_backup_name);
// Functions for database integrity

int wdbi_checksum(wdb_t * wdb, wdb_component_t component, os_sha1 hexdigest);

int wdbi_checksum_range(wdb_t * wdb, wdb_component_t component, const char * begin, const char * end, os_sha1 hexdigest);

int wdbi_delete(wdb_t * wdb, wdb_component_t component, const char * begin, const char * end, const char * tail);

void wdbi_report_removed(const char* agent_id, wdb_component_t component, sqlite3_stmt* stmt);

/**
 * @brief Updates the timestamps and counters of a component from sync_info table. It should be called when
 *        the syncronization with the agents is in process, or the checksum sent to the manager is not the same than
 *        the one calculated locally.
 *
 *        The 'legacy' flag calls internally to a different SQL statement, to avoid an overflow in the n_attempts column.
 *        It happens because the old agents call this method once per row, and not once per syncronization cycle.
 *
 * @param [in] wdb The 'agents' struct database.
 * @param [in] component An enumeration member that was previously added to the table.
 * @param [in] timestamp The syncronization timestamp to store in the table.
 * @param [in] last_agent_checksum The last global checksum received from the agent.
 * @param [in] manager_checksum Checksum of the last calculated component on the manager to be stored.
 * @param [in] legacy This flag is set to TRUE for agents with an old syscollector syncronization process, and FALSE otherwise.
 */
void wdbi_update_attempt(wdb_t * wdb, wdb_component_t component, long timestamp, os_sha1 last_agent_checksum, os_sha1 manager_checksum, bool legacy);

/**
 * @brief Updates the timestamps and counters of a component from sync_info table. It should be called when
 *        the syncronization with the agents is complete, or the checksum sent to the manager is the same than
 *        the one calculated locally.
 *
 * @param [in] wdb The 'agents' struct database.
 * @param [in] component An enumeration member that was previously added to the table.
 * @param [in] timestamp The syncronization timestamp to store in the table.
 * @param [in] last_agent_checksum The last global checksum received from the agent.
 * @param [in] manager_checksum Checksum of the last calculated component on the manager to be stored.
 */
void wdbi_update_completion(wdb_t * wdb, wdb_component_t component, long timestamp, os_sha1 last_agent_checksum, os_sha1 manager_checksum);

/**
 * @brief Get the last stored checksum of a component on the manager
 *
 * @param wdb Database node.
 * @param component Name of the component.
 * @param manager_checksum os_sha1 where the last checksum is returned
 */
int wdbi_get_last_manager_checksum(wdb_t *wdb, wdb_component_t component, os_sha1 manager_checksum);

void wdbi_set_last_completion(wdb_t * wdb, wdb_component_t component, long timestamp);

int wdbi_check_sync_status(wdb_t *wdb, wdb_component_t component);

/**
 * @brief Method to obtain and cache the hash of the whole group_local_hash column in agent table.
 *        If the cache is empty, the global group hash is calculated and stored.
 *
 * @param wdb The DB pointer structure.
 * @param hexdigest Variable to return the global group hash.
 * @return int OS_SUCCESS if the hexdigest variable was written with the global group hash value, OS_INVALID otherwise.
 */
int wdb_get_global_group_hash(wdb_t * wdb, os_sha1 hexdigest);

/**
 * @brief Method to perform all the required operations over the global group hash cache.
 *
 * @param operation      WDB_GLOBAL_GROUP_HASH_READ : OS_INVALID if there is no value in cache. OS_SUCCESS if a value was found and stored in hexdigest
 *                       WDB_GLOBAL_GROUP_HASH_WRITE: OS_SUCCESS after writting the hexdigest value in global_group_hash.
 *                       WDB_GLOBAL_GROUP_HASH_CLEAR: OS_SUCCESS after clearing the global group hash cache.
 * @param hexdigest Input/Output variable, see "operation".
 * @return int OS_INVALID in case of an unsupported "operation". See "operation" for the rest of cases.
 */
int wdb_global_group_hash_cache(wdb_global_group_hash_operations_t operation, os_sha1 hexdigest);

// Functions to manage scan_info table, this table contains the timestamp of every scan of syscheck ¿and syscollector?

int wdb_scan_info_update(wdb_t * wdb, const char *module, const char *field, long value);
int wdb_scan_info_get(wdb_t * wdb, const char *module, char *field, long *output);
int wdb_scan_info_fim_checks_control (wdb_t * wdb, const char *last_check);

// Upgrade agent database to last version
wdb_t * wdb_upgrade(wdb_t *wdb);

/**
 * @brief Function to upgrade Global DB to the latest version.
 *
 * @param [in] wdb The global.db database to upgrade.
 * @return wdb The global.db database updated on success.
 */
wdb_t * wdb_upgrade_global(wdb_t *wdb);

// Create backup and generate an empty DB
wdb_t * wdb_backup(wdb_t *wdb, int version);

/* Create backup for agent. Returns 0 on success or -1 on error. */
int wdb_create_backup(const char * agent_id, int version);

/**
 * @brief Function to recreate Global DB in case of an upgrading an old version.
 *
 * @param [in] wdb The global.db database to backup.
 * @return wdb The new empty global.db database on success or NULL on error
 */
wdb_t * wdb_recreate_global(wdb_t *wdb);

/**
 * @brief Check if the db version is older than 3.10
 *
 * This is a hacky way to check if the database version is older than 3.10
 * For newer versions of the db the table "agent" must have a tuple with id=0(manager) and last_keepalive=9999/12/31 23:59:59 UTC.
 * If this value is missing it means that the db is older than 3.10 or is corrupt
 *
 * @return Db version is older than 3.10.
 * @retval 1 the db is older than 3.10
 * @retval 0 the db is newer than 3.10.
 * @retval 0 The table "agent" is missing or an error occurred.
 */
bool wdb_is_older_than_v310(wdb_t *wdb);

/**
 * @brief Query the checksum of a data range
 *
 * Check that the accumulated checksum of every item between begin and
 * end (included) ordered alphabetically matches the checksum provided.
 *
 * On success, also delete every file between end and tail (if provided),
 * none of them included.
 *
 * @param [in] wdb Database node.
 * @param [in] component Name of the component.
 * @param [in] action Integrity check action: INTEGRITY_CHECK_GLOBAL, INTEGRITY_CHECK_LEFT or INTEGRITY_CHECK_RIGHT.
 * @param [in] payload Operation arguments in JSON format.
 * @pre payload must contain strings "id", "begin", "end" and "checksum", and optionally "tail".
 * @retval INTEGRITY_SYNC_CKS_OK   Success: checksum matches.
 * @retval INTEGRITY_SYNC_CKS_FAIL Success: checksum does not match.
 * @retval INTEGRITY_SYNC_NO_DATA  Success: no files were found in this range.
 * @retval INTEGRITY_SYNC_ERR      On error.
 */

integrity_sync_status_t wdbi_query_checksum(wdb_t * wdb, wdb_component_t component, dbsync_msg action, const char * payload);

/**
 * @brief Query a complete table clear
 *
 * @param [in] wdb Database node.
 * @param [in] component Name of the component.
 * @param [in] payload Operation arguments in JSON format.
 * @pre payload must contain string "id".
 * @retval 0 On success.
 * @retval -1 On error.
 */
int wdbi_query_clear(wdb_t * wdb, wdb_component_t component, const char * payload);

/**
 * @brief Set the database journal mode to write-ahead logging
 *
 * @param [in] db Pointer to an open database.
 * @retval 0 On success.
 * @retval -1 On error.
 */
int wdb_journal_wal(sqlite3 *db);

/**
 * @brief Enables foreign keys usage into the specified database.
 *
 * @param [in] db Pointer to an open database.
 * @retval 0 On success.
 * @retval -1 On error.
 */
int wdb_enable_foreign_keys(sqlite3 *db);

/**
*  @brief Calculates SHA1 hash from a NULL terminated string array.
*
* @param [in] strings_to_hash NULL Terminated array with strings to hash
* @param [out] hexdigest Result
*/
 int wdbi_array_hash(const char ** strings_to_hash, os_sha1 hexdigest);

/**
*  @brief Calculates SHA1 hash from a NULL terminated set of strings.
*
* @param [in] ... NULL Terminated list of strings
* @param [out] hexdigest Result
*/
 int wdbi_strings_hash(os_sha1 hexdigest, ...);

/**
 * @brief Function to get a MITRE technique's name.
 *
 * @param [in] wdb The MITRE struct database.
 * @param [in] id MITRE technique's ID.
 * @param [out] output MITRE technique's name.
 * @retval 1 Success: name found on MITRE database.
 * @retval 0 On error: name not found on MITRE database.
 * @retval -1 On error: invalid DB query syntax.
 */
int wdb_mitre_name_get(wdb_t *wdb, char *id, char *output);

/**
 * @brief Function to insert an agent.
 *
 * @param [in] wdb The Global struct database.
 * @param [in] id The agent ID
 * @param [in] name The agent name
 * @param [in] ip The agent IP address
 * @param [in] register_ip The agent registration IP address
 * @param [in] internal_key The agent key
 * @param [in] group The agent group
 * @param [in] date_add The agent addition date.
 * @return Returns 0 on success or -1 on error.
 */
int wdb_global_insert_agent(wdb_t *wdb, int id, char* name, char* ip, char* register_ip, char* internal_key, char* group, int date_add);

/**
 * @brief Function to update an agent name.
 *
 * @param [in] wdb The Global struct database.
 * @param [in] id The agent ID
 * @param [in] name The agent name
 * @return Returns 0 on success or -1 on error.
 */
int wdb_global_update_agent_name(wdb_t *wdb, int id, char* name);

/**
 * @brief Function to update an agent version data.
 *
 * @param [in] wdb The Global struct database.
 * @param [in] id The agent ID.
 * @param [in] os_name The agent's operating system name.
 * @param [in] os_version The agent's operating system version.
 * @param [in] os_major The agent's operating system major version.
 * @param [in] os_minor The agent's operating system minor version.
 * @param [in] os_codename The agent's operating system code name.
 * @param [in] os_platform The agent's operating system platform.
 * @param [in] os_build The agent's operating system build number.
 * @param [in] os_uname The agent's operating system uname.
 * @param [in] os_arch The agent's operating system architecture.
 * @param [in] version The agent's version.
 * @param [in] config_sum The agent's configuration sum.
 * @param [in] merged_sum The agent's merged sum.
 * @param [in] manager_host The agent's manager host name.
 * @param [in] node_name The agent's manager node name.
 * @param [in] agent_ip The agent's IP address.
 * @param [in] connection_status The agent's connection status.
 * @param [in] sync_status The agent's synchronization status in cluster.
 * @param [in] group_config_status The agent's shared configuration synchronization status.
 * @return Returns 0 on success or -1 on error.
 */
int wdb_global_update_agent_version(wdb_t *wdb,
                                    int id,
                                    const char *os_name,
                                    const char *os_version,
                                    const char *os_major,
                                    const char *os_minor,
                                    const char *os_codename,
                                    const char *os_platform,
                                    const char *os_build,
                                    const char *os_uname,
                                    const char *os_arch,
                                    const char *version,
                                    const char *config_sum,
                                    const char *merged_sum,
                                    const char *manager_host,
                                    const char *node_name,
                                    const char *agent_ip,
                                    const char *connection_status,
                                    const char *sync_status,
                                    const char *group_config_status);

/**
 * @brief Function to get the labels of a particular agent.
 *
 * @param [in] wdb The Global struct database.
 * @param [in] id Agent id.
 * @return JSON with labels on success. NULL on error.
 */
cJSON* wdb_global_get_agent_labels(wdb_t *wdb, int id);

/**
 * @brief Function to delete the labels of a particular agent.
 *
 * @param [in] wdb The Global struct database.
 * @param [in] id Agent id.
 * @return 0 On success. -1 On error.
 */
int wdb_global_del_agent_labels(wdb_t *wdb, int id);

/**
 * @brief Function to insert a label of a particular agent.
 *
 * @param [in] wdb The Global struct database.
 * @param [in] id The agent ID
 * @param [in] key A string with the label key.
 * @param [in] value A string with the label value.
 * @return 0 On success. -1 On error.
 */
int wdb_global_set_agent_label(wdb_t *wdb, int id, char* key, char* value);

/**
 * @brief Function to update an agent keepalive and the synchronization status.
 *
 * @param [in] wdb The Global struct database.
 * @param [in] id The agent ID
 * @param [in] connection_status The agent's connection status.
 * @param [in] sync_status The value of sync_status
 * @return Returns 0 on success or -1 on error.
 */
int wdb_global_update_agent_keepalive(wdb_t *wdb, int id, const char *connection_status, const char *sync_status);

/**
 * @brief Function to update an agent connection status and the synchronization status.
 *
 * @param [in] wdb The Global struct database.
 * @param [in] id The agent ID.
 * @param [in] connection_status The connection status to be set.
 * @param [in] sync_status The value of sync_status.
 * @return Returns 0 on success or -1 on error.
 */
int wdb_global_update_agent_connection_status(wdb_t *wdb, int id, const char* connection_status, const char *sync_status, int status_code);

/**
 * @brief Function to update an agent status code and the synchronization status.
 *
 * @param [in] wdb The Global struct database.
 * @param [in] id The agent ID.
 * @param [in] status_code The status code to be set.
 * @param [in] version The agent version to be set.
 * @return Returns 0 on success or -1 on error.
 */
int wdb_global_update_agent_status_code(wdb_t *wdb, int id, int status_code, const char *version, const char *sync_status);

/**
 * @brief Function to delete an agent from the agent table.
 *
 * @param [in] wdb The Global struct database.
 * @param [in] id The agent ID
 * @return Returns 0 on success or -1 on error.
 */
int wdb_global_delete_agent(wdb_t *wdb, int id);

/**
 * @brief Function to get the name of a particular agent.
 *
 * @param [in] wdb The Global struct database.
 * @param [in] id Agent id.
 * @return JSON with the agent name on success. NULL on error.
 */
cJSON* wdb_global_select_agent_name(wdb_t *wdb, int id);

/**
 * @brief Function to get the group of a particular agent.
 *
 * @param [in] wdb The Global struct database.
 * @param [in] id Agent id.
 * @return JSON with the agent group on success. NULL on error.
 */
cJSON* wdb_global_select_agent_group(wdb_t *wdb, int id);

/**
 * @brief Function to delete an agent from the belongs table.
 *
 * @param [in] wdb The Global struct database.
 * @param [in] id The agent ID
 * @return Returns 0 on success or -1 on error.
 */
int wdb_global_delete_agent_belong(wdb_t *wdb, int id);

/**
 * @brief Function to get an agent id using the agent name and register ip.
 *
 * @param [in] wdb The Global struct database.
 * @param [in] name The agent name
 * @param [in] ip The agent ip
 * @return JSON with id on success. NULL on error.
 */
cJSON* wdb_global_find_agent(wdb_t *wdb, const char *name, const char *ip);

/**
 * @brief Function to update the agent's groups_hash column. It reads the group column, calculates and stores its hash
 *        but if the group column is NULL, the method returns without modifying groups_hash.
 *
 * @param [in] wdb The Global struct database.
 * @param [in] id The agent ID
 * @param [in] groups_string The comma separated groups string to hash and store in groups_hash column. If not set,
 *                           it will be read from 'group' column.
 * @return Returns 0 on success or -1 on error.
 */
int wdb_global_update_agent_groups_hash(wdb_t* wdb, int agent_id, char* groups_string);

/**
 * @brief Function to update the agent's groups_hash column for all agents. It gets all agents and calls
 *        wdb_global_update_agent_groups_hash() for each one.
 *
 * @param [in] wdb The Global struct database.
 * @return Returns 0 on success or -1 on error.
 */
int wdb_global_adjust_v4(wdb_t* wdb);

/**
 * @brief Function to get a group id using the group name.
 *
 * @param [in] wdb The Global struct database.
 * @param [in] group_name The group name.
 * @return JSON with group id on success. NULL on error.
 */
cJSON* wdb_global_find_group(wdb_t *wdb, char* group_name);

/**
 * @brief Function to insert a group using the group name.
 *
 * @param [in] wdb The Global struct database.
 * @param [in] group_name The group name.
 * @return Returns 0 on success or -1 on error.
 */
int wdb_global_insert_agent_group(wdb_t *wdb, char* group_name);

/**
 * @brief Function to get groups of a specified agent from the belongs table.
 *
 * @param [in] wdb The Global struct database.
 * @param [in] id_agent The agent id.
 * @return JSON with agent groups on success. NULL on error.
 */
cJSON* wdb_global_select_group_belong(wdb_t *wdb, int id_agent);

/**
 * @brief Function to insert an agent to the belongs table.
 *
 * @param [in] wdb The Global struct database.
 * @param [in] id_group The group id.
 * @param [in] id_agent The agent id.
 * @param [in] priority The group priority.
 * @return Returns 0 on success or -1 on error.
 */
int wdb_global_insert_agent_belong(wdb_t *wdb, int id_group, int id_agent, int priority);

/**
 * @brief Function to remove an agent-group tuple from the belongs table.
 *
 * @param [in] wdb The Global struct database.
 * @param [in] id_group The group id.
 * @param [in] id_agent The agent id.
 * @return Returns 0 on success or -1 on error.
 */
int wdb_global_delete_tuple_belong(wdb_t *wdb, int id_group, int id_agent);

/**
 * @brief Function to check if a group is empty.
 *
 * @param [in] wdb The Global struct database.
 * @param [in] group_name The group name.
 * @return Returns cJSON* with agents id.
 */
cJSON* wdb_is_group_empty(wdb_t *wdb, char* group_name);

/**
 * @brief Function to delete a group by using the name.
 *
 * @param [in] wdb The Global struct database.
 * @param [in] group_name The group name.
 * @return Returns 0 on success or -1 on error.
 */
int wdb_global_delete_group(wdb_t *wdb, char* group_name);

/**
 * @brief Function to get a list of groups.
 *
 * @param [in] wdb The Global struct database.
 * @return JSON with all the groups on success. NULL on error.
 */
cJSON* wdb_global_select_groups(wdb_t *wdb);

/**
 * @brief Function to get all agents that belong to a group
 *
 * @param [in] wdb The Global struct database.
 * @param [out] status wdbc_result to represent if all agents has being obtained or any error occurred.
 * @param [in] group_name The name of the group to get the agents from
 * @param [in] last_agent_id ID where to start querying.
 * @retval JSON with agents IDs on success, NULL on error.
 */
cJSON* wdb_global_get_group_agents(wdb_t *wdb,  wdbc_result* status, char* group_name, int last_agent_id);

/**
 * @brief Function to update sync_status of a particular agent.
 *
 * @param [in] wdb The Global struct database.
 * @param [in] id The agent ID
 * @param [in] sync_status The value of sync_status
 * @return 0 On success. -1 On error.
 */
int wdb_global_set_sync_status(wdb_t *wdb, int id, const char *sync_status);

/**
 * @brief Gets and parses agents with 'syncreq' sync_status and sets them to 'synced'.
 *        Response is prepared in one chunk,
 *        if the size of the chunk exceeds WDB_MAX_RESPONSE_SIZE parsing stops and reports the amount of agents obtained.
 *        Multiple calls to this function can be required to fully obtain all agents.
 *
 * @param [in] wdb The Global struct database.
 * @param [in] last_agent_id ID where to start querying.
 * @param [out] output A buffer where the response is written. Must be de-allocated by the caller.
 * @return wdbc_result to represent if all agents has being obtained.
 */
wdbc_result wdb_global_sync_agent_info_get(wdb_t *wdb, int* last_agent_id, char **output);

/**
 * @brief Function to update the information of an agent.
 *
 * @param [in] wdb The Global struct database.
 * @param [in] agent_info A JSON array with the agent information.
 * @return 0 On success. -1 On error.
 */
int wdb_global_sync_agent_info_set(wdb_t *wdb, cJSON *agent_info);

/**
 * @brief Gets each agent matching the sync condition and all their groups.
 *        Response is prepared in one chunk,
 *        if the size of the chunk exceeds WDB_MAX_RESPONSE_SIZE parsing stops and reports the amount of agents obtained.
 *        Multiple calls to this function can be required to fully obtain all agents and groups.
 *
 * @param [in] wdb The Global struct database.
 * @param [in] condition The condition of the agents to be requested.
 *              WDB_GROUP_SYNC_STATUS for agents tagged as sync_req,
 *              WDB_GROUP_CKS_MISMATCH for agents with difference between the CKS in the master and the worker.
 * @param [in] last_agent_id ID where to start querying.
 * @param [in] set_synced Indicates if the obtained groups must be set as synced.
 * @param [in] get_hash Indicates if the response must append the group_hash once all the groups have been obtained.
 * @param [in] agent_registration_delta Minimum amount of seconds since the registration time for the agent to be included in the result.
 * @param [out] output A cJSON pointer where the response is written. Must be de-allocated by the caller.
 * @return wdbc_result to represent if all agents has being obtained.
 */
wdbc_result wdb_global_sync_agent_groups_get(wdb_t* wdb,
                                             wdb_groups_sync_condition_t condition,
                                             int last_agent_id,
                                             bool set_synced,
                                             bool get_hash,
                                             int agent_registration_delta,
                                             cJSON** output);

/**
 * @brief Add global group hash to JSON response.
 *
 * @param wdb The Global struct database.
 * @param response JSON response to fill with global group hash.
 * @param response_size Current size of JSON response.
 * @return int result to represent if global hash has being added to JSON response.
 */
int wdb_global_add_global_group_hash_to_response(wdb_t *wdb, cJSON** response, size_t response_size);

/**
 * @brief Function to update group_sync_status of a particular agent.
 *
 * @param [in] wdb The Global struct database.
 * @param [in] id The agent ID
 * @param [in] sync_status The value of sync_status
 * @return OS_SUCCESS On success. OS_ERROR On error.
 */
int wdb_global_set_agent_groups_sync_status(wdb_t *wdb,
                                            int id,
                                            const char* sync_status);

/**
 * @brief It gets all the groups of an agent and returns them in a comma sepparated string
 *
 * @param [in] wdb The Global struct database.
 * @param [in] id ID of the agent to obtain the group.
 * @return char* String with the groups of the agent in CSV format. Must be de-allocated by the caller. It returns NULL on error.
 */
char* wdb_global_calculate_agent_group_csv(wdb_t *wdb, int id);

/**
 * @brief Sets the group information in the agent table.
 * @param [in] wdb The Global struct database.
 * @param [in] id ID of the agent to set the information.
 * @param [in] csv String with all the groups sepparated by comma to be inserted in the group column.
 * @param [in] hash Hash calculus from the csv string to be inserted in the group_hash column.
 * @param [in] sync_status Tag of the sync status to be inserted in the group_sync_status column.
 * @return wdbc_result representing the status of the command.
 */
wdbc_result wdb_global_set_agent_group_context(wdb_t *wdb, int id, char* csv, char* hash, char* sync_status);

/**
 * @brief Verifies if at least one entry in the Global DB has the group_sync_status as "syncreq".
 *        If not, it compares a received hash that represents the group column against a calculated hash.
 *
 * @param wdb The Global struct database.
 * @param hash Received group column hash.
 * @return cJSON* Returns a cJSON object with the groups integrity status or NULL on error.
 */
cJSON* wdb_global_get_groups_integrity(wdb_t *wdb, os_sha1 hash);

/**
 * @brief Gets the maximum priority of the groups of an agent.
 *
 * @param [in] wdb The Global struct database.
 * @param [in] id ID of the agent to obtain the priority.
 * @return Numeric representation of the group priority.
 */
int wdb_global_get_agent_max_group_priority(wdb_t *wdb, int id);

/**
 * @brief Writes groups to an agent.
 *        If the group doesn´t exists it creates it.
 *
 * @param [in] wdb The Global struct database.
 * @param [in] id ID of the agent to add new groups.
 * @param [in] j_groups JSON array with all the groups of the agent.
 * @param [in] priority Initial priority to insert the groups.
 * @return wdbc_result representing the status of the command.
 */
wdbc_result wdb_global_assign_agent_group(wdb_t *wdb, int id, cJSON* j_groups, int priority);

/**
 * @brief Deletes groups of an agent.
 *
 * @param [in] wdb The Global struct database.
 * @param [in] id ID of the agent to remove the groups.
 * @param [in] j_groups JSON array with all the groups to remove from the agent.
 * @return wdbc_result representing the status of the command.
 */
wdbc_result wdb_global_unassign_agent_group(wdb_t *wdb, int id, cJSON* j_groups);

/**
 * @brief Sets default group to an agent if it doesn't have any.
 *
 * @param [in] wdb The Global struct database.
 * @param [in] id ID of the agent to set default group.
 * @return wdbc_result representing the status of the command.
 */
int wdb_global_if_empty_set_default_agent_group(wdb_t *wdb, int id);

/**
 * @brief Returns the number of groups that are assigned to an agent.
 *
 * @param [in] wdb The Global struct database.
 * @param [in] agent_id ID of the agent to get the groups number from.
 * @return int Returns the groups number or -1 on error.
 */
int wdb_global_groups_number_get(wdb_t *wdb, int agent_id);

/**
 * @brief Verifies that the group name satisfies with a predefined pattern.
 *
 * @param group_name Group name to be validated.
 * @return w_err_t OS_SUCCESS if valid. OS_INVALID otherwise.
 */
w_err_t wdb_global_validate_group_name(const char *group_name);

/**
 * @brief Verifies that the number of groups to be assigned is less or equal to 128 and
 *        there's no group longer than 255 characters nor contains a comma as part of its name.
 *
 * @param [in] wdb The Global struct database.
 * @param [in] j_groups JSON array with all the groups to be assigned to an agent.
 * @param [in] agent_id ID of the agent to add new groups.
 * @return wdbc_result representing the status of the command.
 */
w_err_t wdb_global_validate_groups(wdb_t *wdb, cJSON *j_groups, int agent_id);

/**
 * @brief Sets the belongship af a set of agents.
 *          If any of the groups doesn´t exist, this command creates it.
 * @param [in] wdb The Global struct database.
 * @param [in] mode The mode in which the write will be performed.
 *               WDB_GROUP_OVERRIDE The existing groups will be overwritten.
                 WDB_GROUP_APPEND The existing groups are conserved and new ones are added.
                 WDB_GROUP_EMPTY_ONLY The groups are written only if the agent doesn´t have any group.
 * @param [in] sync_status The sync_status tag used to insert the groups.
 * @param [in] j_agents_group_info JSON structure with all the agent_ids and the groups to insert.
 * @return wdbc_result representing the status of the command.
 */
wdbc_result wdb_global_set_agent_groups(wdb_t *wdb, wdb_groups_set_mode_t mode, char* sync_status, cJSON* j_agents_group_info);

/**
 * @brief Function to get the information of a particular agent stored in Wazuh DB.
 *
 * @param wdb The Global struct database.
 * @param id Agent id.
 * @retval JSON with agent information on success.
 * @retval NULL on error.
 */
cJSON* wdb_global_get_agent_info(wdb_t *wdb, int id);

/**
 * @brief Gets every agent ID.
 *        Response is prepared in one chunk,
 *        if the size of the chunk exceeds WDB_MAX_RESPONSE_SIZE parsing stops and reports the amount of agents obtained.
 *        Multiple calls to this function can be required to fully obtain all agents.
 *
 * @param [in] wdb The Global struct database.
 * @param [in] last_agent_id ID where to start querying.
 * @param [out] status wdbc_result to represent if all agents has being obtained or any error occurred.
 * @retval JSON with agents IDs on success.
 * @retval NULL on error.
 */
cJSON* wdb_global_get_all_agents(wdb_t *wdb, int last_agent_id, wdbc_result* status);

/**
 * @brief Checks the given ID is in the agent table.
 *
 * @param [in] wdb The Global struct database.
 * @param [in] agent_id ID to check.
 * @retval 0 if the ID was not found.
 * @retval 1 if the ID was found.
 * @retval -1 on error.
 */
int wdb_global_agent_exists(wdb_t *wdb, int agent_id);

/**
 * @brief Function to reset connection_status column of every agent (excluding the manager).
 *        If connection_status is pending or connected it will be changed to disconnected.
 *        If connection_status is disconnected or never_connected it will not be changed.
 *        It also set the 'sync_status' with the specified value.
 *
 * @param [in] wdb The Global struct database.
 * @param [in] sync_status The value of sync_status.
 * @return 0 On success. -1 On error.
 */
int wdb_global_reset_agents_connection(wdb_t *wdb, const char *sync_status);

/**
 * @brief Function to get the id of every agent with a specific connection_status.
 *        Response is prepared in one chunk, if the size of the chunk exceeds WDB_MAX_RESPONSE_SIZE
 *        parsing stops and reports the amount of agents obtained.
 *        Multiple calls to this function can be required to fully obtain all agents.
 *
 * @param [in] wdb The Global struct database.
 * @param [in] last_agent_id ID where to start querying.
 * @param [in] connection_status Connection status of the agents requested.
 * @param [in] node_name Cluster node name
 * @param [in] limit Limits the number of rows returned by the query.
 * @param [out] status wdbc_result to represent if all agents has being obtained or any error occurred.
 * @retval JSON with agents IDs on success.
 * @retval NULL on error.
 */
cJSON* wdb_global_get_agents_by_connection_status (wdb_t *wdb, int last_agent_id, const char* connection_status, const char* node_name, int limit, wdbc_result* status);

/**
 * @brief Gets all the agents' IDs (excluding the manager) that satisfy the keepalive condition to be disconnected.
 *        Response is prepared in one chunk,
 *        if the size of the chunk exceeds WDB_MAX_RESPONSE_SIZE parsing stops and reports the amount of agents obtained.
 *        Multiple calls to this function can be required to fully obtain all agents.
 *
 * @param [in] wdb The Global struct database.
 * @param [in] last_agent_id ID where to start querying.
 * @param [in] sync_status The value of sync_status.
 * @param [out] status wdbc_result to represent if all agents has being obtained or any error occurred.
 * @retval JSON with agents IDs on success.
 * @retval NULL on error.
 */
cJSON* wdb_global_get_agents_to_disconnect(wdb_t *wdb, int last_agent_id, int keep_alive, const char *sync_status, wdbc_result* status);

/**
 * @brief Check the agent 0 status in the global database
 *
 * The table "agent" must have a tuple with id=0 and last_keepalive=1999/12/31 23:59:59 UTC.
 * Otherwise, the database is either corrupt or old.
 *
 * @return Number of tuples matching that condition.
 * @retval 1 The agent 0 status is OK.
 * @retval 0 No tuple matching conditions exists.
 * @retval -1 The table "agent" is missing or an error occurred.
 */
int wdb_global_check_manager_keepalive(wdb_t *wdb);

/**
 * @brief Returns a JSON array containing the group and group_hash assigned to all agents,
 *        if two agents have the same group assigned it is only included once
 *
 * @param [in] wdb The Global struct database.
 * @param [in] group_hash Group hash where to start querying.
 * @param [out] status wdbc_result to represent if all group/group_hash has being obtained or any error occurred.
 * @retval JSON with group/group_hash on success.
 * @retval NULL on error.
 */
cJSON* wdb_global_get_distinct_agent_groups(wdb_t *wdb, char *group_hash, wdbc_result* status);

/**
 * @brief Function to insert or update rows with a dynamic query based on metadata.
 * Its necessary to have the table PKs well.
 *
 * @param wdb The Global struct database.
 * @param kv_value Table metadata to build dynamic queries.
 * @param data JSON object containing delta information.
 * @retval true when the database insertion is executed successfully.
 * @retval false on error.
 */
bool wdb_upsert_dbsync(wdb_t * wdb, struct kv const * kv_value, cJSON * data);

/**
 * @brief Function to delete rows with a dynamic query based on metadata.
 * Its necessary to have the table PKs well.
 *
 * @param wdb The Global struct database.
 * @param kv_value Table metadata to build dynamic queries.
 * @param data JSON object containing delta information.
 * @retval true when the database delete is executed successfully.
 * @retval false on error.
 */
bool wdb_delete_dbsync(wdb_t * wdb, struct kv const *kv_value, cJSON *data);

/**
 * @brief Function to parse the insert upgrade request.
 *
 * @param [in] wdb The global struct database.
 * @param parameters JSON with the parameters
 * @param command Command to be insert in task
 * @param [out] output Response of the query.
 * @return 0 Success: response contains "ok".
 *        -1 On error: response contains "err" and an error description.
 */
int wdb_parse_task_upgrade(wdb_t* wdb, const cJSON *parameters, const char *command, char* output);

/**
 * @brief Function to parse the upgrade_get_status request.
 *
 * @param [in] wdb The global struct database.
 * @param parameters JSON with the parameters
 * @param [out] output Response of the query.
 * @return 0 Success: response contains "ok".
 *        -1 On error: response contains "err" and an error description.
 */
int wdb_parse_task_upgrade_get_status(wdb_t* wdb, const cJSON *parameters, char* output);

/**
 * @brief Function to parse the upgrade_update_status request.
 *
 * @param [in] wdb The global struct database.
 * @param parameters JSON with the parameters
 * @param [out] output Response of the query.
 * @return 0 Success: response contains "ok".
 *        -1 On error: response contains "err" and an error description.
 */
int wdb_parse_task_upgrade_update_status(wdb_t* wdb, const cJSON *parameters, char* output);

/**
 * @brief Function to parse the upgrade_result request.
 *
 * @param [in] wdb The global struct database.
 * @param parameters JSON with the parameters
 * @param [out] output Response of the query.
 * @return 0 Success: response contains "ok".
 *        -1 On error: response contains "err" and an error description.
 */
int wdb_parse_task_upgrade_result(wdb_t* wdb, const cJSON *parameters, char* output);

/**
 * @brief Function to parse the upgrade_cancel_tasks request.
 *
 * @param [in] wdb The global struct database.
 * @param parameters JSON with the parameters
 * @param [out] output Response of the query.
 * @return 0 Success: response contains "ok".
 *        -1 On error: response contains "err" and an error description.
 */
int wdb_parse_task_upgrade_cancel_tasks(wdb_t* wdb, const cJSON *parameters, char* output);

/**
 * @brief Function to parse the set_timeout request.
 *
 * @param [in] wdb The global struct database.
 * @param parameters JSON with the parameters
 * @param [out] output Response of the query.
 * @return 0 Success: response contains "ok".
 *        -1 On error: response contains "err" and an error description.
 */
int wdb_parse_task_set_timeout(wdb_t* wdb, const cJSON *parameters, char* output);

/**
 * @brief Function to parse the delete_old request.
 *
 * @param [in] wdb The global struct database.
 * @param parameters JSON with the parameters
 * @param [out] output Response of the query.
 * @return 0 Success: response contains "ok".
 *        -1 On error: response contains "err" and an error description.
 */
int wdb_parse_task_delete_old(wdb_t* wdb, const cJSON *parameters, char* output);

/**
 * Update old tasks with status in progress to status timeout
 * @param wdb The task struct database
 * @param now Actual time
 * @param timeout Task timeout
 * @param next_timeout Next task in progress timeout
 * @return OS_SUCCESS on success, OS_INVALID on errors
 * */
int wdb_task_set_timeout_status(wdb_t* wdb, time_t now, int timeout, time_t *next_timeout);

/**
 * Delete old tasks from the tasks DB
 * @param wdb The task struct database
 * @param timestamp Deletion limit time
 * @return OS_SUCCESS on success, OS_INVALID on errors
 * */
int wdb_task_delete_old_entries(wdb_t* wdb, int timestamp);

/**
 * Insert a new task in the tasks DB.
 * @param wdb The task struct database
 * @param agent_id ID of the agent where the task will be executed.
 * @param node Node that executed the command.
 * @param module Name of the module where the message comes from.
 * @param command Command to be executed in the agent.
 * @return ID of the task recently created when succeed, <=0 otherwise.
 * */
int wdb_task_insert_task(wdb_t* wdb, int agent_id, const char *node, const char *module, const char *command);

/**
 * Get the status of an upgrade task from the tasks DB.
 * @param wdb The task struct database
 * @param agent_id ID of the agent where the task is being executed.
 * @param node Node that executed the command.
 * @param status String where the status of the task will be stored.
 * @return 0 when succeed, !=0 otherwise.
 * */
int wdb_task_get_upgrade_task_status(wdb_t* wdb, int agent_id, const char *node, char **status);

/**
 * Update the status of a upgrade task in the tasks DB.
 * @param wdb The task struct database
 * @param agent_id ID of the agent where the task is being executed.
 * @param node Node that executed the command.
 * @param status New status of the task.
 * @param error Error string of the task in case of failure.
 * @return 0 when succeed, !=0 otherwise.
 * */
int wdb_task_update_upgrade_task_status(wdb_t* wdb, int agent_id, const char *node, const char *status, const char *error);

/**
 * Cancel the upgrade tasks of a given node in the tasks DB.
 * @param wdb The task struct database
 * @param node Node that executed the upgrades.
 * @return 0 when succeed, !=0 otherwise.
 * */
int wdb_task_cancel_upgrade_tasks(wdb_t* wdb, const char *node);

/**
 * Get task by agent_id and module from the tasks DB.
 * @param wdb The task struct database
 * @param agent_id ID of the agent where the task is being executed.
 * @param node Node that executed the command.
 * @param module Name of the module where the command comes from.
 * @param command String where the command of the task will be stored.
 * @param status String where the status of the task will be stored.
 * @param error String where the error message of the task will be stored.
 * @param create_time Integer where the create_time of the task will be stored.
 * @param last_update_time Integer where the last_update_time of the task will be stored.
 * @return task_id when succeed, < 0 otherwise.
 * */
int wdb_task_get_upgrade_task_by_agent_id(wdb_t* wdb, int agent_id, char **node, char **module, char **command, char **status, char **error, int *create_time, int *last_update_time);

/**
 * @brief Delete entries by pk.
 *
 * @param wdb Database node.
 * @param stmt The SQL statement to be executed.
 * @param pk_value Primary key value of the element to be deleted.
 */
void wdbi_remove_by_pk(wdb_t *wdb, wdb_component_t component, const char * pk);

// Finalize a statement securely
#define wdb_finalize(x) { if (x) { sqlite3_finalize(x); x = NULL; } }

/**
 * Get cache stmt cached for specific query.
 * @param wdb The task struct database
 * @param query is the query to be executed.
 * @return Pointer to the statement already cached. NULL On error.
 * */

sqlite3_stmt * wdb_get_cache_stmt(wdb_t * wdb, char const *query);

/**
 * @brief Method to read the internal wazuh-db configuration.
 *
 * @return cJSON* Returns a cJSON object with the configuration requested.
 */
cJSON* wdb_get_internal_config();

/**
 * @brief Method to read the wdb configuration section.
 *
 * @return cJSON* Returns a cJSON object with the configuration requested.
 */
cJSON* wdb_get_config();

/**
 * @brief Check and execute the input request
 *
 * @param request message received from api
 * @param output the response to send
 */
void wdbcom_dispatch(char* request, char* output);

#endif<|MERGE_RESOLUTION|>--- conflicted
+++ resolved
@@ -424,15 +424,8 @@
 extern char *schema_global_upgrade_v5_sql;
 
 extern wdb_config wconfig;
-<<<<<<< HEAD
 extern _Config gconfig;
-extern rwlock_t pool_mutex;
-extern wdb_t * db_pool;
-extern int db_pool_size;
-extern OSHash * open_dbs;
-=======
 extern _Atomic(int) wdb_open_count;
->>>>>>> c6cceb94
 
 typedef struct os_data {
     char *os_name;
