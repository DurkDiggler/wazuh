--- conflicted
+++ resolved
@@ -402,13 +402,8 @@
 int wdb_package_insert(wdb_t * wdb, const char * scan_id, const char * scan_time, const char * format, const char * name, const char * priority, const char * section, long size, const char * vendor, const char * install_time, const char * version, const char * architecture, const char * multiarch, const char * source, const char * description, const char * location, const char triaged) {
     sqlite3_stmt *stmt = NULL;
 
-<<<<<<< HEAD
-    if (wdb_stmt_cache(wdb, WDB_STMT_PROGRAM_INSERT) > 0) {
+    if (wdb_stmt_cache(wdb, WDB_STMT_PROGRAM_INSERT) < 0) {
         merror("at wdb_package_insert(): cannot cache statement");
-=======
-    if (wdb_stmt_cache(wdb, WDB_STMT_PROGRAM_INSERT) < 0) {
-        merror("at wdb_program_insert(): cannot cache statement");
->>>>>>> cfda4433
         return -1;
     }
 
@@ -483,13 +478,8 @@
         return -1;
     }
 
-<<<<<<< HEAD
-    if (wdb_stmt_cache(wdb, WDB_STMT_PROGRAM_DEL) > 0) {
+    if (wdb_stmt_cache(wdb, WDB_STMT_PROGRAM_DEL) < 0) {
         merror("at wdb_package_delete(): cannot cache statement");
-=======
-    if (wdb_stmt_cache(wdb, WDB_STMT_PROGRAM_DEL) < 0) {
-        merror("at wdb_program_delete(): cannot cache statement");
->>>>>>> cfda4433
         return -1;
     }
 
