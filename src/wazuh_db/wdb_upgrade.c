--- conflicted
+++ resolved
@@ -45,10 +45,7 @@
         schema_upgrade_v10_sql,
         schema_upgrade_v11_sql,
         schema_upgrade_v12_sql,
-<<<<<<< HEAD
-        schema_upgrade_v13_sql
-=======
->>>>>>> 8ebe2241
+        schema_upgrade_v13_sql,
     };
 
     char db_version[OS_SIZE_256];
