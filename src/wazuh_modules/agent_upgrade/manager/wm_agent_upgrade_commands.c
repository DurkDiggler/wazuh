/*
 * Wazuh Module for Agent Upgrading
 * Copyright (C) 2015-2020, Wazuh Inc.
 * July 3, 2020.
 *
 * This program is free software; you can redistribute it
 * and/or modify it under the terms of the GNU General Public
 * License (version 2) as published by the FSF - Free Software
 * Foundation.
 */
#include "wazuh_modules/wmodules.h"
#include "wm_agent_upgrade_manager.h"
#include "wm_agent_upgrade_parsing.h"
#include "wm_agent_upgrade_tasks.h"
#include "wm_agent_upgrade_validate.h"
#include "wazuh_db/wdb.h"
#include "os_net/os_net.h"

/**
 * Analyze agent information and returns a JSON to be sent to the task manager
 * @param agent_id id of the agent
 * @param agent_task structure where the information of the agent will be stored
 * @param error_code variable to modify in case of failure
 * @param manager_configs manager configuration parameters
 * @return JSON task if success, NULL otherwise
 * */
static cJSON* wm_agent_upgrade_analyze_agent(int agent_id, wm_agent_task *agent_task, wm_upgrade_error_code *error_code, const wm_manager_configs* manager_configs);

/**
 * Validate the information of the agent and the task
 * @param agent_task structure with the information to be validated
 * @param manager_configs manager configuration parameters
 * @return return_code
 * @retval WM_UPGRADE_SUCCESS
 * @retval WM_UPGRADE_GLOBAL_DB_FAILURE
 * @retval WM_UPGRADE_INVALID_ACTION_FOR_MANAGER
 * @retval WM_UPGRADE_AGENT_IS_NOT_ACTIVE
 * @retval WM_UPGRADE_UPGRADE_ALREADY_IN_PROGRESS
 * @retval WM_UPGRADE_NOT_MINIMAL_VERSION_SUPPORTED
 * @retval WM_UPGRADE_SYSTEM_NOT_SUPPORTED
 * @retval WM_UPGRADE_URL_NOT_FOUND
 * @retval WM_UPGRADE_WPK_VERSION_DOES_NOT_EXIST
 * @retval WM_UPGRADE_NEW_VERSION_LEES_OR_EQUAL_THAT_CURRENT
 * @retval WM_UPGRADE_NEW_VERSION_GREATER_MASTER
 * @retval WM_UPGRADE_VERSION_SAME_MANAGER
 * @retval WM_UPGRADE_WPK_FILE_DOES_NOT_EXIST
 * @retval WM_UPGRADE_WPK_SHA1_DOES_NOT_MATCH
 * @retval WM_UPGRADE_UNKNOWN_ERROR
 * */
static int wm_agent_upgrade_validate_agent_task(const wm_agent_task *agent_task, const wm_manager_configs* manager_configs);

/**
 * Start the upgrade procedure for the agents
 * @param json_response cJSON array where the responses for each agent will be stored
 * @param task_module_request cJSON array with the agents to be upgraded
 * @param manager_configs manager configuration parameters
 * */
static void wm_agent_upgrade_start_upgrades(cJSON *json_response, const cJSON* task_module_request, const wm_manager_configs* manager_configs);

/**
 * Send WPK file to agent and verify SHA1
 * @param agent_task structure with the information of the agent and the WPK
 * @param manager_configs manager configuration parameters
 * @return error code
 * @retval OS_SUCCESS on success
 * @retval OS_INVALID on errors
 * */
static int wm_agent_upgrade_send_wpk_to_agent(const wm_agent_task *agent_task, const wm_manager_configs* manager_configs);

/**
 * Send a lock_restart command to an agent
 * @param agent_id id of the agent
 * @return error code
 * @retval OS_SUCCESS on success
 * @retval OS_INVALID on errors
 * */
static int wm_agent_upgrade_send_lock_restart(int agent_id);

/**
 * Send an open file command to an agent
 * @param agent_id id of the agent
 * @param wpk_file name of the file to open in the agent
 * @return error code
 * @retval OS_SUCCESS on success
 * @retval OS_INVALID on errors
 * */
static int wm_agent_upgrade_send_open(int agent_id, const char *wpk_file);

/**
 * Send a write file command to an agent
 * @param agent_id id of the agent
 * @param wpk_file name of the file to write in the agent
 * @param file_path name of the file to read in the manager
 * @param chunk_size size of block to send WPK file
 * @return error code
 * @retval OS_SUCCESS on success
 * @retval OS_INVALID on errors
 * */
static int wm_agent_upgrade_send_write(int agent_id, const char *wpk_file, const char *file_path, int chunk_size);

/**
 * Send a close file command to an agent
 * @param agent_id id of the agent
 * @param wpk_file name of the file to close in the agent
 * @return error code
 * @retval OS_SUCCESS on success
 * @retval OS_INVALID on errors
 * */
static int wm_agent_upgrade_send_close(int agent_id, const char *wpk_file);

/**
 * Send a sha1 command to an agent
 * @param agent_id id of the agent
 * @param wpk_file name of the file to calculate sha1 in the agent
 * @param file_sha1 sha1 of the file in the manager to compare
 * @return error code
 * @retval OS_SUCCESS on success
 * @retval OS_INVALID on errors
 * */
static int wm_agent_upgrade_send_sha1(int agent_id, const char *wpk_file, const char *file_sha1);

/**
 * Send an upgrade command to an agent
 * @param agent_id id of the agent
 * @param wpk_file name of the file with the installation files in the agent
 * @param installer name of the installer to run in the agent
 * @return error code
 * @retval OS_SUCCESS on success
 * @retval OS_INVALID on errors
 * */
static int wm_agent_upgrade_send_upgrade(int agent_id, const char *wpk_file, const char *installer);

/**
 * Sends a single message to the task module and returns a response
 * @param command wm_upgrade_command that will be used to generate the message
 * @param agent_id id of the agent
 * @param status in case the command is an status update
 * @return cJSON with the response from the task manager
 * */
static cJSON* wm_agent_upgrade_send_single_task(wm_upgrade_command command, int agent_id, const char* status_task);

char* wm_agent_upgrade_process_upgrade_command(const int* agent_ids, wm_upgrade_task* task, const wm_manager_configs* manager_configs) {
    char* response = NULL;
    int agent = 0;
    int agent_id = 0;
    cJSON* json_response = cJSON_CreateArray();
    cJSON *json_task_module_request = cJSON_CreateArray();

    while (agent_id = agent_ids[agent++], agent_id != OS_INVALID) {
        wm_upgrade_error_code error_code = WM_UPGRADE_SUCCESS;
        cJSON *task_request = NULL;
        wm_agent_task *agent_task = NULL;
        wm_upgrade_task *upgrade_task = NULL;

        agent_task = wm_agent_upgrade_init_agent_task();

        // Task information
        upgrade_task = wm_agent_upgrade_init_upgrade_task();
        w_strdup(task->wpk_repository, upgrade_task->wpk_repository);
        w_strdup(task->custom_version, upgrade_task->custom_version);
        upgrade_task->use_http = task->use_http;
        upgrade_task->force_upgrade = task->force_upgrade;

        agent_task->task_info = wm_agent_upgrade_init_task_info();
        agent_task->task_info->command = WM_UPGRADE_UPGRADE;
        agent_task->task_info->task = upgrade_task;

        if (task_request = wm_agent_upgrade_analyze_agent(agent_id, agent_task, &error_code, manager_configs), task_request) {
            cJSON_AddItemToArray(json_task_module_request, task_request);
        } else {
            cJSON *error_message = wm_agent_upgrade_parse_response_message(error_code, upgrade_error_codes[error_code], &agent_id, NULL, NULL);
            cJSON_AddItemToArray(json_response, error_message);
            wm_agent_upgrade_free_agent_task(agent_task);
        }
    }

    wm_agent_upgrade_start_upgrades(json_response, json_task_module_request, manager_configs);

    response = cJSON_PrintUnformatted(json_response);

    cJSON_Delete(json_task_module_request);
    cJSON_Delete(json_response);

    return response;
}

char* wm_agent_upgrade_process_upgrade_custom_command(const int* agent_ids, wm_upgrade_custom_task* task, const wm_manager_configs* manager_configs) {
    char* response = NULL;
    int agent = 0;
    int agent_id = 0;
    cJSON* json_response = cJSON_CreateArray();
    cJSON *json_task_module_request = cJSON_CreateArray();

    while (agent_id = agent_ids[agent++], agent_id != OS_INVALID) {
        wm_upgrade_error_code error_code = WM_UPGRADE_SUCCESS;
        cJSON *task_request = NULL;
        wm_agent_task *agent_task = NULL;
        wm_upgrade_custom_task *upgrade_custom_task = NULL;

        agent_task = wm_agent_upgrade_init_agent_task();

        // Task information
        upgrade_custom_task = wm_agent_upgrade_init_upgrade_custom_task();
        w_strdup(task->custom_file_path, upgrade_custom_task->custom_file_path);
        w_strdup(task->custom_installer, upgrade_custom_task->custom_installer);

        agent_task->task_info = wm_agent_upgrade_init_task_info();
        agent_task->task_info->command = WM_UPGRADE_UPGRADE_CUSTOM;
        agent_task->task_info->task = upgrade_custom_task;

        if (task_request = wm_agent_upgrade_analyze_agent(agent_id, agent_task, &error_code, manager_configs), task_request) {
            cJSON_AddItemToArray(json_task_module_request, task_request);
        } else {
            cJSON *error_message = wm_agent_upgrade_parse_response_message(error_code, upgrade_error_codes[error_code], &agent_id, NULL, NULL);
            cJSON_AddItemToArray(json_response, error_message);
            wm_agent_upgrade_free_agent_task(agent_task);
        }
    }

    wm_agent_upgrade_start_upgrades(json_response, json_task_module_request, manager_configs);

    response = cJSON_PrintUnformatted(json_response);

    cJSON_Delete(json_task_module_request);
    cJSON_Delete(json_response);

    return response;
}

char* wm_agent_upgrade_process_agent_result_command(const int* agent_ids, wm_upgrade_agent_status_task* task) {
    // Only one id of agent will reach at a time
    int agent_id = 0;
    int agent = 0;
    cJSON* json_response = cJSON_CreateArray();
    cJSON *json_task_module_request = cJSON_CreateArray();

    while (agent_id = agent_ids[agent++], agent_id != OS_INVALID) {
        if (task->message) {
            mtinfo(WM_AGENT_UPGRADE_LOGTAG, WM_UPGRADE_ACK_RECEIVED, agent_id, task->error_code, task->message);
        }
        // Send task update to task manager and bring back the response
        cJSON *request = wm_agent_upgrade_parse_task_module_request(WM_UPGRADE_AGENT_UPDATE_STATUS, agent_id, task->status);
        cJSON_AddItemToArray(json_task_module_request, request);        
    }    

    wm_agent_upgrade_task_module_callback(json_response, json_task_module_request, wm_agent_upgrade_update_status_success_callback, NULL);

    char *message = cJSON_PrintUnformatted(json_response);

    cJSON_Delete(json_task_module_request);
    cJSON_Delete(json_response);

    return message;
}

static cJSON* wm_agent_upgrade_analyze_agent(int agent_id, wm_agent_task *agent_task, wm_upgrade_error_code *error_code, const wm_manager_configs* manager_configs) {
    cJSON *task_request = NULL;

    // Agent information
    agent_task->agent_info = wm_agent_upgrade_init_agent_info();
    agent_task->agent_info->agent_id = agent_id;

    if (!wdb_agent_info(agent_id,
                        &agent_task->agent_info->platform,
                        &agent_task->agent_info->major_version,
                        &agent_task->agent_info->minor_version,
                        &agent_task->agent_info->architecture,
                        &agent_task->agent_info->wazuh_version,
                        &agent_task->agent_info->last_keep_alive)) {

        // Validate agent and task information
        *error_code = wm_agent_upgrade_validate_agent_task(agent_task, manager_configs);

        if (*error_code == WM_UPGRADE_SUCCESS) {
            // Save task entry for agent
            int result = wm_agent_upgrade_create_task_entry(agent_id, agent_task);

            if (result == OSHASH_SUCCESS) {
                task_request = wm_agent_upgrade_parse_task_module_request(agent_task->task_info->command, agent_id, NULL);
            } else if (result == OSHASH_DUPLICATED) {
                *error_code = WM_UPGRADE_UPGRADE_ALREADY_IN_PROGRESS;
            } else {
                *error_code = WM_UPGRADE_UNKNOWN_ERROR;
            }
        }
    } else {
        *error_code = WM_UPGRADE_GLOBAL_DB_FAILURE;
    }

    return task_request;
}

static int wm_agent_upgrade_validate_agent_task(const wm_agent_task *agent_task, const wm_manager_configs* manager_configs) {
    int validate_result = WM_UPGRADE_SUCCESS;
    cJSON *status_json = NULL;
    char *status = NULL;

    // Validate agent id
    validate_result = wm_agent_upgrade_validate_id(agent_task->agent_info->agent_id);

    if (validate_result != WM_UPGRADE_SUCCESS) {
        return validate_result;
    }

    // Validate agent status
    validate_result = wm_agent_upgrade_validate_status(agent_task->agent_info->last_keep_alive);

    if (validate_result != WM_UPGRADE_SUCCESS) {
        return validate_result;
    }

    // Validate if there is a task in progress for this agent
    status_json = wm_agent_upgrade_send_single_task(WM_UPGRADE_AGENT_GET_STATUS, agent_task->agent_info->agent_id, NULL);
    if (!wm_agent_upgrade_validate_task_status_message(status_json, &status, NULL)) {
        validate_result = WM_UPGRADE_TASK_MANAGER_COMMUNICATION;
    } else if (status && !strcmp(status, task_statuses[WM_TASK_IN_PROGRESS])) {
        validate_result = WM_UPGRADE_UPGRADE_ALREADY_IN_PROGRESS;
    }

    cJSON_Delete(status_json);
    os_free(status);

    if (validate_result != WM_UPGRADE_SUCCESS) {
        return validate_result;
    }

    // Validate Wazuh version to upgrade
    validate_result = wm_agent_upgrade_validate_version(agent_task->agent_info, agent_task->task_info->task, agent_task->task_info->command, manager_configs);

    if (validate_result != WM_UPGRADE_SUCCESS) {
        return validate_result;
    }

    // Validate WPK file
    if (WM_UPGRADE_UPGRADE == agent_task->task_info->command) {
        validate_result = wm_agent_upgrade_validate_wpk((wm_upgrade_task *)agent_task->task_info->task);
    } else {
        validate_result = wm_agent_upgrade_validate_wpk_custom((wm_upgrade_custom_task *)agent_task->task_info->task);
    }

    return validate_result;
}

static void wm_agent_upgrade_start_upgrades(cJSON *json_response, const cJSON* task_module_request, const wm_manager_configs* manager_configs) {
    unsigned int index = 0;
    OSHashNode *node = NULL;
    char *agent_key = NULL;
    wm_agent_task *agent_task = NULL;

    // Send request to task module and store task ids
    if (!wm_agent_upgrade_task_module_callback(json_response, task_module_request, wm_agent_upgrade_upgrade_success_callback, wm_agent_upgrade_remove_entry)) {
        node = wm_agent_upgrade_get_first_node(&index);

        while (node) {
            cJSON *status_json = NULL;
            agent_key = node->key;
            int agent_id;
            agent_task = (wm_agent_task *)node->data;
            node = wm_agent_upgrade_get_next_node(&index, node);

            if (!wm_agent_upgrade_send_wpk_to_agent(agent_task, manager_configs)) {

                if (WM_UPGRADE_UPGRADE == agent_task->task_info->command) {
                    wm_upgrade_task *upgrade_task = agent_task->task_info->task;
                    if (upgrade_task->custom_version && (wm_agent_upgrade_compare_versions(upgrade_task->custom_version, WM_UPGRADE_NEW_UPGRADE_MECHANISM) < 0)) {
                        // Update task to "Legacy". The agent won't report the result of the upgrade task
                        status_json = wm_agent_upgrade_send_single_task(WM_UPGRADE_AGENT_UPDATE_STATUS, agent_task->agent_info->agent_id, task_statuses[WM_TASK_LEGACY]);
                    } else {
                        // Update task to "In progress"
                        status_json = wm_agent_upgrade_send_single_task(WM_UPGRADE_AGENT_UPDATE_STATUS, agent_task->agent_info->agent_id, task_statuses[WM_TASK_IN_PROGRESS]);
                    }
                } else {
                    // Update task to "In progress". There is no way to know if this task should be legacy
                    status_json = wm_agent_upgrade_send_single_task(WM_UPGRADE_AGENT_UPDATE_STATUS, agent_task->agent_info->agent_id, task_statuses[WM_TASK_IN_PROGRESS]);
                }
            } else {
                // Update task to "Failed"
                status_json = wm_agent_upgrade_send_single_task(WM_UPGRADE_AGENT_UPDATE_STATUS, agent_task->agent_info->agent_id, task_statuses[WM_TASK_FAILED]);
            }

            wm_agent_upgrade_validate_task_status_message(status_json, NULL, &agent_id);

            wm_agent_upgrade_remove_entry(atoi(agent_key));

            cJSON_Delete(status_json);
        }
    } else {
        mtwarn(WM_AGENT_UPGRADE_LOGTAG, WM_UPGRADE_NO_AGENTS_TO_UPGRADE);
    }
}

static int wm_agent_upgrade_send_wpk_to_agent(const wm_agent_task *agent_task, const wm_manager_configs* manager_configs) {
    int result = OS_INVALID;
    char *file_path = NULL;
    char *file_sha1 = NULL;
    char *wpk_path = NULL;
    char *installer = NULL;

    mtdebug1(WM_AGENT_UPGRADE_LOGTAG, WM_UPGRADE_SENDING_WPK_TO_AGENT, agent_task->agent_info->agent_id);

    if (WM_UPGRADE_UPGRADE == agent_task->task_info->command) {
        wm_upgrade_task *upgrade_task = NULL;
        upgrade_task = agent_task->task_info->task;
        // WPK file path
        os_calloc(OS_SIZE_4096, sizeof(char), file_path);
        snprintf(file_path, OS_SIZE_4096, "%s%s", WM_UPGRADE_WPK_DEFAULT_PATH, upgrade_task->wpk_file);
        // WPK file sha1
        os_strdup(upgrade_task->wpk_sha1, file_sha1);
    } else {
        wm_upgrade_custom_task *upgrade_custom_task = NULL;
        upgrade_custom_task = agent_task->task_info->task;
        // WPK custom file path
        os_strdup(upgrade_custom_task->custom_file_path, file_path);
        // WPK custom file sha1
        os_calloc(41, sizeof(char), file_sha1);
        OS_SHA1_File(file_path, file_sha1, OS_BINARY);
        // Installer
        if (upgrade_custom_task->custom_installer) {
            os_strdup(upgrade_custom_task->custom_installer, installer);
        }
    }

    if (!installer) {
        if (!strcmp(agent_task->agent_info->platform, "windows")) {
            os_strdup("upgrade.bat", installer);
        } else {
            os_strdup("upgrade.sh", installer);
        }
    }

    wpk_path = basename_ex(file_path);

    // lock_restart
    if (!wm_agent_upgrade_send_lock_restart(agent_task->agent_info->agent_id)) {

        // open wb
        if (!wm_agent_upgrade_send_open(agent_task->agent_info->agent_id, wpk_path)) {

            // write
            if (!wm_agent_upgrade_send_write(agent_task->agent_info->agent_id, wpk_path, file_path, manager_configs->chunk_size)) {

                // close
                if (!wm_agent_upgrade_send_close(agent_task->agent_info->agent_id, wpk_path)) {

                    // sha1
                    result = wm_agent_upgrade_send_sha1(agent_task->agent_info->agent_id, wpk_path, file_sha1);
                }
            }
        }
    }

    if (!result) {
        result = wm_agent_upgrade_send_upgrade(agent_task->agent_info->agent_id, wpk_path, installer);
    }

    os_free(file_path);
    os_free(file_sha1);
    os_free(installer);

    return result;
}

static int wm_agent_upgrade_send_lock_restart(int agent_id) {
    int result = OS_INVALID;
    char *command = NULL;
    char *response = NULL;
    char *data = NULL;

    os_calloc(OS_MAXSTR, sizeof(char), command);

    snprintf(command, OS_MAXSTR, "%.3d com lock_restart -1",agent_id);

    response = wm_agent_upgrade_send_command_to_agent(command, strlen(command));

    result = wm_agent_upgrade_parse_agent_response(response, &data);
    
    os_free(command);
    os_free(response);

    return result;
}

static int wm_agent_upgrade_send_open(int agent_id, const char *wpk_file) {
    int result = OS_INVALID;
    char *command = NULL;
    char *response = NULL;
    char *data = NULL;
    int open_retries = 0;

    os_calloc(OS_MAXSTR, sizeof(char), command);

    snprintf(command, OS_MAXSTR, "%.3d com open wb %s", agent_id, wpk_file);

    for (open_retries = 0; open_retries < WM_UPGRADE_WPK_OPEN_ATTEMPTS; ++open_retries) {
        os_free(response);
        response = wm_agent_upgrade_send_command_to_agent(command, strlen(command));
        if (result = wm_agent_upgrade_parse_agent_response(response, &data), !result) {
            break;
        }
    }

    os_free(command);
    os_free(response);

    return result;
}

static int wm_agent_upgrade_send_write(int agent_id, const char *wpk_file, const char *file_path, int chunk_size) {
    int result = OS_INVALID;
    char *command = NULL;
    char *response = NULL;
    char *data = NULL;
    FILE *file = NULL;
    unsigned char buffer[chunk_size];
    size_t bytes = 0;
    size_t command_size = 0;
    size_t byte = 0;

    os_calloc(OS_MAXSTR, sizeof(char), command);

    if (file = fopen(file_path, "rb"), file) {
        while (bytes = fread(buffer, 1, sizeof(buffer), file), bytes) {
            snprintf(command, OS_MAXSTR, "%.3d com write %ld %s ", agent_id, bytes, wpk_file);
            command_size = strlen(command);
            for (byte = 0; byte < bytes; ++byte) {
                sprintf(&command[command_size++], "%c", buffer[byte]);
            }
            os_free(response);
            response = wm_agent_upgrade_send_command_to_agent(command, command_size);
            if (result = wm_agent_upgrade_parse_agent_response(response, &data), result) {
                break;
            }
        }
        fclose(file);
    }

    os_free(command);
    os_free(response);

    return result;
}

static int wm_agent_upgrade_send_close(int agent_id, const char *wpk_file) {
    int result = OS_INVALID;
    char *command = NULL;
    char *response = NULL;
    char *data = NULL;

    os_calloc(OS_MAXSTR, sizeof(char), command);

    snprintf(command, OS_MAXSTR, "%.3d com close %s", agent_id, wpk_file);

    response = wm_agent_upgrade_send_command_to_agent(command, strlen(command));

    result = wm_agent_upgrade_parse_agent_response(response, &data);
    
    os_free(command);
    os_free(response);

    return result;
}

static int wm_agent_upgrade_send_sha1(int agent_id, const char *wpk_file, const char *file_sha1) {
    int result = OS_INVALID;
    char *command = NULL;
    char *response = NULL;
    char *data = NULL;

    os_calloc(OS_MAXSTR, sizeof(char), command);

    snprintf(command, OS_MAXSTR, "%.3d com sha1 %s", agent_id, wpk_file);

    response = wm_agent_upgrade_send_command_to_agent(command, strlen(command));

    if (result = wm_agent_upgrade_parse_agent_response(response, &data), !result) {
        if (strcmp(file_sha1, data)) {
            mterror(WM_AGENT_UPGRADE_LOGTAG, WM_UPGRADE_AGENT_RESPONSE_SHA1_ERROR);
            result = OS_INVALID;
        }
    }

    os_free(command);
    os_free(response);

    return result;
}

static int wm_agent_upgrade_send_upgrade(int agent_id, const char *wpk_file, const char *installer) {
    int result = OS_INVALID;
    char *command = NULL;
    char *response = NULL;
    char *data = NULL;

    os_calloc(OS_MAXSTR, sizeof(char), command);

    snprintf(command, OS_MAXSTR, "%.3d com upgrade %s %s", agent_id, wpk_file, installer);

    response = wm_agent_upgrade_send_command_to_agent(command, strlen(command));
    result = wm_agent_upgrade_parse_agent_response(response, &data);
    
    os_free(command);
    os_free(response);

    return result;
}

static cJSON* wm_agent_upgrade_send_single_task(wm_upgrade_command command, int agent_id, const char* status_task) {
    cJSON *message_object = wm_agent_upgrade_parse_task_module_request(command, agent_id, status_task);
    cJSON *message_array = cJSON_CreateArray();
    cJSON_AddItemToArray(message_array, message_object);

    cJSON* task_module_response = cJSON_CreateArray();
    wm_agent_upgrade_task_module_callback(task_module_response, message_array, NULL, NULL);

    cJSON_Delete(message_array);

    cJSON* response = cJSON_DetachItemFromArray(task_module_response, 0);
    cJSON_Delete(task_module_response);
    return response;
}

char* wm_agent_upgrade_send_command_to_agent(const char *command, const size_t command_size) {
    char *response = NULL;
    int length = 0;

    const char *path = isChroot() ? REMOTE_REQ_SOCK : DEFAULTDIR REMOTE_REQ_SOCK;

    int sock = OS_ConnectUnixDomain(path, SOCK_STREAM, OS_MAXSTR);

    if (sock == OS_SOCKTERR) {
        mterror(WM_AGENT_UPGRADE_LOGTAG, WM_UPGRADE_UNREACHEABLE_REQUEST, path);
    } else {
        mtdebug2(WM_AGENT_UPGRADE_LOGTAG, WM_UPGRADE_REQUEST_SEND_MESSAGE, command);

        OS_SendSecureTCP(sock, command_size, command);
        os_calloc(OS_MAXSTR, sizeof(char), response);

        switch (length = OS_RecvSecureTCP(sock, response, OS_MAXSTR), length) {
            case OS_SOCKTERR:
                mterror(WM_AGENT_UPGRADE_LOGTAG, WM_UPGRADE_SOCKTERR_ERROR);
                break;
            case -1:
                mterror(WM_AGENT_UPGRADE_LOGTAG, WM_UPGRADE_RECV_ERROR, strerror(errno));
                break;
            default:
                if (!response) {
                    mterror(WM_AGENT_UPGRADE_LOGTAG, WM_UPGRADE_EMPTY_AGENT_RESPONSE);
                } else {
                    mtdebug2(WM_AGENT_UPGRADE_LOGTAG, WM_UPGRADE_REQUEST_RECEIVE_MESSAGE, response);
                }
                break;
        }

        close(sock);
    }

    return response;
<<<<<<< HEAD
=======
}

static cJSON* wm_agent_upgrade_send_single_task(wm_upgrade_command command, int agent_id, const char* status_task) {
    cJSON *message_object = wm_agent_upgrade_parse_task_module_request(command, agent_id, status_task);
    cJSON *message_array = cJSON_CreateArray();
    cJSON_AddItemToArray(message_array, message_object);

    cJSON* task_module_response = cJSON_CreateArray();
    wm_agent_upgrade_task_module_callback(task_module_response, message_array, NULL, NULL);

    cJSON_Delete(message_array);

    cJSON* response = cJSON_DetachItemFromArray(task_module_response, 0);
    cJSON_Delete(task_module_response);
    return response;
>>>>>>> 061d1e59
}<|MERGE_RESOLUTION|>--- conflicted
+++ resolved
@@ -655,22 +655,4 @@
     }
 
     return response;
-<<<<<<< HEAD
-=======
-}
-
-static cJSON* wm_agent_upgrade_send_single_task(wm_upgrade_command command, int agent_id, const char* status_task) {
-    cJSON *message_object = wm_agent_upgrade_parse_task_module_request(command, agent_id, status_task);
-    cJSON *message_array = cJSON_CreateArray();
-    cJSON_AddItemToArray(message_array, message_object);
-
-    cJSON* task_module_response = cJSON_CreateArray();
-    wm_agent_upgrade_task_module_callback(task_module_response, message_array, NULL, NULL);
-
-    cJSON_Delete(message_array);
-
-    cJSON* response = cJSON_DetachItemFromArray(task_module_response, 0);
-    cJSON_Delete(task_module_response);
-    return response;
->>>>>>> 061d1e59
 }