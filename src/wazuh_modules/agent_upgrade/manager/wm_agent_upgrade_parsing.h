--- conflicted
+++ resolved
@@ -69,9 +69,4 @@
  * */
 int wm_agent_upgrade_parse_agent_response(const char* agent_response, char **data, char **error);
 
-<<<<<<< HEAD
-=======
-extern const char* upgrade_commands[];
-
->>>>>>> 610cfc62
 #endif