--- conflicted
+++ resolved
@@ -109,38 +109,33 @@
                                                                               InventoryType::SYSTEM_INVENTORY),
             Log::GLOBAL_LOG_FUNCTION);
         m_indexerConnectorInstances[SystemContext::AffectedComponentType::Hardware] =
-<<<<<<< HEAD
             std::make_unique<IndexerConnector>(PolicyHarvesterManager::instance().buildIndexerConfig("hardware"),
                                                PolicyHarvesterManager::instance().buildIndexerTemplatePath(
                                                    "hardware", InventoryType::SYSTEM_INVENTORY),
                                                PolicyHarvesterManager::instance().buildIndexerUpdateTemplatePath(
                                                    "hardware", InventoryType::SYSTEM_INVENTORY),
                                                Log::GLOBAL_LOG_FUNCTION);
-=======
-            std::make_unique<IndexerConnector>(
-                PolicyHarvesterManager::instance().buildIndexerConfig("hardware"),
-                PolicyHarvesterManager::instance().buildIndexerTemplatePath("hardware"),
-                PolicyHarvesterManager::instance().buildIndexerUpdateTemplatePath("hardware"),
-                Log::GLOBAL_LOG_FUNCTION);
         m_indexerConnectorInstances[SystemContext::AffectedComponentType::NetProto] =
-            std::make_unique<IndexerConnector>(
-                PolicyHarvesterManager::instance().buildIndexerConfig("protocols"),
-                PolicyHarvesterManager::instance().buildIndexerTemplatePath("protocols"),
-                PolicyHarvesterManager::instance().buildIndexerUpdateTemplatePath("protocols"),
-                Log::GLOBAL_LOG_FUNCTION);
+            std::make_unique<IndexerConnector>(PolicyHarvesterManager::instance().buildIndexerConfig("protocols"),
+                                               PolicyHarvesterManager::instance().buildIndexerTemplatePath(
+                                                   "protocols", InventoryType::SYSTEM_INVENTORY),
+                                               PolicyHarvesterManager::instance().buildIndexerUpdateTemplatePath(
+                                                   "protocols", InventoryType::SYSTEM_INVENTORY),
+                                               Log::GLOBAL_LOG_FUNCTION);
         m_indexerConnectorInstances[SystemContext::AffectedComponentType::NetIface] =
-            std::make_unique<IndexerConnector>(
-                PolicyHarvesterManager::instance().buildIndexerConfig("netifaces"),
-                PolicyHarvesterManager::instance().buildIndexerTemplatePath("netifaces"),
-                PolicyHarvesterManager::instance().buildIndexerUpdateTemplatePath("netifaces"),
-                Log::GLOBAL_LOG_FUNCTION);
+            std::make_unique<IndexerConnector>(PolicyHarvesterManager::instance().buildIndexerConfig("netifaces"),
+                                               PolicyHarvesterManager::instance().buildIndexerTemplatePath(
+                                                   "netifaces", InventoryType::SYSTEM_INVENTORY),
+                                               PolicyHarvesterManager::instance().buildIndexerUpdateTemplatePath(
+                                                   "netifaces", InventoryType::SYSTEM_INVENTORY),
+                                               Log::GLOBAL_LOG_FUNCTION);
         m_indexerConnectorInstances[SystemContext::AffectedComponentType::NetworkAddress] =
-            std::make_unique<IndexerConnector>(
-                PolicyHarvesterManager::instance().buildIndexerConfig("networks"),
-                PolicyHarvesterManager::instance().buildIndexerTemplatePath("networks"),
-                PolicyHarvesterManager::instance().buildIndexerUpdateTemplatePath("networks"),
-                Log::GLOBAL_LOG_FUNCTION);
->>>>>>> d66c1479
+            std::make_unique<IndexerConnector>(PolicyHarvesterManager::instance().buildIndexerConfig("networks"),
+                                               PolicyHarvesterManager::instance().buildIndexerTemplatePath(
+                                                   "networks", InventoryType::SYSTEM_INVENTORY),
+                                               PolicyHarvesterManager::instance().buildIndexerUpdateTemplatePath(
+                                                   "networks", InventoryType::SYSTEM_INVENTORY),
+                                               Log::GLOBAL_LOG_FUNCTION);
 
         m_orchestrations[SystemContext::Operation::Upsert] =
             SystemFactoryOrchestrator::create(SystemContext::Operation::Upsert, m_indexerConnectorInstances);
