/*
 * Wazuh SysCollector
 * Copyright (C) 2015-2020, Wazuh Inc.
 * October 8, 2020.
 *
 * This program is free software; you can redistribute it
 * and/or modify it under the terms of the GNU General Public
 * License (version 2) as published by the FSF - Free Software
 * Foundation.
 */
#ifndef _SYSCOLLECTOR_HPP
#define _SYSCOLLECTOR_HPP
#include <chrono>
#include <thread>
#include <condition_variable>
#include <mutex>
#include <memory>
#include "sysInfoInterface.h"
#include "commonDefs.h"
#include "dbsync.hpp"
#include "rsync.hpp"

// Define EXPORTED for any platform
#ifdef _WIN32
#ifdef WIN_EXPORT
#define EXPORTED __declspec(dllexport)
#else
#define EXPORTED __declspec(dllimport)
#endif
#elif __GNUC__ >= 4
#define EXPORTED __attribute__((visibility("default")))
#else
#define EXPORTED
#endif

class EXPORTED Syscollector final
{
public:
    static Syscollector& instance()
    {
        static Syscollector s_instance;
        return s_instance;
    }

    void init(const std::shared_ptr<ISysInfo>& spInfo,
              const std::function<void(const std::string&)> reportDiffFunction,
              const std::function<void(const std::string&)> reportSyncFunction,
              const std::function<void(const std::string&)> logErrorFunction,
              const unsigned int inverval = 3600ul,
              const bool scanOnStart = true,
              const bool hardware = true,
              const bool os = true,
              const bool network = true,
              const bool packages = true,
              const bool ports = true,
              const bool portsAll = true,
              const bool processes = true,
              const bool hotfixes = true);

    void destroy();
    void push(const std::string& data);
private:
    Syscollector()
    : m_stopping { true } { }
    ~Syscollector() = default;
    Syscollector(const Syscollector&) = delete;
    Syscollector& operator=(const Syscollector&) = delete;
    
    std::string getCreateStatement() const;
    void registerWithRsync();

    void scanHardware();
    void scanOs();
    void scanNetwork();
    void scanPackages();
    void scanPorts();
    void scanProcesses();
    void syncNetwork();
    void syncPackages();
    void syncPorts();
    void syncProcesses();
    void scan();
<<<<<<< HEAD
    void sync();
    void syncLoop();
=======
    void syncLoop(std::unique_lock<std::mutex>& lock);
>>>>>>> a93bf09a
    std::shared_ptr<ISysInfo>                      m_spInfo;
    std::function<void(const std::string&)>        m_reportDiffFunction;
    std::function<void(const std::string&)>        m_reportSyncFunction;
    std::function<void(const std::string&)>        m_logErrorFunction;
    unsigned int                                   m_intervalValue;
    bool                                           m_scanOnStart;
    bool                                           m_hardware;
    bool                                           m_os;
    bool                                           m_network;
    bool                                           m_packages;
    bool                                           m_ports;
    bool                                           m_portsAll;
    bool                                           m_processes;
    bool                                           m_hotfixes;
    bool                                           m_stopping;
    std::unique_ptr<DBSync>                        m_spDBSync;
    std::unique_ptr<RemoteSync>                    m_spRsync;
    std::condition_variable                        m_cv;
    std::mutex                                     m_mutex;
};


#endif //_SYSCOLLECTOR_HPP<|MERGE_RESOLUTION|>--- conflicted
+++ resolved
@@ -80,12 +80,8 @@
     void syncPorts();
     void syncProcesses();
     void scan();
-<<<<<<< HEAD
     void sync();
-    void syncLoop();
-=======
     void syncLoop(std::unique_lock<std::mutex>& lock);
->>>>>>> a93bf09a
     std::shared_ptr<ISysInfo>                      m_spInfo;
     std::function<void(const std::string&)>        m_reportDiffFunction;
     std::function<void(const std::string&)>        m_reportSyncFunction;
