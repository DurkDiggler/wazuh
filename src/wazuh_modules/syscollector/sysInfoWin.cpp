--- conflicted
+++ resolved
@@ -12,11 +12,8 @@
 #include <ws2tcpip.h>
 #include <psapi.h>
 #include <tlhelp32.h>
-<<<<<<< HEAD
-=======
 #include <winternl.h>
 #include <ntstatus.h>
->>>>>>> 3137532e
 #include <iphlpapi.h>
 #include <memory>
 #include <list>
@@ -33,14 +30,11 @@
 #include "defs.h"
 #include "debug_op.h"
 #include "sysOsInfoWin.h"
-<<<<<<< HEAD
 #include "windowsHelper.h"
 #include "network/networkWindowsWrapper.h"
 #include "network/networkFamilyDataAFactory.h"
-=======
 #include "ports/portWindowsWrapper.h"
 #include "ports/portImpl.h"
->>>>>>> 3137532e
 
 constexpr auto BASEBOARD_INFORMATION_TYPE{2};
 constexpr auto CENTRAL_PROCESSOR_REGISTRY{"HARDWARE\\DESCRIPTION\\System\\CentralProcessor\\0"};
@@ -615,7 +609,6 @@
 
 nlohmann::json SysInfo::getNetworks() const
 {
-<<<<<<< HEAD
     nlohmann::json networks {};
     std::unique_ptr<IP_ADAPTER_INFO, Utils::IPAddressSmartDeleter> adapterInfo;
     std::unique_ptr<IP_ADAPTER_ADDRESSES, Utils::IPAddressSmartDeleter> adaptersAddresses;
@@ -669,10 +662,6 @@
     }
 
     return networks;
-=======
-    //not implemented for this os yet.
-    nlohmann::json ret;
-    return ret;
 }
 
 template <class T, typename TableClass>
@@ -760,5 +749,4 @@
     expandPortData(portTable.udp6.get(), processDataList, ports);
     
     return ports;
->>>>>>> 3137532e
 }