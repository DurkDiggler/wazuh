--- conflicted
+++ resolved
@@ -20,13 +20,8 @@
 ; general
 !define MUI_ICON install.ico
 !define MUI_UNICON uninstall.ico
-<<<<<<< HEAD
-!define VERSION "4.13.1"
-!define REVISION "alpha0"
-=======
 !define VERSION "4.13.0"
 !define REVISION "rc3"
->>>>>>> af935e8c
 !define NAME "Wazuh"
 !define SERVICE "WazuhSvc"
 
