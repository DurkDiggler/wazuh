--- conflicted
+++ resolved
@@ -20,13 +20,8 @@
 ; general
 !define MUI_ICON install.ico
 !define MUI_UNICON uninstall.ico
-<<<<<<< HEAD
 !define VERSION "4.10.0"
 !define REVISION "41000"
-=======
-!define VERSION "4.9.1"
-!define REVISION "40910"
->>>>>>> c69c3a1f
 !define NAME "Wazuh"
 !define SERVICE "WazuhSvc"
 
@@ -41,11 +36,7 @@
 BrandingText "Copyright (C) 2015, Wazuh Inc."
 OutFile "${OutFile}"
 
-<<<<<<< HEAD
-VIProductVersion "4.10.0.0"
-=======
-VIProductVersion "4.9.1.0"
->>>>>>> c69c3a1f
+VIProductVermsion "4.10.0.0"
 VIAddVersionKey ProductName "${NAME}"
 VIAddVersionKey CompanyName "Wazuh Inc."
 VIAddVersionKey LegalCopyright "2023 - Wazuh Inc."
