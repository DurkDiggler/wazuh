--- conflicted
+++ resolved
@@ -80,14 +80,11 @@
     impacts = relationship(const.IMPACT_r, backref=const.TECHNIQUES_r)
     permissions = relationship(const.PERMISSION_r, backref=const.TECHNIQUES_r)
     requirements = relationship(const.SYSTEMREQ_r, backref=const.TECHNIQUES_r)
-<<<<<<< HEAD
     contributors = relationship(const.CONTRIBUTORS_r, backref=const.TECHNIQUES_r)
     platforms = relationship(const.PLATFORMS_r, backref=const.TECHNIQUES_r)
     references = relationship(const.REFERENCES_r, backref=const.TECHNIQUES_r)
-=======
     mitigate = relationship(const.MITIGATE_r)
 
->>>>>>> 3be46936
 
 class DataSource(Base):
     """
@@ -256,7 +253,7 @@
     revoked_by = Column(const.REVOKED_BY_t, String, default=None)
     deprecated = Column(const.DEPRECATED_t, Boolean, default=False)
 
-<<<<<<< HEAD
+    mitigate = relationship(const.MITIGATE_r)
     references = relationship(const.REFERENCES_r, backref=const.MITIGATIONS_r)
 
 
@@ -275,6 +272,7 @@
     def __init__(self, Id="", alias="") :
         self.alias = alias
 
+
 class Contributors(Base):
     """
     In this table are stored the contributors of json file
@@ -290,6 +288,7 @@
     def __init__(self, Id="", contributor="") :
         self.contributor = contributor
 
+
 class Platforms(Base):
     """
     In this table are stored the platforms of json file
@@ -304,6 +303,7 @@
 
     def __init__(self, Id="", platform="") :
         self.platform = platform
+
 
 class References(Base):
     """
@@ -328,9 +328,6 @@
         self.external_id = external_id
         self.url = url
         self.description = description
-
-=======
-    mitigate = relationship(const.MITIGATE_r)
 
 
 class Mitigate(Base):
@@ -373,7 +370,6 @@
     description = Column(const.DESCRIPTION_t, String, default=None)
     created_time = Column(const.CREATED_t, DateTime, default=None)
     modified_time = Column(const.MODIFIED_t, DateTime, default=None)
->>>>>>> 3be46936
 
 
 class Tactics(Base):
@@ -398,6 +394,7 @@
 
     references = relationship(const.REFERENCES_r, backref=const.TACTICS_r)
 
+
 class Phases(Base):
     """
     This table stores the relationship between techniques and the tactics table.
@@ -409,6 +406,7 @@
 
     tactic_id = Column(const.TACTIC_ID_t, String, ForeignKey(const.TACTICS_ID_fk, ondelete='CASCADE'), primary_key=True)
     tech_id = Column(const.TECH_ID_t, String, ForeignKey(const.TECHNIQUE_ID_fk, ondelete='CASCADE'), primary_key=True)
+
 
 def parse_table_(function, data_object):
     table = function()
@@ -583,13 +581,6 @@
     account = session.query(Tactics).filter_by(short_name=phase_list[1]).first()
     phase.tactic_id = account.Id
 
-    # External References
-    if session.get(const.EXTERNAL_REFERENCES_j):
-        for ext_reference in list(set(session[const.EXTERNAL_REFERENCES_j])):
-            o_reference = References(techniques=technique, references=references)
-            o_reference.id = phase_list[0]
-            phase.references.append(o_reference)
-
     return phase
 
 
