#!/usr/bin/env python

# Import AWS S3
#
# Copyright (C) 2015-2020, Wazuh Inc.
# Copyright: GPLv3
#
# Updated by Jeremy Phillips <jeremy@uranusbytes.com>
#
# Error Codes:
#   1 - Unknown
#   2 - SIGINT
#   3 - Invalid credentials to access S3 bucket
#   4 - boto3 module missing
#   5 - Unexpected error accessing SQLite DB
#   6 - Unable to create SQLite DB
#   7 - Unexpected error querying/working with objects in S3
#   8 - Failed to decompress file
#   9 - Failed to parse file
#   10 - Failed to execute DB cleanup
#   11 - Unable to connect to Wazuh
#   12 - Invalid type of bucket
#   13 - Unexpected error sending message to Wazuh
#   14 - Empty bucket

import argparse
import signal
import socket
import sqlite3
import sys

try:
    import boto3
except ImportError:
    print('ERROR: boto3 module is required.')
    sys.exit(4)
import botocore
import json
import csv
import gzip
import zipfile
import re
import io
from os import path
import operator
from datetime import datetime
from datetime import timedelta
from datetime import timezone
from time import mktime
from wazuh.core import common

# Python 2/3 compatibility
if sys.version_info[0] == 3:
    unicode = str

################################################################################
# Constants
################################################################################

# Enable/disable debug mode
debug_level = 0


################################################################################
# Classes
################################################################################


class WazuhIntegration:
    """
    Class with common methods
    :param access_key: AWS access key id
    :param secret_key: AWS secret access key
    :param aws_profile: AWS profile
    :param iam_role_arn: IAM Role
    :param service name: Name of the service (s3 for services which stores logs in buckets)
    :param region: Region of service
    :param bucket: Bucket name to extract logs from
    """

    def __init__(self, access_key, secret_key, aws_profile, iam_role_arn,
                 service_name=None, region=None, bucket=None):
        # SQL queries
        self.sql_find_table_names = """
                            SELECT
                                tbl_name
                            FROM
                                sqlite_master
                            WHERE
                                type='table';"""

        self.sql_db_optimize = "PRAGMA optimize;"

        self.sql_create_metadata_table = """
                                        CREATE table
                                            metadata (
                                            key 'text' NOT NULL,
                                            value 'text' NOT NULL,
                                            PRIMARY KEY (key, value));
                                        """

        self.sql_get_metadata_version = """
                                        SELECT
                                            value
                                        FROM
                                            metadata
                                        WHERE
                                            key='version';
                                        """

        self.sql_find_table = """
                                SELECT
                                    tbl_name
                                FROM
                                    sqlite_master
                                WHERE
                                    type='table' AND
                                    name='{name}';
                                """

        self.sql_insert_version_metadata = """
                                        INSERT INTO metadata (
                                            key,
                                            value)
                                        VALUES (
                                            'version',
                                            '{wazuh_version}');"""

        self.sql_update_version_metadata = """
                                        UPDATE
                                            metadata
                                        SET
                                            value='{wazuh_version}'
                                        WHERE
                                            key='version';
                                        """

        self.sql_drop_table = """
                            DROP TABLE {table};
                            """

<<<<<<< HEAD
        # get path and version from ossec.init.conf
        with open('/etc/ossec-init.conf') as f:
            lines = f.readlines()
            re_ossec_init = re.compile(r'^([A-Z]+)={1}"{1}([\w\/.]+)"{1}$')
            self.wazuh_path = re.search(re_ossec_init, lines[0]).group(2)
            self.wazuh_version = re.search(re_ossec_init, lines[2]).group(2)
        self.wazuh_queue = '{0}/queue/sockets/queue'.format(self.wazuh_path)
=======
        self.wazuh_path = common.find_wazuh_path()
        self.wazuh_version = common.get_wazuh_version()
        self.wazuh_queue = '{0}/queue/ossec/queue'.format(self.wazuh_path)
>>>>>>> b16fb32c
        self.wazuh_wodle = '{0}/wodles/aws'.format(self.wazuh_path)
        self.msg_header = "1:Wazuh-AWS:"
        # GovCloud regions
        self.gov_regions = {'us-gov-east-1', 'us-gov-west-1'}
        self.client = self.get_client(access_key=access_key,
                                      secret_key=secret_key,
                                      profile=aws_profile,
                                      iam_role_arn=iam_role_arn,
                                      service_name=service_name,
                                      bucket=bucket,
                                      region=region
                                      )

        # db_name is an instance variable of subclass
        self.db_path = "{0}/{1}.db".format(self.wazuh_wodle, self.db_name)
        self.db_connector = sqlite3.connect(self.db_path)
        self.db_cursor = self.db_connector.cursor()
        if bucket:
            self.bucket = bucket
        self.old_version = None  # for DB migration if it is necessary
        self.check_metadata_version()

    def migrate_from_38(self, **kwargs):
        self.db_maintenance(**kwargs)
        self.db_connector.commit()

    def migrate(self, **kwargs):
        regex_version = re.compile(r'^v?(\d.\d){1}')
        old_version = re.search(regex_version, self.old_version).group(1).replace('.', '')
        current_version = re.search(regex_version, self.wazuh_version).group(1).replace('.', '')
        if old_version < current_version:
            migration_method_name = 'migrate_from_{}'.format(old_version)
            if hasattr(self, migration_method_name):
                migration_method = getattr(self, migration_method_name)
                # do migration from 3.8 version
                if old_version == '38':
                    migration_method(**kwargs)

    def check_metadata_version(self):
        try:
            query_metadata = self.db_connector.execute(self.sql_find_table.format(name='metadata'))
            metadata = True if query_metadata.fetchone() else False
            if metadata:
                query_version = self.db_connector.execute(self.sql_get_metadata_version)
                metadata_version = query_version.fetchone()[0]
                # update Wazuh version in metadata table
                if metadata_version != self.wazuh_version:
                    self.old_version = metadata_version
                    self.db_connector.execute(self.sql_update_version_metadata.format(wazuh_version=self.wazuh_version))
                    self.db_connector.commit()
            else:
                # create metadate table
                self.db_connector.execute(self.sql_create_metadata_table)
                # insert wazuh version value
                self.db_connector.execute(self.sql_insert_version_metadata.format(wazuh_version=self.wazuh_version))
                self.db_connector.commit()
                # delete old tables if its exist
                self.delete_deprecated_tables()
        except Exception as e:
            print('ERROR: Error creating metadata table: {}'.format(e))
            sys.exit(5)

    def delete_deprecated_tables(self):
        query_tables = self.db_connector.execute(self.sql_find_table_names)
        tables = query_tables.fetchall()
        for table in tables:
            if 'log_progress' in table:
                self.db_connector.execute(self.sql_drop_table.format(table='log_progress'))
            elif 'trail_progress' in table:
                self.db_connector.execute(self.sql_drop_table.format(table='trail_progress'))

    def get_client(self, access_key, secret_key, profile, iam_role_arn, service_name, bucket, region=None):
        conn_args = {}

        if access_key is not None and secret_key is not None:
            conn_args['aws_access_key_id'] = access_key
            conn_args['aws_secret_access_key'] = secret_key

        if profile is not None:
            conn_args['profile_name'] = profile

        # set region name
        if region and service_name == 'inspector':
            conn_args['region_name'] = region
        else:
            # it is necessary to set region_name for GovCloud regions
            conn_args['region_name'] = region if region in self.gov_regions \
                else None

        boto_session = boto3.Session(**conn_args)

        # If using a role, create session using that
        try:
            if iam_role_arn:
                sts_client = boto_session.client('sts')
                sts_role_assumption = sts_client.assume_role(RoleArn=iam_role_arn,
                                                             RoleSessionName='WazuhLogParsing'
                                                             )
                sts_session = boto3.Session(aws_access_key_id=sts_role_assumption['Credentials']['AccessKeyId'],
                                            aws_secret_access_key=sts_role_assumption['Credentials']['SecretAccessKey'],
                                            aws_session_token=sts_role_assumption['Credentials']['SessionToken'],
                                            region_name=conn_args.get('region_name')
                                            )
                client = sts_session.client(service_name='logs' if service_name == 'cloudwatchlogs' else service_name)
            elif service_name == 'cloudwatchlogs':
                client = boto3.client('logs', region_name=region,
                                      aws_access_key_id=access_key, aws_secret_access_key=secret_key)
            else:
                client = boto_session.client(service_name=service_name)
        except botocore.exceptions.ClientError as e:
            print("ERROR: Access error: {}".format(e))
            sys.exit(3)
        return client

    def get_sts_client(self, access_key, secret_key, profile=None):
        conn_args = {}
        if access_key is not None and secret_key is not None:
            conn_args['aws_access_key_id'] = access_key
            conn_args['aws_secret_access_key'] = secret_key
        elif profile is not None:
            conn_args['profile_name'] = profile

        boto_session = boto3.Session(**conn_args)

        try:
            sts_client = boto_session.client(service_name='sts')
        except Exception as e:
            print("Error getting STS client: {}".format(e))
            sys.exit(3)

        return sts_client

    def send_msg(self, msg, dump_json=True):
        """
        Sends an AWS event to the Wazuh Queue

        :param msg: JSON message to be sent.
        :para dump_json: If json.dumps should be applied to the msg
        """
        try:
            json_msg = json.dumps(msg, default=str)
            debug(json_msg, 3)
            s = socket.socket(socket.AF_UNIX, socket.SOCK_DGRAM)
            s.connect(self.wazuh_queue)
            s.send("{header}{msg}".format(header=self.msg_header,
                                          msg=json_msg if dump_json else msg).encode())
            s.close()
        except socket.error as e:
            if e.errno == 111:
                print("ERROR: Wazuh must be running.")
                sys.exit(11)
            elif e.errno == 90:
                print("ERROR: Message too long to send to Wazuh.  Skipping message...")
                debug(
                    '+++ ERROR: Message longer than buffer socket for Wazuh.  Consider increasing rmem_max  Skipping message...',
                    1)
            else:
                print("ERROR: Error sending message to wazuh: {}".format(e))
                sys.exit(13)
        except Exception as e:
            print("ERROR: Error sending message to wazuh: {}".format(e))
            sys.exit(13)

    def create_table(self, sql_create_table):
        """
        :param sql_create_table: SQL query to create the table
        """
        try:
            debug('+++ Table does not exist; create', 1)
            self.db_connector.execute(sql_create_table)
        except Exception as e:
            print("ERROR: Unable to create SQLite DB: {}".format(e))
            sys.exit(6)

    def init_db(self, sql_create_table):
        """
        :param sql_create_table: SQL query to create the table
        """
        try:
            tables = set(map(operator.itemgetter(0), self.db_connector.execute(self.sql_find_table_names)))
        except Exception as e:
            print("ERROR: Unexpected error accessing SQLite DB: {}".format(e))
            sys.exit(5)
        # if table does not exist, create a new table
        if self.db_table_name not in tables:
            self.create_table(sql_create_table)

    def close_db(self):
        self.db_connector.commit()
        self.db_connector.execute(self.sql_db_optimize)
        self.db_connector.close()


class AWSBucket(WazuhIntegration):
    """
    Represents a bucket with events on the inside.

    This is an abstract class
    """

    def __init__(self, reparse, access_key, secret_key, profile, iam_role_arn,
                 bucket, only_logs_after, skip_on_error, account_alias,
                 prefix, delete_file, aws_organization_id, region):
        """
        AWS Bucket constructor.

        :param reparse: Wether to parse already parsed logs or not
        :param access_key: AWS access key id
        :param secret_key: AWS secret access key
        :param profile: AWS profile
        :param iam_role_arn: IAM Role
        :param bucket: Bucket name to extract logs from
        :param only_logs_after: Date after which obtain logs.
        :param skip_on_error: Wether to continue processing logs or stop when an error takes place
        :param account_alias: Alias of the AWS account where the bucket is.
        :param prefix: Prefix to filter files in bucket
        :param delete_file: Wether to delete an already processed file from a bucket or not
        :param aws_organization_id: The AWS organization ID
        """

        # common SQL queries
        self.sql_already_processed = """
                          SELECT
                            count(*)
                          FROM
                            {table_name}
                          WHERE
                            bucket_path='{bucket_path}' AND
                            aws_account_id='{aws_account_id}' AND
                            aws_region='{aws_region}' AND
                            log_key='{log_name}';"""

        self.sql_mark_complete = """
                            INSERT INTO {table_name} (
                                bucket_path,
                                aws_account_id,
                                aws_region,
                                log_key,
                                processed_date,
                                created_date) VALUES (
                                '{bucket_path}',
                                '{aws_account_id}',
                                '{aws_region}',
                                '{log_key}',
                                DATETIME('now'),
                                '{created_date}');"""

        self.sql_create_table = """
                            CREATE TABLE
                                {table_name} (
                                bucket_path 'text' NOT NULL,
                                aws_account_id 'text' NOT NULL,
                                aws_region 'text' NOT NULL,
                                log_key 'text' NOT NULL,
                                processed_date 'text' NOT NULL,
                                created_date 'integer' NOT NULL,
                                PRIMARY KEY (bucket_path, aws_account_id, aws_region, log_key));"""

        self.sql_find_last_log_processed = """
                                        SELECT
                                            created_date
                                        FROM
                                            {table_name}
                                        WHERE
                                            bucket_path='{bucket_path}' AND
                                            aws_account_id='{aws_account_id}' AND
                                            aws_region ='{aws_region}'
                                        ORDER BY
                                            created_date DESC
                                        LIMIT 1;"""

        self.sql_find_last_key_processed = """
                                        SELECT
                                            log_key
                                        FROM
                                            {table_name}
                                        WHERE
                                            bucket_path='{bucket_path}' AND
                                            aws_account_id='{aws_account_id}' AND
                                            aws_region = '{aws_region}'
                                        ORDER BY
                                            log_key ASC
                                        LIMIT 1;"""

        self.sql_db_maintenance = """DELETE
                            FROM
                                {table_name}
                            WHERE
                                bucket_path='{bucket_path}' AND
                                aws_account_id='{aws_account_id}' AND
                                aws_region='{aws_region}' AND
                                log_key <=
                                (SELECT log_key
                                    FROM
                                    {table_name}
                                    WHERE
                                        bucket_path='{bucket_path}' AND
                                        aws_account_id='{aws_account_id}' AND
                                        aws_region='{aws_region}'
                                    ORDER BY
                                        log_key DESC
                                    LIMIT 1
                                    OFFSET {retain_db_records});"""

        self.sql_count_region = """
                                SELECT
                                    count(*)
                                FROM
                                    {table_name}
                                WHERE
                                    bucket_path='{bucket_path}' AND
                                    aws_account_id='{aws_account_id}' AND
                                    aws_region='{aws_region}';"""

        self.db_name = 's3_cloudtrail'
        WazuhIntegration.__init__(self, access_key=access_key,
                                  secret_key=secret_key,
                                  aws_profile=profile,
                                  iam_role_arn=iam_role_arn,
                                  bucket=bucket,
                                  service_name='s3',
                                  region=region
                                  )
        self.retain_db_records = 500
        self.reparse = reparse
        self.only_logs_after = datetime.strptime(only_logs_after, "%Y%m%d")
        self.skip_on_error = skip_on_error
        self.account_alias = account_alias
        self.prefix = prefix
        self.delete_file = delete_file
        self.bucket_path = self.bucket + '/' + self.prefix
        self.aws_organization_id = aws_organization_id

    def already_processed(self, downloaded_file, aws_account_id, aws_region):
        cursor = self.db_connector.execute(self.sql_already_processed.format(
            bucket_path=self.bucket_path,
            table_name=self.db_table_name,
            aws_account_id=aws_account_id,
            aws_region=aws_region,
            log_name=downloaded_file
        ))
        return cursor.fetchone()[0] > 0

    def get_creation_date(self, log_key):
        raise NotImplementedError

    def mark_complete(self, aws_account_id, aws_region, log_file):
        if self.reparse:
            if self.already_processed(log_file['Key'], aws_account_id, aws_region):
                debug(
                    '+++ File already marked complete, but reparse flag set: {log_key}'.format(log_key=log_file['Key']),
                    2)
        else:
            try:
                self.db_connector.execute(self.sql_mark_complete.format(
                    bucket_path=self.bucket_path,
                    table_name=self.db_table_name,
                    aws_account_id=aws_account_id,
                    aws_region=aws_region,
                    log_key=log_file['Key'],
                    created_date=self.get_creation_date(log_file)
                ))
            except Exception as e:
                debug("+++ Error marking log {} as completed: {}".format(log_file['Key'], e), 2)
                raise e

    def create_table(self):
        try:
            debug('+++ Table does not exist; create', 1)
            self.db_connector.execute(self.sql_create_table.format(table_name=self.db_table_name))
        except Exception as e:
            print("ERROR: Unable to create SQLite DB: {}".format(e))
            sys.exit(6)

    def init_db(self):
        try:
            tables = set(map(operator.itemgetter(0), self.db_connector.execute(self.sql_find_table_names)))
        except Exception as e:
            print("ERROR: Unexpected error accessing SQLite DB: {}".format(e))
            sys.exit(5)
        # DB does exist yet
        if self.db_table_name not in tables:
            self.create_table()

    def db_count_region(self, aws_account_id, aws_region):
        """Counts the number of rows in DB for a region
        :param aws_account_id: AWS account ID
        :type aws_account_id: str
        :param aws_region: AWS region
        :param aws_region: str
        :rtype: int
        """
        try:
            query_count_region = self.db_connector.execute(
                self.sql_count_region.format(
                    table_name=self.db_table_name,
                    bucket_path=self.bucket_path,
                    aws_account_id=aws_account_id,
                    aws_region=aws_region,
                    retain_db_records=self.retain_db_records
                ))
            return query_count_region.fetchone()[0]
        except Exception as e:
            print(
                "ERROR: Failed to execute DB cleanup - AWS Account ID: {aws_account_id}  Region: {aws_region}: {error_msg}".format(
                    aws_account_id=aws_account_id,
                    aws_region=aws_region,
                    error_msg=e))
            sys.exit(10)

    def db_maintenance(self, aws_account_id=None, aws_region=None):
        debug("+++ DB Maintenance", 1)
        try:
            if self.db_count_region(aws_account_id, aws_region) \
                    > self.retain_db_records:
                self.db_connector.execute(self.sql_db_maintenance.format(
                    bucket_path=self.bucket_path,
                    table_name=self.db_table_name,
                    aws_account_id=aws_account_id,
                    aws_region=aws_region,
                    retain_db_records=self.retain_db_records
                ))
        except Exception as e:
            print(
                "ERROR: Failed to execute DB cleanup - AWS Account ID: {aws_account_id}  Region: {aws_region}: {error_msg}".format(
                    aws_account_id=aws_account_id,
                    aws_region=aws_region,
                    error_msg=e))
            sys.exit(10)

    def marker_only_logs_after(self, aws_region, aws_account_id):
        return '{init}{only_logs_after}'.format(
            init=self.get_full_prefix(aws_account_id, aws_region),
            only_logs_after=self.only_logs_after.strftime('%Y/%m/%d')
        )

    def get_alert_msg(self, aws_account_id, log_key, event, error_msg=""):
        def remove_none_fields(event):
            for key, value in list(event.items()):
                if isinstance(value, dict):
                    remove_none_fields(event[key])
                elif value is None:
                    del event[key]

        # error_msg will only have a value when event is None and vice versa
        msg = {
            'integration': 'aws',
            'aws': {
                'log_info': {
                    'aws_account_alias': self.account_alias,
                    'log_file': log_key,
                    's3bucket': self.bucket
                }
            }
        }
        if event:
            remove_none_fields(event)
            msg['aws'].update(event)
        elif error_msg:
            msg['error_msg'] = error_msg
        return msg

    def get_full_prefix(self, account_id, account_region):
        raise NotImplementedError

    def build_s3_filter_args(self, aws_account_id, aws_region, iterating=False):
        filter_marker = ''
        if self.reparse:
            if self.only_logs_after:
                filter_marker = self.marker_only_logs_after(aws_region, aws_account_id)
        else:
            query_last_key = self.db_connector.execute(
                self.sql_find_last_key_processed.format(bucket_path=self.bucket_path,
                                                        table_name=self.db_table_name,
                                                        aws_account_id=aws_account_id,
                                                        aws_region=aws_region))
            try:
                last_key = query_last_key.fetchone()[0]
            except (TypeError, IndexError) as e:
                # if DB is empty for a region
                last_key = self.marker_only_logs_after(aws_region, aws_account_id)

        filter_args = {
            'Bucket': self.bucket,
            'MaxKeys': 1000,
            'Prefix': self.get_full_prefix(aws_account_id, aws_region)
        }

        # if nextContinuationToken is not used for processing logs in a bucket
        if not iterating:
            if filter_marker:
                filter_args['StartAfter'] = filter_marker
                debug('+++ Marker: {0}'.format(filter_marker), 2)
            else:
                filter_args['StartAfter'] = last_key
                debug('+++ Marker: {0}'.format(last_key), 2)

        return filter_args

    def reformat_msg(self, event):
        debug('++ Reformat message', 3)

        def single_element_list_to_dictionary(my_event):
            for name, value in list(my_event.items()):
                if isinstance(value, list) and len(value) == 1:
                    my_event[name] = value[0]
                elif isinstance(value, dict):
                    single_element_list_to_dictionary(my_event[name])

        # turn some list fields into dictionaries
        single_element_list_to_dictionary(event)

        # in order to support both old and new index pattern, change data.aws.sourceIPAddress fieldname and parse that one with type ip
        # Only add this field if the sourceIPAddress is an IP and not a DNS.
        if 'sourceIPAddress' in event['aws'] and re.match(r'\d+\.\d+.\d+.\d+', event['aws']['sourceIPAddress']):
            event['aws']['source_ip_address'] = event['aws']['sourceIPAddress']

        if 'tags' in event['aws'] and not isinstance(event['aws']['tags'], dict):
            event['aws']['tags'] = {'value': event['aws']['tags']}

        return event

    def decompress_file(self, log_key):
        def decompress_gzip(raw_object):
            # decompress gzip file in text mode.
            try:
                # Python 3
                return gzip.open(filename=raw_object, mode='rt')
            except TypeError:
                # Python 2
                return gzip.GzipFile(fileobj=raw_object, mode='r')

        raw_object = io.BytesIO(self.client.get_object(Bucket=self.bucket, Key=log_key)['Body'].read())
        if log_key[-3:] == '.gz':
            return decompress_gzip(raw_object)
        elif log_key[-4:] == '.zip':
            zipfile_object = zipfile.ZipFile(raw_object, compression=zipfile.ZIP_DEFLATED)
            return io.TextIOWrapper(zipfile_object.open(zipfile_object.namelist()[0]))
        elif log_key[-7:] == '.snappy':
            raise TypeError("Snappy compression is not supported yet.")
        else:
            return io.TextIOWrapper(raw_object)

    def load_information_from_file(self, log_key):
        """
        AWS logs are stored in different formats depending on the service:
        * A JSON with an unique field "Records" which is an array of jsons. The filename has .json extension. (Cloudtrail)
        * Multiple JSONs stored in the same line and with no separation. The filename has no extension. (GuardDuty, IAM, Macie, Inspector)
        * TSV format. The filename has no extension. Has multiple lines. (VPC)
        :param log_key: name of the log file
        :return: list of events in json format.
        """
        raise NotImplementedError

    def get_log_file(self, aws_account_id, log_key):
        def exception_handler(error_txt, error_code):
            if self.skip_on_error:
                debug("++ {}; skipping...".format(error_txt), 1)
                try:
                    error_msg = self.get_alert_msg(aws_account_id,
                                                   log_key,
                                                   None,
                                                   error_txt)
                    self.send_msg(error_msg)
                except:
                    debug("++ Failed to send message to Wazuh", 1)
            else:
                print("ERROR: {}".format(error_txt))
                sys.exit(error_code)

        try:
            return self.load_information_from_file(log_key=log_key)
        except (TypeError, IOError, zipfile.BadZipfile, zipfile.LargeZipFile) as e:
            exception_handler("Failed to decompress file {}: {}".format(log_key, e), 8)
        except (ValueError, csv.Error) as e:
            exception_handler("Failed to parse file {}: {}".format(log_key, e), 9)
        except Exception as e:
            exception_handler("Unkown error reading/parsing file {}: {}".format(log_key, e), 1)

    def iter_bucket(self, account_id, regions):
        self.init_db()
        self.iter_regions_and_accounts(account_id, regions)
        self.db_connector.commit()
        self.db_connector.execute(self.sql_db_optimize)
        self.db_connector.close()

    def iter_regions_and_accounts(self, account_id, regions):
        raise NotImplementedError

    def iter_events(self, event_list, log_key, aws_account_id):
        if event_list is not None:
            for event in event_list:
                # Parse out all the values of 'None'
                event_msg = self.get_alert_msg(aws_account_id, log_key, event)
                # Change dynamic fields to strings; truncate values as needed
                event_msg = self.reformat_msg(event_msg)
                # Send the message
                self.send_msg(event_msg)

    def iter_files_in_bucket(self, aws_account_id=None, aws_region=None):
        try:
            bucket_files = self.client.list_objects_v2(**self.build_s3_filter_args(aws_account_id, aws_region))

            if 'Contents' not in bucket_files:
                debug("+++ No logs to process in bucket: {}/{}".format(aws_account_id, aws_region), 1)
                return

            for bucket_file in bucket_files['Contents']:
                if not bucket_file['Key']:
                    continue

                if self.already_processed(bucket_file['Key'], aws_account_id, aws_region):
                    if self.reparse:
                        debug("++ File previously processed, but reparse flag set: {file}".format(
                            file=bucket_file['Key']), 1)
                    else:
                        debug("++ Skipping previously processed file: {file}".format(file=bucket_file['Key']), 1)
                        continue

                debug("++ Found new log: {0}".format(bucket_file['Key']), 2)
                # Get the log file from S3 and decompress it
                log_json = self.get_log_file(aws_account_id, bucket_file['Key'])
                self.iter_events(log_json, bucket_file['Key'], aws_account_id)
                # Remove file from S3 Bucket
                if self.delete_file:
                    debug("+++ Remove file from S3 Bucket:{0}".format(bucket_file['Key']), 2)
                    self.client.delete_object(Bucket=self.bucket, Key=bucket_file['Key'])
                self.mark_complete(aws_account_id, aws_region, bucket_file)
            # optimize DB
            self.db_maintenance(aws_account_id=aws_account_id, aws_region=aws_region)
            self.db_connector.commit()
            # iterate if there are more logs
            while bucket_files['IsTruncated']:
                new_s3_args = self.build_s3_filter_args(aws_account_id, aws_region, True)
                new_s3_args['ContinuationToken'] = bucket_files['NextContinuationToken']
                bucket_files = self.client.list_objects_v2(**new_s3_args)

                if 'Contents' not in bucket_files:
                    debug("+++ No logs to process in bucket: {}/{}".format(aws_account_id, aws_region), 1)
                    return

                for bucket_file in bucket_files['Contents']:
                    if not bucket_file['Key']:
                        continue
                    if self.already_processed(bucket_file['Key'], aws_account_id, aws_region):
                        if self.reparse:
                            debug("++ File previously processed, but reparse flag set: {file}".format(
                                file=bucket_file['Key']), 1)
                        else:
                            debug("++ Skipping previously processed file: {file}".format(file=bucket_file['Key']), 1)
                            continue
                    debug("++ Found new log: {0}".format(bucket_file['Key']), 2)
                    # Get the log file from S3 and decompress it
                    log_json = self.get_log_file(aws_account_id, bucket_file['Key'])
                    self.iter_events(log_json, bucket_file['Key'], aws_account_id)
                    # Remove file from S3 Bucket
                    if self.delete_file:
                        debug("+++ Remove file from S3 Bucket:{0}".format(bucket_file['Key']), 2)
                        self.client.delete_object(Bucket=self.bucket, Key=bucket_file['Key'])
                    self.mark_complete(aws_account_id, aws_region, bucket_file)
                # optimize DB
                self.db_maintenance(aws_account_id=aws_account_id, aws_region=aws_region)
                self.db_connector.commit()
        except SystemExit:
            raise
        except Exception as err:
            if hasattr(err, 'message'):
                debug("+++ Unexpected error: {}".format(err.message), 2)
            else:
                debug("+++ Unexpected error: {}".format(err), 2)
            print("ERROR: Unexpected error querying/working with objects in S3: {}".format(err))
            sys.exit(7)

    def check_bucket(self):
        """Check if the bucket is empty or the credentials are wrong."""
        try:
            if not 'CommonPrefixes' in self.client.list_objects_v2(Bucket=self.bucket, Prefix=self.prefix, Delimiter='/'):
                print("ERROR: No files were found in '{0}'. No logs will be processed.".format(self.bucket_path))
                exit(14)
        except botocore.exceptions.ClientError:
            print("ERROR: Invalid credentials to access S3 Bucket")
            exit(3)


class AWSLogsBucket(AWSBucket):
    """
    Abstract class for logs generated from services such as CloudTrail or Config
    """

    def get_base_prefix(self):
        base_prefix = '{}AWSLogs/'.format(self.prefix)
        if self.aws_organization_id:
            base_prefix = '{base_prefix}{aws_organization_id}/'.format(
                base_prefix=base_prefix,
                aws_organization_id=self.aws_organization_id)

        return base_prefix

    def get_service_prefix(self, account_id):
        return '{base_prefix}{aws_account_id}/{aws_service}/'.format(
            base_prefix=self.get_base_prefix(),
            aws_account_id=account_id,
            aws_service=self.service)

    def get_full_prefix(self, account_id, account_region):
        return '{service_prefix}{aws_region}/'.format(
            service_prefix=self.get_service_prefix(account_id),
            aws_region=account_region)

    def get_creation_date(self, log_file):
        # An example of cloudtrail filename would be
        # AWSLogs/11111111/CloudTrail/ap-northeast-1/2018/08/10/111111_CloudTrail_ap-northeast-1_20180810T0115Z_DgrtLuV9YQvGGdN6.json.gz
        # the following line extracts this part -> 20180810
        return int(path.basename(log_file['Key']).split('_')[-2].split('T')[0])

    def get_extra_data_from_filename(self, filename):
        debug('++ Parse arguments from log file name', 2)
        filename_parts = filename.split('_')
        aws_account_id = filename_parts[0]
        aws_region = filename_parts[2]
        log_timestamp = datetime.strptime(filename_parts[3].split('.')[0], '%Y%m%dT%H%M%SZ')
        log_key = '{init}/{date_path}/{log_filename}'.format(
            init=self.get_full_prefix(aws_account_id, aws_region),
            date_path=datetime.strftime(log_timestamp, '%Y/%m/%d'),
            log_filename=filename
        )
        return aws_region, aws_account_id, log_key

    def get_alert_msg(self, aws_account_id, log_key, event, error_msg=""):
        alert_msg = AWSBucket.get_alert_msg(self, aws_account_id, log_key, event, error_msg)
        alert_msg['aws']['aws_account_id'] = aws_account_id
        return alert_msg

    def find_account_ids(self):
        try:
            return [common_prefix['Prefix'].split('/')[-2] for common_prefix in
                    self.client.list_objects_v2(Bucket=self.bucket,
                                                Prefix=self.get_base_prefix(),
                                                Delimiter='/')['CommonPrefixes']
                    ]
        except KeyError as err:
            bucket_types = {'cloudtrail', 'config', 'vpcflow', 'guardduty', 'waf', 'custom'}
            print("ERROR: Invalid type of bucket. The bucket was set up as '{}' type and this bucket does not contain log files from this type. Try with other type: {}".format(get_script_arguments().type.lower(), bucket_types - {get_script_arguments().type.lower()}))
            sys.exit(12)

    def find_regions(self, account_id):
        regions = self.client.list_objects_v2(Bucket=self.bucket,
                                              Prefix=self.get_service_prefix(account_id=account_id),
                                              Delimiter='/')

        if 'CommonPrefixes' in regions:
            return [common_prefix['Prefix'].split('/')[-2] for common_prefix in regions['CommonPrefixes']]
        else:
            debug("+++ No regions found for AWS Account {}".format(account_id), 1)
            return []

    def iter_regions_and_accounts(self, account_id, regions):
        if not account_id:
            # No accounts provided, so find which exist in s3 bucket
            account_id = self.find_account_ids()
        for aws_account_id in account_id:
            # No regions provided, so find which exist for this AWS account
            if not regions:
                regions = self.find_regions(aws_account_id)
                if regions == []:
                    continue
            for aws_region in regions:
                if self.old_version:
                    self.migrate(aws_account_id=aws_account_id, aws_region=aws_region)
                debug("+++ Working on {} - {}".format(aws_account_id, aws_region), 1)
                self.iter_files_in_bucket(aws_account_id, aws_region)
                self.db_maintenance(aws_account_id=aws_account_id, aws_region=aws_region)

    def load_information_from_file(self, log_key):
        with self.decompress_file(log_key=log_key) as f:
            json_file = json.load(f)
            return None if self.field_to_load not in json_file else [dict(x, source=self.service.lower()) for x in
                                                                     json_file[self.field_to_load]]


class AWSCloudTrailBucket(AWSLogsBucket):
    """
    Represents a bucket with AWS CloudTrail logs
    """

    def __init__(self, **kwargs):
        self.db_table_name = 'cloudtrail'
        AWSLogsBucket.__init__(self, **kwargs)
        self.service = 'CloudTrail'
        self.field_to_load = 'Records'

    def reformat_msg(self, event):
        AWSBucket.reformat_msg(self, event)
        # Some fields in CloudTrail are dynamic in nature, which causes problems for ES mapping
        # ES mapping expects for a dictionary, if the field is any other type (list or string)
        # turn it into a dictionary
        for field_to_cast in ['additionalEventData', 'responseElements', 'requestParameters']:
            if field_to_cast in event['aws'] and not isinstance(event['aws'][field_to_cast], dict):
                event['aws'][field_to_cast] = {'string': str(event['aws'][field_to_cast])}

        if 'requestParameters' in event['aws']:
            request_parameters = event['aws']['requestParameters']
            if 'disableApiTermination' in request_parameters:
                disable_api_termination = request_parameters['disableApiTermination']
                if isinstance(disable_api_termination, bool):
                    request_parameters['disableApiTermination'] = {'value': disable_api_termination}
                elif isinstance(disable_api_termination, dict):
                    pass
                else:
                    print("WARNING: Could not reformat event {0}".format(event))

        return event


class AWSConfigBucket(AWSLogsBucket):
    """
    Represents a bucket with AWS Config logs
    """

    def __init__(self, **kwargs):
        self.db_table_name = 'config'
        AWSLogsBucket.__init__(self, **kwargs)
        self.service = 'Config'
        self.field_to_load = 'configurationItems'
        # SQL queries for AWS Config
        self.sql_find_last_key_processed_of_day = """
                                                SELECT
                                                    log_key
                                                FROM
                                                    {table_name}
                                                WHERE
                                                    bucket_path='{bucket_path}' AND
                                                    aws_account_id='{aws_account_id}' AND
                                                    aws_region = '{aws_region}' AND
                                                    created_date = {created_date}
                                                ORDER BY
                                                    log_key ASC
                                                LIMIT 1;"""

    def get_days_since_today(self, date):
        date = datetime.strptime(date, "%Y%m%d")
        # it is necessary to add one day for processing the current day
        delta = datetime.utcnow() - date + timedelta(days=1)

        return delta.days

    def get_date_list(self, aws_account_id, aws_region):
        num_days = self.get_days_since_today(self.get_date_last_log(aws_account_id, aws_region))
        date_list_time = [datetime.utcnow() - timedelta(days=x) for x in range(0, num_days)]

        return [datetime.strftime(date, "%Y/%-m/%-d") for date in reversed(date_list_time)]

    def get_date_last_log(self, aws_account_id, aws_region):
        if self.reparse:
            last_date_processed = self.only_logs_after.strftime('%Y%m%d')
        else:
            try:
                query_date_last_log = self.db_connector.execute(self.sql_find_last_log_processed.format(
                    table_name=self.db_table_name,
                    bucket_path=self.bucket_path,
                    aws_account_id=aws_account_id,
                    aws_region=aws_region))
                # query returns an integer
                last_date_processed = str(query_date_last_log.fetchone()[0])
            # if DB is empty
            except (TypeError, IndexError) as e:
                last_date_processed = self.only_logs_after.strftime('%Y%m%d')
        return last_date_processed

    def iter_regions_and_accounts(self, account_id, regions):
        # AWS Config needs to process files day by day
        if not account_id:
            # No accounts provided, so find which exist in s3 bucket
            account_id = self.find_account_ids()
        for aws_account_id in account_id:
            # No regions provided, so find which exist for this AWS account
            if not regions:
                regions = self.find_regions(aws_account_id)
                if regions == []:
                    continue
            for aws_region in regions:
                if self.old_version:
                    self.migrate(aws_account_id=aws_account_id, aws_region=aws_region)
                debug("+++ Working on {} - {}".format(aws_account_id, aws_region), 1)
                # for processing logs day by day
                date_list = self.get_date_list(aws_account_id, aws_region)
                for date in date_list:
                    self.iter_files_in_bucket(aws_account_id, aws_region, date)
                self.db_maintenance(aws_account_id=aws_account_id, aws_region=aws_region)

    def add_zero_to_day(self, date):
        # add zero to days with one digit
        aux = datetime.strptime(date.replace('/', ''), '%Y%m%d')

        return datetime.strftime(aux, '%Y%m%d')

    def build_s3_filter_args(self, aws_account_id, aws_region, date, iterating=False):
        filter_marker = ''
        if self.reparse:
            if self.only_logs_after:
                filter_marker = self.marker_only_logs_after(aws_region, aws_account_id)
        else:
            created_date = self.add_zero_to_day(date)
            query_last_key_of_day = self.db_connector.execute(
                self.sql_find_last_key_processed_of_day.format(table_name=self.db_table_name,
                                                               bucket_path=self.bucket_path,
                                                               aws_account_id=aws_account_id,
                                                               aws_region=aws_region,
                                                               created_date=created_date))
            try:
                last_key = query_last_key_of_day.fetchone()[0]
            except (TypeError, IndexError) as e:
                # if DB is empty for a region
                last_key = self.get_full_prefix(aws_account_id, aws_region) + date

        # for getting only logs of the current date
        config_prefix = self.get_full_prefix(aws_account_id, aws_region) + date + '/'

        filter_args = {
            'Bucket': self.bucket,
            'MaxKeys': 1000,
            'Prefix': config_prefix
        }

        # if nextContinuationToken is not used for processing logs in a bucket
        if not iterating:
            if filter_marker:
                filter_args['StartAfter'] = filter_marker
                debug('+++ Marker: {0}'.format(filter_marker), 2)
            else:
                filter_args['StartAfter'] = last_key
                debug('+++ Marker: {0}'.format(last_key), 2)

        return filter_args

    def iter_files_in_bucket(self, aws_account_id, aws_region, date):
        try:
            bucket_files = self.client.list_objects_v2(**self.build_s3_filter_args(aws_account_id, aws_region, date))

            if 'Contents' not in bucket_files:
                debug("+++ No logs to process in bucket: {}/{}".format(aws_account_id, aws_region), 1)
                return

            for bucket_file in bucket_files['Contents']:
                if not bucket_file['Key']:
                    continue

                if self.already_processed(bucket_file['Key'], aws_account_id, aws_region):
                    if self.reparse:
                        debug("++ File previously processed, but reparse flag set: {file}".format(
                            file=bucket_file['Key']), 1)
                    else:
                        debug("++ Skipping previously processed file: {file}".format(file=bucket_file['Key']), 1)
                        continue

                debug("++ Found new log: {0}".format(bucket_file['Key']), 2)
                # Get the log file from S3 and decompress it
                log_json = self.get_log_file(aws_account_id, bucket_file['Key'])
                self.iter_events(log_json, bucket_file['Key'], aws_account_id)
                # Remove file from S3 Bucket
                if self.delete_file:
                    debug("+++ Remove file from S3 Bucket:{0}".format(bucket_file['Key']), 2)
                    self.client.delete_object(Bucket=self.bucket, Key=bucket_file['Key'])
                self.mark_complete(aws_account_id, aws_region, bucket_file)
            # optimize DB
            self.db_maintenance(aws_account_id=aws_account_id, aws_region=aws_region)
            self.db_connector.commit()
            # iterate if there are more logs
            while bucket_files['IsTruncated']:
                new_s3_args = self.build_s3_filter_args(aws_account_id, aws_region, date, True)
                new_s3_args['ContinuationToken'] = bucket_files['NextContinuationToken']
                bucket_files = self.client.list_objects_v2(**new_s3_args)

                if 'Contents' not in bucket_files:
                    debug("+++ No logs to process in bucket: {}/{}".format(aws_account_id, aws_region), 1)
                    return

                for bucket_file in bucket_files['Contents']:
                    if not bucket_file['Key']:
                        continue
                    if self.already_processed(bucket_file['Key'], aws_account_id, aws_region):
                        if self.reparse:
                            debug("++ File previously processed, but reparse flag set: {file}".format(
                                file=bucket_file['Key']), 1)
                        else:
                            debug("++ Skipping previously processed file: {file}".format(file=bucket_file['Key']), 1)
                            continue
                    debug("++ Found new log: {0}".format(bucket_file['Key']), 2)
                    # Get the log file from S3 and decompress it
                    log_json = self.get_log_file(aws_account_id, bucket_file['Key'])
                    self.iter_events(log_json, bucket_file['Key'], aws_account_id)
                    # Remove file from S3 Bucket
                    if self.delete_file:
                        debug("+++ Remove file from S3 Bucket:{0}".format(bucket_file['Key']), 2)
                        self.client.delete_object(Bucket=self.bucket, Key=bucket_file['Key'])
                    self.mark_complete(aws_account_id, aws_region, bucket_file)
                # optimize DB
                self.db_maintenance(aws_account_id=aws_account_id, aws_region=aws_region)
                self.db_connector.commit()
        except SystemExit:
            raise
        except Exception as err:
            if hasattr(err, 'message'):
                debug("+++ Unexpected error: {}".format(err.message), 2)
            else:
                debug("+++ Unexpected error: {}".format(err), 2)
            print("ERROR: Unexpected error querying/working with objects in S3: {}".format(err))
            sys.exit(7)

    def reformat_msg(self, event):
        AWSBucket.reformat_msg(self, event)
        if 'configuration' in event['aws']:
            configuration = event['aws']['configuration']

            # Remove unnecessary fields to avoid performance issues
            for key in configuration:
                if type(configuration[key]) is dict and "Content" in configuration[key]:
                    content_list = list(configuration[key]["Content"].keys())
                    configuration[key]["Content"] = content_list

            if 'securityGroups' in configuration:
                security_groups = configuration['securityGroups']
                if isinstance(security_groups, unicode):
                    configuration['securityGroups'] = {'groupId': [security_groups]}
                elif isinstance(security_groups, list):
                    group_ids = [sec_group['groupId'] for sec_group in security_groups if 'groupId' in sec_group]
                    group_names = [sec_group['groupName'] for sec_group in security_groups if 'groupName' in sec_group]
                    configuration['securityGroups'] = {}
                    if len(group_ids) > 0:
                        configuration['securityGroups']['groupId'] = group_ids
                    if len(group_names) > 0:
                        configuration['securityGroups']['groupName'] = group_names
                elif isinstance(configuration['securityGroups'], dict):
                    configuration['securityGroups'] = {key: [value] for key, value in security_groups.items()}
                else:
                    print("WARNING: Could not reformat event {0}".format(event))

            if 'availabilityZones' in configuration:
                availability_zones = configuration['availabilityZones']
                if isinstance(availability_zones, unicode):
                    configuration['availabilityZones'] = {'zoneName': [availability_zones]}
                elif isinstance(availability_zones, list):
                    subnet_ids = [zone['subnetId'] for zone in availability_zones if 'subnetId' in zone]
                    zone_names = [zone['zoneName'] for zone in availability_zones if 'zoneName' in zone]
                    configuration['availabilityZones'] = {}
                    if len(subnet_ids) > 0:
                        configuration['availabilityZones']['subnetId'] = subnet_ids
                    if len(zone_names) > 0:
                        configuration['availabilityZones']['zoneName'] = zone_names
                elif isinstance(configuration['availabilityZones'], dict):
                    configuration['availabilityZones'] = {key: [value] for key, value in availability_zones.items()}
                else:
                    print("WARNING: Could not reformat event {0}".format(event))

            if 'state' in configuration:
                state = configuration['state']
                if isinstance(state, unicode):
                    configuration['state'] = {'name': state}
                elif isinstance(state, dict):
                    pass
                else:
                    print("WARNING: Could not reformat event {0}".format(event))

            if 'createdTime' in configuration:
                created_time = configuration['createdTime']
                if isinstance(created_time, float) or isinstance(created_time, int):
                    configuration['createdTime'] = float(created_time)
                else:
                    try:
                        date_string = str(created_time)
                        configuration['createdTime'] = mktime(datetime.strptime(date_string,
                                                                                "%Y-%m-%dT%H:%M:%S.%fZ").timetuple())
                    except Exception:
                        print("WARNING: Could not reformat event {0}".format(event))

            if 'iamInstanceProfile' in configuration:
                iam_profile = configuration['iamInstanceProfile']
                if isinstance(iam_profile, unicode):
                    configuration['iamInstanceProfile'] = {'name': iam_profile}
                elif isinstance(iam_profile, dict):
                    pass
                else:
                    print("WARNING: Could not reformat event {0}".format(event))

        return event


class AWSVPCFlowBucket(AWSLogsBucket):
    """
    Represents a bucket with AWS VPC logs
    """

    def __init__(self, **kwargs):
        self.db_table_name = 'vpcflow'
        AWSLogsBucket.__init__(self, **kwargs)
        self.service = 'vpcflowlogs'
        self.access_key = kwargs['access_key']
        self.secret_key = kwargs['secret_key']
        self.profile_name = kwargs['profile']
        # SQL queries for VPC must be after constructor call
        self.sql_already_processed = """
                          SELECT
                            count(*)
                          FROM
                            {table_name}
                          WHERE
                            bucket_path='{bucket_path}' AND
                            aws_account_id='{aws_account_id}' AND
                            aws_region='{aws_region}' AND
                            flow_log_id='{flow_log_id}' AND
                            log_key='{log_key}';"""

        self.sql_mark_complete = """
                            INSERT INTO {table_name} (
                                bucket_path,
                                aws_account_id,
                                aws_region,
                                flow_log_id,
                                log_key,
                                processed_date,
                                created_date) VALUES (
                                '{bucket_path}',
                                '{aws_account_id}',
                                '{aws_region}',
                                '{flow_log_id}',
                                '{log_key}',
                                DATETIME('now'),
                                '{created_date}');"""

        self.sql_create_table = """
                            CREATE TABLE
                                {table_name} (
                                bucket_path 'text' NOT NULL,
                                aws_account_id 'text' NOT NULL,
                                aws_region 'text' NOT NULL,
                                flow_log_id 'text' NOT NULL,
                                log_key 'text' NOT NULL,
                                processed_date 'text' NOT NULL,
                                created_date 'integer' NOT NULL,
                                PRIMARY KEY (bucket_path, aws_account_id, aws_region, flow_log_id, log_key));"""

        self.sql_find_last_key_processed_of_day = """
                                                SELECT
                                                    log_key
                                                FROM
                                                    {table_name}
                                                WHERE
                                                    bucket_path='{bucket_path}' AND
                                                    aws_account_id='{aws_account_id}' AND
                                                    aws_region = '{aws_region}' AND
                                                    flow_log_id = '{flow_log_id}' AND
                                                    created_date = {created_date}
                                                ORDER BY
                                                    log_key ASC
                                                LIMIT 1;"""

        self.sql_get_date_last_log_processed = """
                                            SELECT
                                                created_date
                                            FROM
                                                {table_name}
                                            WHERE
                                                bucket_path='{bucket_path}' AND
                                                aws_account_id='{aws_account_id}' AND
                                                aws_region = '{aws_region}' AND
                                                flow_log_id = '{flow_log_id}'
                                            ORDER BY
                                                log_key DESC
                                            LIMIT 1;"""

        self.sql_db_maintenance = """DELETE
                            FROM
                                {table_name}
                            WHERE
                                bucket_path='{bucket_path}' AND
                                aws_account_id='{aws_account_id}' AND
                                aws_region='{aws_region}' AND
                                flow_log_id='{flow_log_id}' AND
                                log_key <=
                                (SELECT log_key
                                    FROM
                                        {table_name}
                                    WHERE
                                        bucket_path='{bucket_path}' AND
                                        aws_account_id='{aws_account_id}' AND
                                        aws_region='{aws_region}' AND
                                        flow_log_id='{flow_log_id}'
                                    ORDER BY
                                        log_key DESC
                                    LIMIT 1
                                    OFFSET {retain_db_records});"""

        self.sql_count_region = """
                                SELECT
                                    count(*)
                                FROM
                                    {table_name}
                                WHERE
                                    bucket_path='{bucket_path}' AND
                                    aws_account_id='{aws_account_id}' AND
                                    aws_region='{aws_region}' AND
                                    flow_log_id='{flow_log_id}';"""

    def load_information_from_file(self, log_key):
        with self.decompress_file(log_key=log_key) as f:
            fieldnames = (
                "version", "account_id", "interface_id", "srcaddr", "dstaddr", "srcport", "dstport", "protocol",
                "packets", "bytes", "start", "end", "action", "log_status")
            unix_fields = ('start', 'end')
            result = []

            tsv_file = csv.DictReader(f, fieldnames=fieldnames, delimiter=' ')

            # Transform UNIX timestamp to ISO8601
            for row in tsv_file:
                for key, value in row.items():
                    if key in unix_fields and value not in unix_fields:
                        row[key] = datetime.utcfromtimestamp(int(value)).strftime('%Y-%m-%dT%H:%M:%SZ')

                result.append(dict(row, source='vpc'))

            return result

    def get_ec2_client(self, access_key, secret_key, region, profile_name=None):
        conn_args = {}
        conn_args['region_name'] = region

        if access_key is not None and secret_key is not None:
            conn_args['aws_access_key_id'] = access_key
            conn_args['aws_secret_access_key'] = secret_key
        elif profile_name is not None:
            conn_args['profile_name'] = profile_name

        boto_session = boto3.Session(**conn_args)

        try:
            ec2_client = boto_session.client(service_name='ec2')
        except Exception as e:
            print("Error getting EC2 client: {}".format(e))
            sys.exit(3)

        return ec2_client

    def get_flow_logs_ids(self, access_key, secret_key, region, profile_name=None):
        ec2_client = self.get_ec2_client(access_key, secret_key, region, profile_name=profile_name)
        flow_logs_ids = list(map(operator.itemgetter('FlowLogId'), ec2_client.describe_flow_logs()['FlowLogs']))
        return flow_logs_ids

    def already_processed(self, downloaded_file, aws_account_id, aws_region, flow_log_id):
        cursor = self.db_connector.execute(self.sql_already_processed.format(
            table_name=self.db_table_name,
            bucket_path=self.bucket_path,
            aws_account_id=aws_account_id,
            aws_region=aws_region,
            flow_log_id=flow_log_id,
            log_key=downloaded_file
        ))
        return cursor.fetchone()[0] > 0

    def get_days_since_today(self, date):
        date = datetime.strptime(date, "%Y%m%d")
        # it is necessary to add one day for processing the current day
        delta = datetime.utcnow() - date + timedelta(days=1)
        return delta.days

    def get_date_list(self, aws_account_id, aws_region, flow_log_id):
        num_days = self.get_days_since_today(self.get_date_last_log(aws_account_id, aws_region, flow_log_id))
        date_list_time = [datetime.utcnow() - timedelta(days=x) for x in range(0, num_days)]
        return [datetime.strftime(date, "%Y/%m/%d") for date in reversed(date_list_time)]

    def get_date_last_log(self, aws_account_id, aws_region, flow_log_id):
        try:
            query_date_last_log = self.db_connector.execute(self.sql_get_date_last_log_processed.format(
                table_name=self.db_table_name,
                bucket_path=self.bucket_path,
                aws_account_id=aws_account_id,
                aws_region=aws_region,
                flow_log_id=flow_log_id))
            # query returns an integer
            last_date_processed = str(query_date_last_log.fetchone()[0])
        # if DB is empty
        except (TypeError, IndexError) as e:
            last_date_processed = self.only_logs_after.strftime('%Y%m%d')
        return last_date_processed

    def iter_regions_and_accounts(self, account_id, regions):
        if not account_id:
            # No accounts provided, so find which exist in s3 bucket
            account_id = self.find_account_ids()
        for aws_account_id in account_id:
            # No regions provided, so find which exist for this AWS account
            if not regions:
                regions = self.find_regions(aws_account_id)
                if regions == []:
                    continue
            for aws_region in regions:
                debug("+++ Working on {} - {}".format(aws_account_id, aws_region), 1)
                # get flow log ids for the current region
                flow_logs_ids = self.get_flow_logs_ids(self.access_key,
                                                       self.secret_key, aws_region, profile_name=self.profile_name)
                # for each flow log id
                for flow_log_id in flow_logs_ids:
                    if self.old_version:
                        self.migrate(aws_account_id=aws_account_id, aws_region=aws_region,
                                     flow_log_id=flow_log_id)
                    date_list = self.get_date_list(aws_account_id, aws_region, flow_log_id)
                    for date in date_list:
                        self.iter_files_in_bucket(aws_account_id, aws_region, date, flow_log_id)

    def db_count_region(self, aws_account_id, aws_region, flow_log_id):
        """Counts the number of rows in DB for a region
        :param aws_account_id: AWS account ID
        :type aws_account_id: str
        :param aws_region: AWS region
        :type aws_region: str
        :param flow_log_id: Flow log ID
        :type flow_log_id: str
        :rtype: int
        """
        try:
            query_count_region = self.db_connector.execute(
                self.sql_count_region.format(
                    table_name=self.db_table_name,
                    bucket_path=self.bucket_path,
                    aws_account_id=aws_account_id,
                    aws_region=aws_region,
                    flow_log_id=flow_log_id,
                    retain_db_records=self.retain_db_records
                ))
            return query_count_region.fetchone()[0]
        except Exception as e:
            print(
                "ERROR: Failed to execute DB cleanup - AWS Account ID: {aws_account_id}  Region: {aws_region}: {error_msg}".format(
                    aws_account_id=aws_account_id,
                    aws_region=aws_region,
                    error_msg=e))
            sys.exit(10)

    def db_maintenance(self, aws_account_id=None, aws_region=None, flow_log_id=None):
        debug("+++ DB Maintenance", 1)
        try:
            if self.db_count_region(aws_account_id, aws_region, flow_log_id) \
                    > self.retain_db_records:
                self.db_connector.execute(self.sql_db_maintenance.format(
                    table_name=self.db_table_name,
                    bucket_path=self.bucket_path,
                    aws_account_id=aws_account_id,
                    aws_region=aws_region,
                    flow_log_id=flow_log_id,
                    retain_db_records=self.retain_db_records
                ))
        except Exception as e:
            print(
                "ERROR: Failed to execute DB cleanup - AWS Account ID: {aws_account_id}  Region: {aws_region}: {error_msg}".format(
                    aws_account_id=aws_account_id,
                    aws_region=aws_region,
                    error_msg=e))
            sys.exit(10)

    def get_vpc_prefix(self, aws_account_id, aws_region, date, flow_log_id):
        return self.get_full_prefix(aws_account_id, aws_region) + date \
               + '/' + aws_account_id + '_vpcflowlogs_' + aws_region + '_' + flow_log_id

    def build_s3_filter_args(self, aws_account_id, aws_region, date, flow_log_id, iterating=False):
        filter_marker = ''
        if self.reparse:
            if self.only_logs_after:
                filter_marker = self.marker_only_logs_after(aws_region, aws_account_id)
        else:

            query_last_key_of_day = self.db_connector.execute(
                self.sql_find_last_key_processed_of_day.format(table_name=self.db_table_name,
                                                               bucket_path=self.bucket_path,
                                                               aws_account_id=aws_account_id,
                                                               aws_region=aws_region,
                                                               flow_log_id=flow_log_id,
                                                               created_date=int(date.replace('/', ''))))
            try:
                last_key = query_last_key_of_day.fetchone()[0]
            except (TypeError, IndexError) as e:
                # if DB is empty for a region
                last_key = self.get_full_prefix(aws_account_id, aws_region) + date

        vpc_prefix = self.get_vpc_prefix(aws_account_id, aws_region, date, flow_log_id)
        filter_args = {
            'Bucket': self.bucket,
            'MaxKeys': 1000,
            'Prefix': vpc_prefix
        }

        # if nextContinuationToken is not used for processing logs in a bucket
        if not iterating:
            if filter_marker:
                filter_args['StartAfter'] = filter_marker
                debug('+++ Marker: {0}'.format(filter_marker), 2)
            else:
                filter_args['StartAfter'] = last_key
                debug('+++ Marker: {0}'.format(last_key), 2)

        return filter_args

    def iter_files_in_bucket(self, aws_account_id, aws_region, date, flow_log_id):
        try:
            bucket_files = self.client.list_objects_v2(
                **self.build_s3_filter_args(aws_account_id, aws_region, date, flow_log_id))

            if 'Contents' not in bucket_files:
                debug("+++ No logs to process for {} flow log ID in bucket: {}/{}".format(flow_log_id,
                                                                                          aws_account_id, aws_region),
                      1)
                return

            for bucket_file in bucket_files['Contents']:
                if not bucket_file['Key']:
                    continue

                if self.already_processed(bucket_file['Key'], aws_account_id, aws_region, flow_log_id):
                    if self.reparse:
                        debug("++ File previously processed, but reparse flag set: {file}".format(
                            file=bucket_file['Key']), 1)
                    else:
                        debug("++ Skipping previously processed file: {file}".format(file=bucket_file['Key']), 1)
                        continue

                debug("++ Found new log: {0}".format(bucket_file['Key']), 2)
                # Get the log file from S3 and decompress it
                log_json = self.get_log_file(aws_account_id, bucket_file['Key'])
                self.iter_events(log_json, bucket_file['Key'], aws_account_id)
                # Remove file from S3 Bucket
                if self.delete_file:
                    debug("+++ Remove file from S3 Bucket:{0}".format(bucket_file['Key']), 2)
                    self.client.delete_object(Bucket=self.bucket, Key=bucket_file['Key'])
                self.mark_complete(aws_account_id, aws_region, bucket_file, flow_log_id)
            # optimize DB
            self.db_maintenance(aws_account_id=aws_account_id, aws_region=aws_region,
                                flow_log_id=flow_log_id)
            self.db_connector.commit()
            # iterate if there are more logs
            while bucket_files['IsTruncated']:
                new_s3_args = self.build_s3_filter_args(aws_account_id, aws_region, date, flow_log_id, True)
                new_s3_args['ContinuationToken'] = bucket_files['NextContinuationToken']
                bucket_files = self.client.list_objects_v2(**new_s3_args)

                if 'Contents' not in bucket_files:
                    debug("+++ No logs to process for {} flow log ID in bucket: {}/{}".format(flow_log_id,
                                                                                              aws_account_id,
                                                                                              aws_region), 1)
                    return

                for bucket_file in bucket_files['Contents']:
                    if not bucket_file['Key']:
                        continue
                    if self.already_processed(bucket_file['Key'], aws_account_id, aws_region, flow_log_id):
                        if self.reparse:
                            debug("++ File previously processed, but reparse flag set: {file}".format(
                                file=bucket_file['Key']), 1)
                        else:
                            debug("++ Skipping previously processed file: {file}".format(file=bucket_file['Key']), 1)
                            continue
                    debug("++ Found new log: {0}".format(bucket_file['Key']), 2)
                    # Get the log file from S3 and decompress it
                    log_json = self.get_log_file(aws_account_id, bucket_file['Key'])
                    self.iter_events(log_json, bucket_file['Key'], aws_account_id)
                    # Remove file from S3 Bucket
                    if self.delete_file:
                        debug("+++ Remove file from S3 Bucket:{0}".format(bucket_file['Key']), 2)
                        self.client.delete_object(Bucket=self.bucket, Key=bucket_file['Key'])
                    self.mark_complete(aws_account_id, aws_region, bucket_file, flow_log_id)
                # optimize DB
                self.db_maintenance(aws_account_id=aws_account_id, aws_region=aws_region,
                                    flow_log_id=flow_log_id)
                self.db_connector.commit()
        except SystemExit:
            raise
        except Exception as err:
            if hasattr(err, 'message'):
                debug("+++ Unexpected error: {}".format(err.message), 2)
            else:
                debug("+++ Unexpected error: {}".format(err), 2)
            print("ERROR: Unexpected error querying/working with objects in S3: {}".format(err))
            sys.exit(7)

    def mark_complete(self, aws_account_id, aws_region, log_file, flow_log_id):
        if self.reparse:
            if self.already_processed(log_file['Key'], aws_account_id, aws_region):
                debug(
                    '+++ File already marked complete, but reparse flag set: {log_key}'.format(log_key=log_file['Key']),
                    2)
        else:
            try:
                self.db_connector.execute(self.sql_mark_complete.format(
                    table_name=self.db_table_name,
                    bucket_path=self.bucket_path,
                    aws_account_id=aws_account_id,
                    aws_region=aws_region,
                    flow_log_id=flow_log_id,
                    log_key=log_file['Key'],
                    created_date=self.get_creation_date(log_file)
                ))
            except Exception as e:
                debug("+++ Error marking log {} as completed: {}".format(log_file['Key'], e), 2)
                raise e


class AWSCustomBucket(AWSBucket):

    def __init__(self, db_table_name=None, **kwargs):
        # only special services have a different DB table
        if db_table_name:
            self.db_table_name = db_table_name
        else:
            self.db_table_name = 'custom'
        AWSBucket.__init__(self, **kwargs)
        self.retain_db_records = 500
        # get STS client
        access_key = kwargs.get('access_key', None)
        secret_key = kwargs.get('secret_key', None)
        profile = kwargs.get('profile', None)
        self.sts_client = self.get_sts_client(access_key, secret_key, profile=profile)
        # get account ID
        self.aws_account_id = self.sts_client.get_caller_identity().get('Account')
        # SQL queries for custom buckets
        self.sql_already_processed = """
                          SELECT
                            count(*)
                          FROM
                            {table_name}
                          WHERE
                            bucket_path='{bucket_path}' AND
                            aws_account_id='{aws_account_id}' AND
                            log_key='{log_key}';"""

        self.sql_mark_complete = """
                            INSERT INTO {table_name} (
                                bucket_path,
                                aws_account_id,
                                log_key,
                                processed_date,
                                created_date) VALUES (
                                '{bucket_path}',
                                '{aws_account_id}',
                                '{log_key}',
                                DATETIME('now'),
                                '{created_date}');"""

        self.sql_create_table = """
                            CREATE TABLE
                                {table_name} (
                                bucket_path 'text' NOT NULL,
                                aws_account_id 'text' NOT NULL,
                                log_key 'text' NOT NULL,
                                processed_date 'text' NOT NULL,
                                created_date 'integer' NOT NULL,
                                PRIMARY KEY (bucket_path, aws_account_id, log_key));"""

        self.sql_find_last_log_processed = """
                                        SELECT
                                            created_date
                                        FROM
                                            {table_name}
                                        WHERE
                                            bucket_path='{bucket_path}' AND
                                            aws_account_id='{aws_account_id}'
                                        ORDER BY
                                            created_date DESC
                                        LIMIT 1;"""

        self.sql_find_last_key_processed = """
                                        SELECT
                                            log_key
                                        FROM
                                            {table_name}
                                        WHERE
                                            bucket_path='{bucket_path}' AND
                                            aws_account_id='{aws_account_id}'
                                        ORDER BY
                                            log_key ASC
                                        LIMIT 1;"""

        self.sql_db_maintenance = """DELETE
                            FROM
                                {table_name}
                            WHERE
                                bucket_path='{bucket_path}' AND
                                aws_account_id='{aws_account_id}' AND
                                log_key <=
                                (SELECT log_key
                                    FROM
                                        {table_name}
                                    WHERE
                                        bucket_path='{bucket_path}' AND
                                        aws_account_id='{aws_account_id}'
                                    ORDER BY
                                        log_key DESC
                                    LIMIT 1
                                    OFFSET {retain_db_records});"""

        self.sql_count_custom = """
                                SELECT
                                    count(*)
                                FROM
                                    {table_name}
                                WHERE
                                    bucket_path='{bucket_path}' AND
                                    aws_account_id='{aws_account_id}';"""

    def load_information_from_file(self, log_key):
        def json_event_generator(data):
            while data:
                json_data, json_index = decoder.raw_decode(data)
                data = data[json_index:]
                yield json_data

        with self.decompress_file(log_key=log_key) as f:
            if f.read(1) == '{':
                decoder = json.JSONDecoder()
                return [dict(event['detail'], source=event['source'].replace('aws.', '')) for event in
                        json_event_generator('{' + f.read()) if 'detail' in event]
            else:
                fieldnames = (
                    "version", "account_id", "interface_id", "srcaddr", "dstaddr", "srcport", "dstport", "protocol",
                    "packets", "bytes", "start", "end", "action", "log_status")
                tsv_file = csv.DictReader(f, fieldnames=fieldnames, delimiter=' ')
                return [dict(x, source='vpc') for x in tsv_file]

    def get_creation_date(self, log_file):
        # The Amazon S3 object name follows the pattern DeliveryStreamName-DeliveryStreamVersion-YYYY-MM-DD-HH-MM-SS-RandomString
        name_regex = re.match(r"^[\w\-]+(\d\d\d\d-\d\d-\d\d)[\w\-.]+$", path.basename(log_file['Key']))
        if name_regex is None:
            return log_file['LastModified'].strftime('%Y%m%d')
        else:
            return int(name_regex.group(1).replace('-', ''))

    def get_full_prefix(self, account_id, account_region):
        return self.prefix

    def reformat_msg(self, event):

        def list_paths_from_dict(d, discard_levels=None, glue=".", path=None):
            path = [] if path is None else path
            if not isinstance(d, dict):
                path.extend(d if isinstance(d, list) else [str(d)])
                return [glue.join(path[:discard_levels if discard_levels is None else -discard_levels])]
            return [item for k, v in d.items() for item in list_paths_from_dict(v,
                                                                                path=path+[k],
                                                                                discard_levels=discard_levels,
                                                                                glue=glue)]

        AWSBucket.reformat_msg(self, event)
        if event['aws']['source'] == 'macie' and 'trigger' in event['aws']:
            del event['aws']['trigger']

        if 'service' in event['aws'] and 'additionalInfo' in event['aws']['service'] and \
                'unusual' in event['aws']['service']['additionalInfo'] and \
                not isinstance(event['aws']['service']['additionalInfo']['unusual'], dict):
            event['aws']['service']['additionalInfo']['unusual'] = {
                'value': event['aws']['service']['additionalInfo']['unusual']}

        if event['aws']['source'] == 'macie':
            for field in ('Bucket', 'DLP risk', 'IP', 'Location', 'Object',
                          'Owner', 'Themes', 'Timestamps', 'recipientAccountId'):
                try:
                    if isinstance(event['aws']['summary'][field], dict):
                        event['aws']['summary'][field] = list_paths_from_dict(event['aws']['summary'][field],
                                                                              discard_levels=1,
                                                                              path=[])
                except KeyError:
                    pass

            try:
                for event_name in event['aws']['summary']['Events']:
                    for event_field in event['aws']['summary']['Events'][event_name]:
                        event['aws']['summary']['Events'][event_name][event_field] = list_paths_from_dict(event['aws']['summary']['Events'][event_name][event_field],
                                                                                                          discard_levels=0 if event_field == 'count' else 1,
                                                                                                          path=[])
            except KeyError:
                pass

        return event

    def iter_regions_and_accounts(self, account_id, regions):
        # Only <self.retain_db_records> logs for each region are stored in DB. Using self.bucket as region name
        # would prevent to loose lots of logs from different buckets.
        # no iterations for accounts_id or regions on custom buckets
        self.iter_files_in_bucket()
        self.db_maintenance()

    def already_processed(self, downloaded_file, aws_account_id, aws_region):
        cursor = self.db_connector.execute(self.sql_already_processed.format(
            table_name=self.db_table_name,
            bucket_path=self.bucket_path,
            aws_account_id=self.aws_account_id,
            log_key=downloaded_file
        ))
        return cursor.fetchone()[0] > 0

    def mark_complete(self, aws_account_id, aws_region, log_file):
        if self.reparse:
            if self.already_processed(log_file['Key'], aws_account_id, aws_region):
                debug(
                    '+++ File already marked complete, but reparse flag set: {log_key}'.format(log_key=log_file['Key']),
                    2)
        else:
            try:
                self.db_connector.execute(self.sql_mark_complete.format(
                    table_name=self.db_table_name,
                    bucket_path=self.bucket_path,
                    aws_account_id=self.aws_account_id,
                    log_key=log_file['Key'],
                    created_date=self.get_creation_date(log_file)
                ))
            except Exception as e:
                debug("+++ Error marking log {} as completed: {}".format(log_file['Key'], e), 2)
                raise e

    def db_count_custom(self):
        """Counts the number of rows in DB for a region
        :param aws_account_id: AWS account ID
        :type aws_account_id: str
        :rtype: int
        """
        try:
            query_count_custom = self.db_connector.execute(
                self.sql_count_custom.format(
                    table_name=self.db_table_name,
                    bucket_path=self.bucket_path,
                    aws_account_id=self.aws_account_id,
                    retain_db_records=self.retain_db_records
                ))
            return query_count_custom.fetchone()[0]
        except Exception as e:
            print(
                "ERROR: Failed to execute DB cleanup - Path: {bucket_path}: {error_msg}".format(
                    bucket_path=self.bucket_path,
                    error_msg=e))
            sys.exit(10)

    def db_maintenance(self, **kwargs):
        debug("+++ DB Maintenance", 1)
        try:
            if self.db_count_custom() > self.retain_db_records:
                self.db_connector.execute(self.sql_db_maintenance.format(
                    table_name=self.db_table_name,
                    bucket_path=self.bucket_path,
                    aws_account_id=self.aws_account_id,
                    retain_db_records=self.retain_db_records
                ))
        except Exception as e:
            print(
                "ERROR: Failed to execute DB cleanup - Path: {bucket_path}: {error_msg}".format(
                    bucket_path=self.bucket_path,
                    error_msg=e))
            sys.exit(10)

    def build_s3_filter_args(self, aws_account_id, aws_region, iterating=False):
        filter_marker = ''
        if self.reparse:
            if self.only_logs_after:
                filter_marker = self.marker_only_logs_after(aws_account_id, aws_region)

        else:
            query_last_key = self.db_connector.execute(
                self.sql_find_last_key_processed.format(table_name=self.db_table_name,
                                                        bucket_path=self.bucket_path,
                                                        aws_account_id=self.aws_account_id))
            try:
                last_key = query_last_key.fetchone()[0]
            except (TypeError, IndexError) as e:
                # if DB is empty for a service
                last_key = self.marker_only_logs_after(aws_region, aws_account_id)

        filter_args = {
            'Bucket': self.bucket,
            'MaxKeys': 1000,
            'Prefix': self.get_full_prefix(aws_account_id, aws_region)
        }

        # if nextContinuationToken is not used for processing logs in a bucket
        if not iterating:
            if filter_marker:
                filter_args['StartAfter'] = filter_marker
                debug('+++ Marker: {0}'.format(filter_marker), 2)
            else:
                filter_args['StartAfter'] = last_key
                debug('+++ Marker: {0}'.format(last_key), 2)

        return filter_args


class AWSGuardDutyBucket(AWSCustomBucket):

    def __init__(self, **kwargs):
        db_table_name = 'guardduty'
        AWSCustomBucket.__init__(self, db_table_name, **kwargs)

    def iter_events(self, event_list, log_key, aws_account_id):
        if event_list is not None:
            for event in event_list:
                # Parse out all the values of 'None'
                event_msg = self.get_alert_msg(aws_account_id, log_key, event)
                # Send the message (splitted if it is necessary)
                for msg in self.reformat_msg(event_msg):
                    self.send_msg(msg)

    def reformat_msg(self, event):
        debug('++ Reformat message', 3)
        if event['aws']['source'] == 'guardduty' and 'service' in event['aws'] and \
                'action' in event['aws']['service'] and \
                'portProbeAction' in event['aws']['service']['action'] and \
                'portProbeDetails' in event['aws']['service']['action']['portProbeAction'] and \
                len(event['aws']['service']['action']['portProbeAction']['portProbeDetails']) > 1:

            port_probe_details = event['aws']['service']['action']['portProbeAction']['portProbeDetails']
            for detail in port_probe_details:
                event['aws']['service']['action']['portProbeAction']['portProbeDetails'] = detail
                yield event
        else:
            AWSBucket.reformat_msg(self, event)
            yield event


class CiscoUmbrella(AWSCustomBucket):

    def __init__(self, **kwargs):
        db_table_name = 'cisco_umbrella'
        AWSCustomBucket.__init__(self, db_table_name, **kwargs)

    def load_information_from_file(self, log_key):
        """Load data from a Cisco Umbrella log file."""
        with self.decompress_file(log_key=log_key) as f:
            if 'dnslogs' in self.prefix:
                fieldnames = ('timestamp', 'most_granular_identity',
                              'identities', 'internal_ip', 'external_ip',
                              'action', 'query_type', 'response_code', 'domain',  # noqa: E501
                              'categories', 'most_granular_identity_type',
                              'identity_types', 'blocked_categories'
                              )
            elif 'proxylogs' in self.prefix:
                fieldnames = ('timestamp', 'identities', 'internal_ip',
                              'external_ip', 'destination_ip', 'content_type',
                              'verdict', 'url', 'referer', 'user_agent',
                              'status_code', 'requested_size', 'response_size',
                              'response_body_size', 'sha', 'categories',
                              'av_detections', 'puas', 'amp_disposition',
                              'amp_malware_name', 'amp_score', 'identity_type',
                              'blocked_categories'
                              )
            elif 'iplogs' in self.prefix:
                fieldnames = ('timestamp', 'identity', 'source_ip',
                              'source_port', 'destination_ip',
                              'destination_port', 'categories'
                              )
            else:
                print("ERROR: Only 'dnslogs', 'proxylogs' or 'iplogs' are allowed for Cisco Umbrella")
                exit(12)
            csv_file = csv.DictReader(f, fieldnames=fieldnames, delimiter=',')

            # remove None values in csv_file
            return [dict({k: v for k, v in row.items() if v is not None},
                    source='cisco_umbrella') for row in csv_file]

    def marker_only_logs_after(self, aws_region, aws_account_id):
        return '{init}{only_logs_after}'.format(
            init=self.get_full_prefix(aws_account_id, aws_region),
            only_logs_after=self.only_logs_after.strftime('%Y-%m-%d')
        )


class AWSWAFBucket(AWSCustomBucket):

    def __init__(self, **kwargs):
        db_table_name = 'waf'
        AWSCustomBucket.__init__(self, db_table_name, **kwargs)

    def load_information_from_file(self, log_key):
        """Load data from a WAF log file."""
        content = []
        with self.decompress_file(log_key=log_key) as f:
            for line in f.readlines():
                try:
                    event = json.loads(line.rstrip())
                except json.JSONDecodeError:
                    print("ERROR: Events from {} file could not be loaded.".format(log_key.split('/')[-1]))
                    sys.exit(9)
                event['source'] = 'waf'
                content.append(event)

        return json.loads(json.dumps(content))


class AWSALBBucket(AWSCustomBucket):

    def __init__(self, **kwargs):
        db_table_name = 'alb'
        AWSCustomBucket.__init__(self, db_table_name, **kwargs)

    def load_information_from_file(self, log_key):
        """Load data from a ALB access log file."""
        with self.decompress_file(log_key=log_key) as f:
            fieldnames = (
                "type", "time", "elb", "client_port", "target_port", "request_processing_time",
                "target_processing_time", "response_processing_time", "elb_status_code", "target_status_code",
                "received_bytes", "sent_bytes", "request", "user_agent", "ssl_cipher", "ssl_protocol",
                "target_group_arn", "trace_id", "domain_name", "chosen_cert_arn", "matched_rule_priority",
                "request_creation_time", "action_executed", "redirect_url", "error_reason", "target_port_list",
                "target_status_code_list", "classification", "classification_reason")
            tsv_file = csv.DictReader(f, fieldnames=fieldnames, delimiter=' ')

            return [dict(x, source='alb') for x in tsv_file]


class AWSCLBBucket(AWSCustomBucket):

    def __init__(self, **kwargs):
        db_table_name = 'clb'
        AWSCustomBucket.__init__(self, db_table_name, **kwargs)

    def load_information_from_file(self, log_key):
        """Load data from a CLB access log file."""
        with self.decompress_file(log_key=log_key) as f:
            fieldnames = (
                "time", "elb", "client_port", "backend_port", "request_processing_time", "backend_processing_time",
                "response_processing_time", "elb_status_code", "backend_status_code", "received_bytes", "sent_bytes",
                "request", "user_agent", "ssl_cipher", "ssl_protocol")
            tsv_file = csv.DictReader(f, fieldnames=fieldnames, delimiter=' ')

            return [dict(x, source='clb') for x in tsv_file]


class AWSNLBBucket(AWSCustomBucket):

    def __init__(self, **kwargs):
        db_table_name = 'nlb'
        AWSCustomBucket.__init__(self, db_table_name, **kwargs)

    def load_information_from_file(self, log_key):
        """Load data from a NLB access log file."""
        with self.decompress_file(log_key=log_key) as f:
            fieldnames = (
                "type", "version", "time", "elb", "listener", "client_port", "destination_port", "connection_time",
                "tls_handshake_time", "received_bytes", "sent_bytes", "incoming_tls_alert", "chosen_cert_arn",
                "chosen_cert_serial", "tls_cipher", "tls_protocol_version", "tls_named_group", "domain_name",
                "alpn_fe_protocol", "alpn_client_preference_list")
            tsv_file = csv.DictReader(f, fieldnames=fieldnames, delimiter=' ')

            return [dict(x, source='nlb') for x in tsv_file]


class AWSService(WazuhIntegration):
    """
    Class for getting AWS Services logs from API calls
    :param access_key: AWS access key id
    :param secret_key: AWS secret access key
    :param profile: AWS profile
    :param iam_role_arn: IAM Role
    :param only_logs_after: Date after which obtain logs.
    :param region: Region of service
    """

    def __init__(self, access_key, secret_key, aws_profile, iam_role_arn,
                 service_name, only_logs_after, region, aws_log_groups=None, remove_log_streams=None):
        # DB name
        self.db_name = 'aws_services'
        # table name
        self.db_table_name = 'aws_services'

        WazuhIntegration.__init__(self, access_key=access_key, secret_key=secret_key,
                                  aws_profile=aws_profile, iam_role_arn=iam_role_arn,
                                  service_name=service_name, region=region)

        # get sts client (necessary for getting account ID)
        self.sts_client = self.get_sts_client(access_key, secret_key, aws_profile)
        # get account ID
        self.account_id = self.sts_client.get_caller_identity().get('Account')
        self.only_logs_after = only_logs_after

        # SQL queries for services
        self.sql_create_table = """
                            CREATE TABLE
                                {table_name} (
                                    service_name 'text' NOT NULL,
                                    aws_account_id 'text' NOT NULL,
                                    aws_region 'text' NOT NULL,
                                    scan_date 'text' NOT NULL,
                                    PRIMARY KEY (service_name, aws_account_id, aws_region, scan_date));"""

        self.sql_insert_value = """
                                INSERT INTO {table_name} (
                                    service_name,
                                    aws_account_id,
                                    aws_region,
                                    scan_date)
                                VALUES
                                    ('{service_name}',
                                    '{aws_account_id}',
                                    '{aws_region}',
                                    '{scan_date}');"""

        self.sql_find_last_scan = """
                                SELECT
                                    scan_date
                                FROM
                                    {table_name}
                                WHERE
                                    service_name='{service_name}' AND
                                    aws_account_id='{aws_account_id}' AND
                                    aws_region='{aws_region}'
                                ORDER BY
                                    scan_date DESC
                                LIMIT 1;"""

        self.sql_db_maintenance = """DELETE
                        FROM
                            {table_name}
                        WHERE
                            service_name='{service_name}' AND
                            aws_account_id='{aws_account_id}' AND
                            aws_region='{aws_region}' AND
                            rowid NOT IN
                            (SELECT ROWID
                                FROM
                                    {table_name}
                                WHERE
                                    service_name='{service_name}' AND
                                    aws_account_id='{aws_account_id}' AND
                                    aws_region='{aws_region}'
                                ORDER BY
                                    scan_date DESC
                                LIMIT {retain_db_records});"""

    def get_last_log_date(self):
        return '{Y}-{m}-{d} 00:00:00.0'.format(Y=self.only_logs_after[0:4],
                                               m=self.only_logs_after[4:6], d=self.only_logs_after[6:8])

    def format_message(self, msg):
        # rename service field to source
        if 'service' in msg:
            msg['source'] = msg['service'].lower()
            del msg['service']
        # cast createdAt
        if 'createdAt' in msg:
            msg['createdAt'] = datetime.strftime(msg['createdAt'],
                                                 '%Y-%m-%dT%H:%M:%SZ')
        # cast updatedAt
        if 'updatedAt' in msg:
            msg['updatedAt'] = datetime.strftime(msg['updatedAt'],
                                                 '%Y-%m-%dT%H:%M:%SZ')

        return {'integration': 'aws', 'aws': msg}


class AWSInspector(AWSService):
    """
    Class for getting AWS Inspector logs
    :param access_key: AWS access key id
    :param secret_key: AWS secret access key
    :param aws_profile: AWS profile
    :param iam_role_arn: IAM Role
    :param only_logs_after: Date after which obtain logs.
    :param region: Region of service
    """

    def __init__(self, reparse, access_key, secret_key, aws_profile,
                 iam_role_arn, only_logs_after, region, aws_log_groups=None,
                 remove_log_streams=None):

        self.service_name = 'inspector'
        self.inspector_region = region

        AWSService.__init__(self, access_key=access_key, secret_key=secret_key,
                            aws_profile=aws_profile, iam_role_arn=iam_role_arn, only_logs_after=only_logs_after,
                            service_name=self.service_name, region=region, aws_log_groups=aws_log_groups,
                            remove_log_streams=remove_log_streams)

        # max DB records for region
        self.retain_db_records = 5
        self.reparse = reparse

    def send_describe_findings(self, arn_list):
        if len(arn_list) == 0:
            debug('+++ There are not new events from {region} region'.format(region=self.inspector_region), 1)
        else:
            debug('+++ Processing new events from {region} region'.format(region=self.inspector_region), 1)
            response = self.client.describe_findings(findingArns=arn_list)['findings']
            for elem in response:
                self.send_msg(self.format_message(elem))

    def get_alerts(self):
        self.init_db(self.sql_create_table.format(table_name=self.db_table_name))
        try:
            initial_date = self.get_last_log_date()
            # reparse logs if this parameter exists
            if self.reparse:
                last_scan = initial_date
            else:
                self.db_cursor.execute(self.sql_find_last_scan.format(table_name=self.db_table_name,
                                                                      service_name=self.service_name,
                                                                      aws_account_id=self.account_id,
                                                                      aws_region=self.inspector_region))
                last_scan = self.db_cursor.fetchone()[0]
        except TypeError as e:
            # write initial date if DB is empty
            self.db_cursor.execute(self.sql_insert_value.format(table_name=self.db_table_name,
                                                                service_name=self.service_name,
                                                                aws_account_id=self.account_id,
                                                                aws_region=self.inspector_region,
                                                                scan_date=initial_date))
            last_scan = initial_date

        datetime_last_scan = datetime.strptime(last_scan, '%Y-%m-%d %H:%M:%S.%f')
        # get current time (UTC)
        datetime_current = datetime.utcnow()
        # describe_findings only retrieves 100 results per call
        response = self.client.list_findings(maxResults=100, filter={'creationTimeRange':
                                                                         {'beginDate': datetime_last_scan,
                                                                          'endDate': datetime_current}})
        self.send_describe_findings(response['findingArns'])
        # iterate if there are more elements
        while 'nextToken' in response:
            response = self.client.list_findings(maxResults=100, nextToken=response['nextToken'],
                                                 filter={'creationTimeRange': {'beginDate': datetime_last_scan,
                                                                               'endDate': datetime_current}})
            self.send_describe_findings(response['findingArns'])
        # insert last scan in DB
        self.db_cursor.execute(self.sql_insert_value.format(table_name=self.db_table_name,
                                                            service_name=self.service_name,
                                                            aws_account_id=self.account_id,
                                                            aws_region=self.inspector_region,
                                                            scan_date=datetime_current))
        # DB maintenance
        self.db_cursor.execute(self.sql_db_maintenance.format(table_name=self.db_table_name,
                                                              service_name=self.service_name,
                                                              aws_account_id=self.account_id,
                                                              aws_region=self.inspector_region,
                                                              retain_db_records=self.retain_db_records))
        # close connection with DB
        self.db_connector.commit()
        self.close_db()


class AWSCloudWatchLogs(AWSService):
    """
    Class for getting AWS Cloudwatch logs

    Attributes
    ----------
    access_key : str
        AWS access key id
    secret_key : str
        AWS secret access key
    aws_profile : str
        AWS profile
    iam_role_arn : str
        IAM Role
    only_logs_after : str
        Date after which obtain logs
    region : str
        Region where the logs are located
    aws_log_groups : str
        String containing a list of log group names separated by a comma
    remove_log_streams : bool
        Indicate if log streams should be removed after being fetched
    db_table_name : str
        Name of the table to be created on aws_service.db
    only_logs_after_millis : int
        only_logs_after expressed as the number of milliseconds after Jan 1, 1970 00:00:00 UTC
    log_group_list : list of str
        List of each log group to be parsed
    sql_cloudwatch_create_table : str
        Query for the creation of the table
    sql_cloudwatch_insert : str
        Query to insert the token for a given log stream
    sql_cloudwatch_update : str
        Query for updating the token, start_time and end_time values
    sql_cloudwatch_select : str
        Query to obtain the token, start_time and end_time values
    sql_cloudwatch_select_logstreams : str
        Query to get all logstreams in the DB
    sql_cloudwatch_purge : str
        Query to delete a row from the DB.
    """

    def __init__(self, reparse, access_key, secret_key, aws_profile,
                 iam_role_arn, only_logs_after, region, aws_log_groups,
                 remove_log_streams):

        self.sql_cloudwatch_create_table = """
                                CREATE TABLE
                                    {table_name} (
                                        aws_region 'text' NOT NULL,
                                        aws_log_group 'text' NOT NULL,
                                        aws_log_stream 'text' NOT NULL,
                                        next_token 'text',
                                        start_time 'integer',
                                        end_time 'integer',
                                        PRIMARY KEY (aws_region, aws_log_group, aws_log_stream));"""

        self.sql_cloudwatch_insert = """
                                INSERT INTO {table_name} (
                                    aws_region,
                                    aws_log_group,
                                    aws_log_stream,
                                    next_token,
                                    start_time,
                                    end_time)
                                VALUES
                                    ('{aws_region}',
                                    '{aws_log_group}',
                                    '{aws_log_stream}',
                                    '{next_token}',
                                    '{start_time}',
                                    '{end_time}');"""

        self.sql_cloudwatch_update = """
                                UPDATE
                                    {table_name}
                                SET
                                    next_token='{next_token}',
                                    start_time='{start_time}',
                                    end_time='{end_time}'
                                WHERE
                                    aws_region='{aws_region}' AND
                                    aws_log_group='{aws_log_group}' AND
                                    aws_log_stream='{aws_log_stream}';"""

        self.sql_cloudwatch_select = """
                            SELECT
                                next_token,
                                start_time,
                                end_time
                            FROM
                                '{table_name}'
                            WHERE
                                aws_region='{aws_region}' AND
                                aws_log_group='{aws_log_group}' AND
                                aws_log_stream='{aws_log_stream}'"""
        self.sql_cloudwatch_select_logstreams = """
                            SELECT
                                aws_log_stream
                            FROM
                                '{table_name}'
                            WHERE
                                aws_region='{aws_region}' AND
                                aws_log_group='{aws_log_group}'
                            ORDER BY
                                aws_log_stream;"""
        self.sql_cloudwatch_purge = """
                            DELETE FROM
                                {table_name}
                            WHERE
                                aws_region='{aws_region}' AND
                                aws_log_group='{aws_log_group}' AND
                                aws_log_stream='{aws_log_stream}';"""

        AWSService.__init__(self, access_key=access_key, secret_key=secret_key,
                            aws_profile=aws_profile, iam_role_arn=iam_role_arn, only_logs_after=only_logs_after,
                            region=region, aws_log_groups=aws_log_groups, remove_log_streams=remove_log_streams,
                            service_name='cloudwatchlogs')

        self.region = region
        self.db_table_name = 'cloudwatch_logs'
        self.log_group_list = [group for group in aws_log_groups.split(",") if group != ""] if aws_log_groups else []
        self.remove_log_streams = remove_log_streams
        self.only_logs_after_millis = int(datetime.strptime(only_logs_after, '%Y%m%d').replace(
            tzinfo=timezone.utc).timestamp() * 1000) if only_logs_after else None
        debug("only logs: {}".format(self.only_logs_after_millis), 1)

    def get_alerts(self):
        """Iterate over all the log streams for each log group provided by the user in the given region to get their
        logs and send them to analysisd, which will raise alerts if applicable.

        It will avoid getting duplicate events by using the token, start_time and end_time variables stored in the DB.
        Logs with a timestamp lesser that start_time and greater than end_time will be fetched using the
        `get_alerts_within_range` function.

        The log streams will be removed after fetching them if `remove_log_streams` value is True.

        The database will be purged to remove unnecessary records at the end of each log group iteration.
        """
        self.init_db(self.sql_cloudwatch_create_table.format(table_name=self.db_table_name))

        try:
            for log_group in self.log_group_list:
                for log_stream in self.get_log_streams(log_group=log_group):
                    debug('Getting data from DB for log stream "{}" in log group "{}"'.format(log_stream, log_group), 1)
                    db_values = self.get_data_from_db(log_group=log_group, log_stream=log_stream)
                    debug('Token: "{}", start_time: "{}", '
                          'end_time: "{}"'.format(db_values['token'] if db_values else None,
                                                  db_values['start_time'] if db_values else None,
                                                  db_values['end_time'] if db_values else None), 2)
                    result_before = None
                    result_after = None
                    if self.only_logs_after_millis is None:
                        if db_values:
                            result_before = self.get_alerts_within_range(log_group=log_group, log_stream=log_stream,
                                                                         token=None, start_time=None,
                                                                         end_time=db_values['start_time'])
                            if db_values['end_time'] is not None:
                                result_after = self.get_alerts_within_range(log_group=log_group, log_stream=log_stream,
                                                                            token=db_values['token'],
                                                                            start_time=db_values['end_time'] + 1,
                                                                            end_time=None)
                        else:
                            result_after = self.get_alerts_within_range(log_group=log_group, log_stream=log_stream,
                                                                        token=None, start_time=None, end_time=None)
                    elif db_values is None:
                        result_before = self.get_alerts_within_range(log_group=log_group, log_stream=log_stream,
                                                                     token=None, start_time=self.only_logs_after_millis,
                                                                     end_time=None)
                    elif db_values['start_time'] is not None and self.only_logs_after_millis < db_values['start_time']:
                        result_before = self.get_alerts_within_range(log_group=log_group, log_stream=log_stream,
                                                                     token=None, start_time=self.only_logs_after_millis,
                                                                     end_time=db_values['start_time'])
                        if db_values['end_time'] is not None:
                            result_after = self.get_alerts_within_range(log_group=log_group, log_stream=log_stream,
                                                                        token=db_values['token'],
                                                                        start_time=db_values['end_time'] + 1,
                                                                        end_time=None)
                    elif db_values['end_time'] is not None and self.only_logs_after_millis < db_values['end_time']:
                        result_after = self.get_alerts_within_range(log_group=log_group, log_stream=log_stream,
                                                                    token=db_values['token'],
                                                                    start_time=db_values['end_time'] + 1,
                                                                    end_time=None)
                    else:
                        result_after = self.get_alerts_within_range(log_group=log_group, log_stream=log_stream,
                                                                    token=None, start_time=self.only_logs_after_millis,
                                                                    end_time=None)

                    db_values = self.update_values(values=db_values, result_before=result_before,
                                                   result_after=result_after)

                    self.save_data_db(log_group=log_group, log_stream=log_stream, values=db_values)

                    if self.remove_log_streams:
                        self.remove_aws_log_stream(log_group=log_group, log_stream=log_stream)

                self.purge_db(log_group=log_group)
        finally:
            self.close_database()

    def remove_aws_log_stream(self, log_group, log_stream):
        """Remove a log stream from a log group in AWS Cloudwatch Logs.

        Parameters
        ----------
        log_group : str
            Name of the group where the log stream is stored
        log_stream : str
            Name of the log stream to be removed
        """
        try:
            debug('Removing log stream "{}" from log group "{}"'.format(log_group, log_stream), 1)
            self.client.delete_log_stream(logGroupName=log_group, logStreamName=log_stream)
        except Exception:
            debug('Error trying to remove "{}" log stream from "{}" log group.'.format(log_stream, log_group), 0)

    def get_alerts_within_range(self, log_group, log_stream, token, start_time, end_time):
        """Get all the logs from a log stream with a timestamp between the range of the provided start and end times and
        send them to Analysisd.

        It will fetch every log from the given log stream using boto3 `get_log_events` until it returns an empty
        response.

        Parameters
        ----------
        log_group : str
            Name of the log group where the log stream is stored
        log_stream : str
            Name of the log stream to get its logs
        token : str
            Token to the next set of logs. Obtained from a previous call and stored in DB.
        start_time : int
            The start of the time range, expressed as the number of milliseconds after Jan 1, 1970 00:00:00 UTC.
            Logs with a timestamp equal to this time or later will be fetched.
        end_time : int
            The end of the time range, expressed as the number of milliseconds after Jan 1, 1970 00:00:00 UTC.
            Events with a timestamp equal to or later than this time won't be fetched.

        Returns
        -------
        A dict containing the Token for the next set of logs, the timestamp of the first fetched log and the timestamp
        of the latest one.
        """
        response = None
        min_start_time = start_time
        max_end_time = end_time
        while response is None or response['events'] != list():
            debug('Getting CloudWatch logs from log stream "{}" in log group "{}" using token "{}", start_time '
                  '"{}" and end_time "{}"'.format(log_stream, log_group, token, start_time, end_time), 1)

            parameters = {'logGroupName': log_group,
                          'logStreamName': log_stream,
                          'nextToken': token,
                          'startTime': start_time,
                          'endTime': end_time,
                          'startFromHead': True}

            response = self.client.get_log_events(
                **{param: value for param, value in parameters.items() if value is not None})

            token = response['nextForwardToken']

            # Send events to Analysisd
            for event in response['events']:
                debug('+++ Sending events to Analysd...', 1)
                debug('The message is "{}"'.format(event['message']), 2)
                self.send_msg(event['message'], dump_json=False)

                if min_start_time is None:
                    min_start_time = event['timestamp']
                elif event['timestamp'] < min_start_time:
                    min_start_time = event['timestamp']

                if max_end_time is None:
                    max_end_time = event['timestamp']
                elif event['timestamp'] > max_end_time:
                    max_end_time = event['timestamp']

        if token is None and min_start_time is None and max_end_time is None:
            return None
        return {'token': token, 'start_time': min_start_time, 'end_time': max_end_time}

    def get_data_from_db(self, log_group, log_stream):
        """Get the token, start time and end time of a log stream stored in DB.

        Parameters
        ----------
        log_group : str
            Name of the log group
        log_stream : str
            Name of the log stream

        Returns
        -------
        A dict containing the token, start_time and end_time of the log stream. None if no data were found in the DB.
        """
        self.db_cursor.execute(self.sql_cloudwatch_select.format(table_name=self.db_table_name,
                                                                 aws_region=self.region,
                                                                 aws_log_group=log_group,
                                                                 aws_log_stream=log_stream))
        query_result = self.db_cursor.fetchone()
        if query_result:
            return {'token': None if query_result[0] == "None" else query_result[0],
                    'start_time': None if query_result[1] == "None" else query_result[1],
                    'end_time': None if query_result[2] == "None" else query_result[2]}

    def update_values(self, values, result_after, result_before):
        """Update the values for token, start_time and end_time using the results of previous 'get_alerts_within_range'
        executions.

        Parameters
        ----------
        values : dict
            A dict containing the token, start_time and end_time values to be updated
        result_after : dict
            A dict containing the resulting token, start_time and end_time values of a 'get_alerts_within_range'
            execution
        result_before : dict
            A dict containing the resulting token, start_time and end_time values of a 'get_alerts_within_range'
            execution

        Returns
        -------
        A dict containing the last token, minimal start_time and maximum end_value of the provided parameters.
        """
        min_start_time = result_before['start_time'] if result_before else None
        max_end_time = result_before['end_time'] if result_before else None

        if result_after is not None:
            if min_start_time is None:
                min_start_time = result_after['start_time']
            else:
                min_start_time = result_after['start_time'] if result_after[
                                                                   'start_time'] < min_start_time else min_start_time

            if max_end_time is None:
                max_end_time = result_after['start_time']
            else:
                max_end_time = result_after['start_time'] if result_after['start_time'] > max_end_time else max_end_time

        token = result_before['token'] if result_before is not None else None
        token = result_after['token'] if result_after is not None else token

        if values is None:
            return {'token': token, 'start_time': min_start_time, 'end_time': max_end_time}
        else:
            result = {'token': token}

            if values['start_time'] is not None:
                result['start_time'] = min_start_time if min_start_time < values['start_time'] else values['start_time']
            else:
                result['start_time'] = max_end_time

            if values['end_time'] is not None:
                result['end_time'] = max_end_time if max_end_time > values['end_time'] else values['end_time']
            else:
                result['end_time'] = max_end_time
            return result

    def save_data_db(self, log_group, log_stream, values):
        """Insert the token, start_time and end_time values into the DB. If the values already exists they will be
        updated instead.

        Parameters
        ----------
        log_group : str
            Name of the log group
        log_stream : str
            Name of the log stream
        values : dict
            Dict containing the token, start_time and end_time.
        """
        debug('Saving data for log group "{}" and log stream "{}".'.format(log_group, log_stream), 1)
        debug('The saved values are "{}"'.format(values), 2)
        try:
            self.db_cursor.execute(self.sql_cloudwatch_insert.format(table_name=self.db_table_name,
                                                                     aws_region=self.region,
                                                                     aws_log_group=log_group,
                                                                     aws_log_stream=log_stream,
                                                                     next_token=values['token'],
                                                                     start_time=values['start_time'],
                                                                     end_time=values['end_time']))
        except sqlite3.IntegrityError:
            debug("Some data already exists on DB for that key. Updating their values...", 2)
            self.db_cursor.execute(self.sql_cloudwatch_update.format(table_name=self.db_table_name,
                                                                     aws_region=self.region,
                                                                     aws_log_group=log_group,
                                                                     aws_log_stream=log_stream,
                                                                     next_token=values['token'],
                                                                     start_time=values['start_time'],
                                                                     end_time=values['end_time']))

    def get_log_streams(self, log_group):
        """Get the list of log streams stored in the specified log group.

        Parameters
        ----------
        log_group : str
            Name of the log group to get its log streams

        Returns
        -------
        A list with the name of each log stream for the given log group.
        """

        result_list = list()
        try:
            debug('Getting log streams for "{}" log group'.format(log_group), 1)
            response = self.client.describe_log_streams(logGroupName=log_group)

            for log_stream in response['logStreams']:
                debug('Found "{}" log stream in {}'.format(log_stream['logStreamName'], log_group), 2)
                result_list.append(log_stream['logStreamName'])

            if result_list == list():
                debug('No log streams were found for log group "{}"'.format(log_group), 1)
        except Exception:
            debug('++++ The specified "{}" log group does not exist or insufficient privileges to access it.'.format(log_group), 0)

        return result_list

    def purge_db(self, log_group):
        """Remove from AWS_Service.db any record for log streams that no longer exists on AWS CloudWatch.

        Parameters
        ----------
        log group : str
            Name of the log group to check its log streams
        """
        debug('Purging the BD', 1)
        # Get the list of log streams from DB
        self.db_cursor.execute(self.sql_cloudwatch_select_logstreams.format(table_name=self.db_table_name,
                                                                            aws_region=self.region,
                                                                            aws_log_group=log_group))
        query_result = self.db_cursor.fetchall()
        log_streams_sql = set()
        for log_stream in query_result:
            log_streams_sql.add(log_stream[0])

        # Get the list of log streams from AWS
        log_streams_aws = set(self.get_log_streams(log_group))

        # Check the difference and remove if applicable
        log_streams_to_purge = log_streams_sql - log_streams_aws
        if log_streams_to_purge != set():
            debug('Data for the following log streams will be removed from {}: "{}"'.format(self.db_table_name,
                                                                                            log_streams_to_purge), 2)
        for log_stream in log_streams_to_purge:
            self.db_cursor.execute(self.sql_cloudwatch_purge.format(table_name=self.db_table_name,
                                                                    aws_region=self.region,
                                                                    aws_log_group=log_group,
                                                                    aws_log_stream=log_stream))

    def close_database(self):
        """Commit the changes to the DB and close the connection."""
        debug("committing changes and closing the DB", 1)
        self.db_connector.commit()
        self.close_db()


################################################################################
# Functions
################################################################################

def handler(signal, frame):
    print("ERROR: SIGINT received.")
    sys.exit(12)


def debug(msg, msg_level):
    if debug_level >= msg_level:
        print('DEBUG: {debug_msg}'.format(debug_msg=msg))


def arg_valid_date(arg_string):
    try:
        parsed_date = datetime.strptime(arg_string, "%Y-%b-%d")
        # Return int created from date in YYYYMMDD format
        return parsed_date.strftime('%Y%m%d')
    except ValueError:
        raise argparse.ArgumentTypeError("Argument not a valid date in format YYYY-MMM-DD: '{0}'.".format(arg_string))


def arg_valid_prefix(arg_string):
    if arg_string and arg_string[-1] != '/' and arg_string[-1] != "\\":
        return '{arg_string}/'.format(arg_string=arg_string)
    return arg_string


def arg_valid_accountid(arg_string):
    if arg_string is None:
        return []
    account_ids = arg_string.split(',')
    for account in account_ids:
        if not account.strip().isdigit() and len(account) != 12:
            raise argparse.ArgumentTypeError(
                "Not valid AWS account ID (numeric digits only): '{0}'.".format(arg_string))

    return account_ids


def arg_valid_regions(arg_string):
    if not arg_string:
        return []
    final_regions = []
    regions = arg_string.split(',')
    for arg_region in regions:
        if arg_region.strip():
            final_regions.append(arg_region.strip())
    return final_regions


def get_script_arguments():
    parser = argparse.ArgumentParser(usage="usage: %(prog)s [options]",
                                     description="Wazuh wodle for monitoring AWS",
                                     formatter_class=argparse.RawTextHelpFormatter)
    # only one must be present (bucket or service)
    group = parser.add_mutually_exclusive_group(required=True)
    group.add_argument('-b', '--bucket', dest='logBucket', help='Specify the S3 bucket containing AWS logs',
                       action='store')
    group.add_argument('-sr', '--service', dest='service', help='Specify the name of the service',
                       action='store')
    parser.add_argument('-O', '--aws_organization_id', dest='aws_organization_id',
                        help='AWS organization ID for logs', required=False)
    parser.add_argument('-c', '--aws_account_id', dest='aws_account_id',
                        help='AWS Account ID for logs', required=False,
                        type=arg_valid_accountid)
    parser.add_argument('-d', '--debug', action='store', dest='debug', default=0, help='Enable debug')
    parser.add_argument('-a', '--access_key', dest='access_key', help='S3 Access key credential', default=None)
    parser.add_argument('-k', '--secret_key', dest='secret_key', help='S3 Secret key credential', default=None)
    # Beware, once you delete history it's gone.
    parser.add_argument('-R', '--remove', action='store_true', dest='deleteFile',
                        help='Remove processed files from the AWS S3 bucket', default=False)
    parser.add_argument('-p', '--aws_profile', dest='aws_profile', help='The name of credential profile to use',
                        default=None)
    parser.add_argument('-i', '--iam_role_arn', dest='iam_role_arn',
                        help='ARN of IAM role to assume for access to S3 bucket',
                        default=None)
    parser.add_argument('-n', '--aws_account_alias', dest='aws_account_alias',
                        help='AWS Account ID Alias', default='')
    parser.add_argument('-l', '--trail_prefix', dest='trail_prefix',
                        help='Log prefix for S3 key',
                        default='', type=arg_valid_prefix)
    parser.add_argument('-s', '--only_logs_after', dest='only_logs_after',
                        help='Only parse logs after this date - format YYYY-MMM-DD',
                        default=datetime.strftime(datetime.utcnow(), '%Y-%b-%d'), type=arg_valid_date)
    parser.add_argument('-r', '--regions', dest='regions', help='Comma delimited list of AWS regions to parse logs',
                        default='', type=arg_valid_regions)
    parser.add_argument('-e', '--skip_on_error', action='store_true', dest='skip_on_error',
                        help='If fail to parse a file, error out instead of skipping the file', default=True)
    parser.add_argument('-o', '--reparse', action='store_true', dest='reparse',
                        help='Parse the log file, even if its been parsed before', default=False)
    parser.add_argument('-t', '--type', dest='type', type=str, help='Bucket type.', default='cloudtrail')
    parser.add_argument('-g', '--aws_log_groups', dest='aws_log_groups', help='Name of the log group to be parsed',
                        default='')
    parser.add_argument('-P', '--remove-log-streams', action='store_true', dest='deleteLogStreams',
                        help='Remove processed log streams from the log group', default=False)

    return parser.parse_args()


# Main
###############################################################################


def main(argv):
    # Parse arguments
    options = get_script_arguments()

    if int(options.debug) > 0:
        global debug_level
        debug_level = int(options.debug)
        debug('+++ Debug mode on - Level: {debug}'.format(debug=options.debug), 1)

    try:
        if options.logBucket:
            if options.type.lower() == 'cloudtrail':
                bucket_type = AWSCloudTrailBucket
            elif options.type.lower() == 'vpcflow':
                bucket_type = AWSVPCFlowBucket
            elif options.type.lower() == 'config':
                bucket_type = AWSConfigBucket
            elif options.type.lower() == 'custom':
                bucket_type = AWSCustomBucket
            elif options.type.lower() == 'guardduty':
                bucket_type = AWSGuardDutyBucket
            elif options.type.lower() == 'cisco_umbrella':
                bucket_type = CiscoUmbrella
            elif options.type.lower() == 'waf':
                bucket_type = AWSWAFBucket
            elif options.type.lower() == 'alb':
                bucket_type = AWSALBBucket
            elif options.type.lower() == 'clb':
                bucket_type = AWSCLBBucket
            elif options.type.lower() == 'nlb':
                bucket_type = AWSNLBBucket
            else:
                raise Exception("Invalid type of bucket")
            bucket = bucket_type(reparse=options.reparse, access_key=options.access_key,
                                 secret_key=options.secret_key,
                                 profile=options.aws_profile,
                                 iam_role_arn=options.iam_role_arn,
                                 bucket=options.logBucket,
                                 only_logs_after=options.only_logs_after,
                                 skip_on_error=options.skip_on_error,
                                 account_alias=options.aws_account_alias,
                                 prefix=options.trail_prefix,
                                 delete_file=options.deleteFile,
                                 aws_organization_id=options.aws_organization_id,
                                 region=options.regions[0] if options.regions else None
                                 )
            # check if bucket is empty or credentials are wrong
            bucket.check_bucket()
            bucket.iter_bucket(options.aws_account_id, options.regions)
        elif options.service:
            if options.service.lower() == 'inspector':
                service_type = AWSInspector
            elif options.service.lower() == 'cloudwatchlogs':
                service_type = AWSCloudWatchLogs
            else:
                raise Exception("Invalid type of service")

            if not options.regions:
                debug("+++ Warning: No regions were specified, trying to get events from all regions", 1)
                options.regions = ['us-east-1', 'us-east-2', 'us-west-1', 'us-west-2',
                                   'ap-northeast-1', 'ap-northeast-2', 'ap-southeast-2', 'ap-south-1',
                                   'eu-central-1', 'eu-west-1']

            for region in options.regions:
                debug('+++ Getting alerts from "{}" region.'.format(region), 1)
                service = service_type(reparse=options.reparse,
                                       access_key=options.access_key,
                                       secret_key=options.secret_key,
                                       aws_profile=options.aws_profile,
                                       iam_role_arn=options.iam_role_arn,
                                       only_logs_after=options.only_logs_after,
                                       region=region,
                                       aws_log_groups=options.aws_log_groups,
                                       remove_log_streams=options.deleteLogStreams)
                service.get_alerts()

    except Exception as err:
        debug("+++ Error: {}".format(err), 2)
        if debug_level > 0:
            raise
        print("ERROR: {}".format(err))
        sys.exit(12)


if __name__ == '__main__':
    try:
        debug('Args: {args}'.format(args=str(sys.argv)), 2)
        signal.signal(signal.SIGINT, handler)
        main(sys.argv[1:])
        sys.exit(0)
    except Exception as e:
        print("Unknown error: {}".format(e))
        if debug_level > 0:
            raise
        sys.exit(1)<|MERGE_RESOLUTION|>--- conflicted
+++ resolved
@@ -139,19 +139,9 @@
                             DROP TABLE {table};
                             """
 
-<<<<<<< HEAD
-        # get path and version from ossec.init.conf
-        with open('/etc/ossec-init.conf') as f:
-            lines = f.readlines()
-            re_ossec_init = re.compile(r'^([A-Z]+)={1}"{1}([\w\/.]+)"{1}$')
-            self.wazuh_path = re.search(re_ossec_init, lines[0]).group(2)
-            self.wazuh_version = re.search(re_ossec_init, lines[2]).group(2)
-        self.wazuh_queue = '{0}/queue/sockets/queue'.format(self.wazuh_path)
-=======
         self.wazuh_path = common.find_wazuh_path()
         self.wazuh_version = common.get_wazuh_version()
-        self.wazuh_queue = '{0}/queue/ossec/queue'.format(self.wazuh_path)
->>>>>>> b16fb32c
+        self.wazuh_queue = '{0}/queue/sockets/queue'.format(self.wazuh_path)
         self.wazuh_wodle = '{0}/wodles/aws'.format(self.wazuh_path)
         self.msg_header = "1:Wazuh-AWS:"
         # GovCloud regions
